--- conflicted
+++ resolved
@@ -53,14 +53,11 @@
   ["llvm"] {os = "macos"}
   ["devel/llvm"] {os = "freebsd"}
 ]
-<<<<<<< HEAD
 x-maintenance-intent: ["(latest)"]
-=======
 post-messages: [
   "Mopsa installed.
 
 If you want to enable **bash completion features**, please:
 1. Install bash-completion, if you do not have it already
 2. echo \"source $OPAM_SWITCH_PREFIX/share/bash_completion/completions/mopsa-completion\" >> ~/.bash_completion
-"]
->>>>>>> f74bfb15
+"]