--- conflicted
+++ resolved
@@ -340,14 +340,9 @@
 
 and unesc_dq_prefix = parse
     | eof           { raise (LexingError ("unterminated string")) }
-<<<<<<< HEAD
     | "\\\n"        { newline lexbuf; unesc_dq_prefix lexbuf }
     (* | "\\\""        { '\\' :: '\"' :: unesc_dq_prefix lexbuf } *)
     | '"'           { [] }
-=======
-    | "\\\n"        { new_line lexbuf; unesc_dq_prefix lexbuf }
-    | "\""          { [] }
->>>>>>> b2f44a37
     | _ as c        { (c) :: (unesc_dq_prefix lexbuf) }
 
 and dq_prefix = parse
@@ -368,14 +363,9 @@
 
 and unesc_sq_prefix = parse
     | eof           { raise (LexingError ("unterminated string")) }
-<<<<<<< HEAD
     | "\\\n"        { newline lexbuf; unesc_sq_prefix lexbuf }
     (* | "\\\'"        { '\\' :: '\'' :: unesc_sq_prefix lexbuf } *)
     | '\''          { [] }
-=======
-    | "\\\n"        { new_line lexbuf; unesc_sq_prefix lexbuf }
-    | "\'"          { [] }
->>>>>>> b2f44a37
     | _ as c        { (c) :: (unesc_sq_prefix lexbuf) }
 
 and sq_prefix = parse
@@ -402,17 +392,10 @@
 
 and long_sq_prefix = parse
     | eof                     { raise (LexingError ("unterminated string")) }
-<<<<<<< HEAD
     | '\\' endline            { newline lexbuf; long_sq_prefix lexbuf }
     | endline "\'\'\'"        { newline lexbuf; [] }
     | endline                 { newline lexbuf; ('\n') :: long_sq_prefix lexbuf }
     | "\\\n"                  { newline lexbuf; ('\n') :: long_sq_prefix lexbuf }
-=======
-    | '\\' endline            { new_line lexbuf; long_sq_prefix lexbuf }
-    | endline "\'\'\'"        { [] }
-    | endline                 { new_line lexbuf; ('\n') :: long_sq_prefix lexbuf }
-    | "\\\n"                  { new_line lexbuf; ('\n') :: long_sq_prefix lexbuf }
->>>>>>> b2f44a37
     | "\'\'\'"                { [] }
     | "\\\\"                  {  '\\' :: (long_sq_prefix lexbuf) }
     | "\\\'"                  {  '\'' :: (long_sq_prefix lexbuf) }
