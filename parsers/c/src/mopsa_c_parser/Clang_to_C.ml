--- conflicted
+++ resolved
@@ -169,12 +169,6 @@
 
 
 let add_translation_unit (ctx:context) (tu_name:string) (decl:C.decl) (files: string list) (coms:comment list) (macros:C.macro list) (keep_static:bool) =
-
-
-<<<<<<< HEAD
-=======
-  
->>>>>>> f631037a
   (* utilities *)
   (* ********* *)
 
@@ -748,12 +742,8 @@
         func.func_variadic <- f.C.function_is_variadic
       );
 
-<<<<<<< HEAD
-      func.func_com <- comment_unify func.func_com f.C.function_com;
-=======
       let coms = List.map (fun m -> m, macros_map) f.C.function_com in
       func.func_com <- comment_macro_unify func.func_com coms;
->>>>>>> f631037a
       (* fill in body *)
       if func.func_body <> None && f.C.function_body <> None
       then warning range "function is defined twice with a body" org_name;
