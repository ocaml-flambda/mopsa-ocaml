--- conflicted
+++ resolved
@@ -672,7 +672,6 @@
     end)
 
 
-<<<<<<< HEAD
 let resolve_scope (b:block) : block =
 
   let gotos = ref []
@@ -817,12 +816,6 @@
     The block is modified in-place, and returned.
     Call after AST transformations that may change variable scopes.
  *)
-=======
-let declarations_in_block (b:block) : variable list =
-  ListExt.map_filter (function (S_local_declaration v,_) -> Some v | _ -> None) b
-(** Returns the local variables declared in the block.
-    Does not include the variables declared in sub-blocks.
- *)
 
 
 (** {2 Errors} *)
@@ -832,5 +825,4 @@
 
 let warning range msg arg =
   (* Printf.eprintf "WARNING %s: %s: %s\n" (C.string_of_range range) msg arg *)
-  ()
->>>>>>> 85941065
+  ()