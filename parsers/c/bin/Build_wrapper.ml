--- conflicted
+++ resolved
@@ -464,14 +464,9 @@
   and files = ref [] in
   Arg.parse_argv (* FIXME BASH COMPLETION *)
     (Array.of_list ("mopsa-db"::args))
-<<<<<<< HEAD
     ["-v", Set verbose, "textual dump of all targets";
-     "-json", Set json, "JSON dump of all targets"
-=======
-    ["-v", Arg.Set verbose, "textual dump of all targets";
-     "-json", Arg.Set json, "JSON dump of all targets";
-     "-listobj", Arg.Set listobj, "list object files for target";
->>>>>>> b4e6fbd4
+     "-json", Set json, "JSON dump of all targets";
+     "-listobj", Set listobj, "list object files for target";
     ]
     (fun x -> files := x::(!files))
     (tool^" [-v | -json | <target list>]");
