--- conflicted
+++ resolved
@@ -163,13 +163,8 @@
   match f with
   | SIZE   -> int_type
   | OFFSET -> int_type
-<<<<<<< HEAD
   | BASE   -> pointer_type C_AST.(T_void, no_qual)
-  | OLD    -> arg.content.Ast.typ
-=======
-  | BASE   -> Exceptions.panic "builtin_type(cst_to_ast.ml): type of base(..) not implemented"
   | PRIMED -> arg.content.Ast.typ
->>>>>>> 7dfeffb8
   | FLOAT_VALID | FLOAT_INF | FLOAT_NAN -> bool_type
 
 
