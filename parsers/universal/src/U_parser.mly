--- conflicted
+++ resolved
@@ -18,12 +18,9 @@
 %token TOK_REAL
 %token TOK_CHAR
 %token TOK_STRING
-<<<<<<< HEAD
-=======
 %token TOK_ARRAY
 %token TOK_TREE
 %token TOK_UNIT
->>>>>>> 7aa7efb0
 
 %token TOK_TRUE
 %token TOK_FALSE
@@ -35,6 +32,7 @@
 %token TOK_RAND
 %token TOK_ASSERT
 %token TOK_PRINT
+%token TOK_PRINT_ALL
 
 %token TOK_LPAREN
 %token TOK_RPAREN
