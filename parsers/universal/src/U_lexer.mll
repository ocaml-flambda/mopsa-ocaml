(*
  Lexer for a very simple C-like "curly bracket" language.
*)

{
open Lexing
open U_ast
open U_parser

let character_of_string s =
(* TODO: faire ça bien: *)
s.[0]
(* keyword table *)
let kwd_table = Hashtbl.create 10
let _ =
  List.iter (fun (a,b) -> Hashtbl.add kwd_table a b)
    [
     (* types *)
     "void",   TOK_VOID;
     "int",    TOK_INT;
     "real",   TOK_REAL;
     "string", TOK_STRING;
     "char",   TOK_CHAR;
     "tree",   TOK_TREE;
     "unit",   TOK_UNIT;

     (* constants *)
     "true",   TOK_TRUE;
     "false",  TOK_FALSE;

     (* expression operators *)
     "rand",   TOK_RAND;

     (* control flow *)
     "while",  TOK_WHILE;
     "for",    TOK_FOR;
     "if",     TOK_IF;
     "else",   TOK_ELSE;
     "return", TOK_RETURN;

     (* special statements *)
     "assert", TOK_ASSERT;
     "print",  TOK_PRINT;
<<<<<<< HEAD
=======
     "print_all",  TOK_PRINT_ALL;

     (* special expression *)
     "Tree", TOK_TREE_CONST;
>>>>>>> 7aa7efb0
   ]

}

(* special character classes *)
let space = [' ' '\t' '\r']+
let newline = "\n" | "\r" | "\r\n"

(* utilities *)
let digit = ['0'-'9']
let digit_ = ['0'-'9' '_']

(* integers *)
let int_dec = digit digit_*
let int_bin = ("0b" | "0B") ['0'-'1'] ['0'-'1' '_']*
let int_oct = ("0o" | "0O") ['0'-'7'] ['0'-'7' '_']*
let int_hex = ("0x" | "0X") ['0'-'9' 'a'-'f' 'A'-'F'] ['0'-'9' 'a'-'f' 'A'-'F' '_']*
let const_int = int_bin | int_oct | int_dec | int_hex

let const_real =
   digit+ "." digit*

(* tokens *)
rule token = parse

(* identifier (TOK_id) or reserved keyword *)
| ['a'-'z' 'A'-'Z' '_'] ['a'-'z' 'A'-'Z' '0'-'9' '_']* as id
{ try Hashtbl.find kwd_table id with Not_found -> TOK_id id }

(* symbols *)
| "("    { TOK_LPAREN }
| ")"    { TOK_RPAREN }
| "["    { TOK_LBRACKET }
| "]"    { TOK_RBRACKET }
| "{"    { TOK_LCURLY }
| "}"    { TOK_RCURLY }
| "*"    { TOK_STAR }
| "+"    { TOK_PLUS }
| "-"    { TOK_MINUS }
| "!"    { TOK_EXCLAIM }
| "/"    { TOK_DIVIDE }
| "<"    { TOK_LESS }
| ">"    { TOK_GREATER }
| "<="   { TOK_LESS_EQUAL }
| ">="   { TOK_GREATER_EQUAL }
| "=="   { TOK_EQUAL_EQUAL }
| "!="   { TOK_NOT_EQUAL }
| "&&"   { TOK_AND_AND }
| "|"    { TOK_BAR }
| "||"   { TOK_BAR_BAR }
| ";"    { TOK_SEMICOLON }
| ","    { TOK_COMMA }
| "="    { TOK_EQUAL }
| "@"    { TOK_CONCAT }

(* literals *)
| const_int    as c { TOK_int c  }
| const_real   as r { TOK_real r }

(* spaces, comments *)
| "/*" { comment lexbuf; token lexbuf }
| "\"" { stringer (Buffer.create 12) lexbuf}
| "\'"  { character (Buffer.create 12) lexbuf}
| "//" [^ '\n' '\r']* { token lexbuf }
| newline { new_line lexbuf; token lexbuf }
| space { token lexbuf }

(* end of files *)
| eof { TOK_EOF }


(* nested comments (handled recursively)  *)
and comment = parse
| "*/" { () }
| [^ '\n' '\r'] { comment lexbuf }
| newline { new_line lexbuf; comment lexbuf }

and stringer buf = parse
| "\"" { TOK_string( Buffer.contents buf ) }
| [^ '\"']+ { Buffer.add_string buf (Lexing.lexeme lexbuf) ; stringer buf lexbuf }

and character buf = parse
| "\'" { TOK_char( character_of_string (Buffer.contents buf)) }
| [^ '\'']+ { Buffer.add_string buf (Lexing.lexeme lexbuf) ; character buf lexbuf }<|MERGE_RESOLUTION|>--- conflicted
+++ resolved
@@ -41,13 +41,10 @@
      (* special statements *)
      "assert", TOK_ASSERT;
      "print",  TOK_PRINT;
-<<<<<<< HEAD
-=======
      "print_all",  TOK_PRINT_ALL;
 
      (* special expression *)
      "Tree", TOK_TREE_CONST;
->>>>>>> 7aa7efb0
    ]
 
 }
