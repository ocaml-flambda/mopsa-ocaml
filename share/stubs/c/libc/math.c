--- conflicted
+++ resolved
@@ -217,10 +217,6 @@
  */
 long double tanhl(long double __x);
 
-<<<<<<< HEAD
-
-=======
->>>>>>> 727c19e0
 /*$
  * requires: valid_float(__x);
  * assigns:  *__sinx;
@@ -607,10 +603,6 @@
  */
 long double sqrtl(long double __x);
 
-<<<<<<< HEAD
-
-=======
->>>>>>> 727c19e0
 /*$
  * requires: valid_float(__x) and valid_float(__y);
  * ensures:  (valid_float(return) or float_inf(return)) and return >= 0.;
@@ -904,10 +896,6 @@
 
 // TODO: not documented:__iseqsig, __issignaling
 
-<<<<<<< HEAD
-
-=======
->>>>>>> 727c19e0
 /*$
  * requires: valid_float(__x) and valid_float(__y);
  * requires: __y != 0.;
@@ -1287,10 +1275,6 @@
  */
 long double nextafterl(long double __x, long double __y);
 
-<<<<<<< HEAD
-
-=======
->>>>>>> 727c19e0
 /*$
  * requires: valid_float(__x) and valid_float(__y);
  * ensures:  valid_float(return) or float_inf(return);
@@ -1395,10 +1379,6 @@
  */
 long double remainderl(long double __x, long double __y);
 
-<<<<<<< HEAD
-
-=======
->>>>>>> 727c19e0
 /*$
  * requires: valid_float(__x);
  * ensures:  valid_float(return) or float_inf(return);
@@ -1436,10 +1416,6 @@
  */
 int ilogbl(long double __x);
 
-<<<<<<< HEAD
-=======
-
->>>>>>> 727c19e0
 // TODO: not documented: llogb
 
 /*$
