{
    "language": "python",
    "domain": {
<<<<<<< HEAD
        "compose": [
            {
                "switch": [
	            // Partitioning
	            "universal.partitioning.merge_after_stmt",
=======
        "switch": [
            "python.program",
>>>>>>> ace2f775

                    "python.program",

                    "python.desugar.bool",
                    "python.desugar.import",
                    "python.desugar.assert",
                    "python.desugar.if",
                    "python.desugar.iterable_assign",
                    "python.desugar.with",
                    "python.desugar.comprehensions",
                    "python.desugar.loops",

                    "python.flows.exceptions",
                    "python.flows.generators",

                    "python.libs.mopsa",
                    "python.libs.stdlib",
                    "python.libs.math",
                    "python.libs.unittest",
                    "python.libs.typing",

                    "python.objects.class",
                    "python.objects.lambda",
                    "python.objects.function",
                    "python.objects.range",
                    "python.objects.object",

                    "python.data_model.attribute",
                    "python.data_model.subscript",
                    "python.data_model.arith_ops",
                    "python.data_model.compare_ops",
                    "python.data_model.aug_assign",
                    "python.data_model.callable",

                    "python.types.t_string",
                    "python.types.t_int",
                    "python.types.t_float",
                    "python.types.t_complex",

                    "python.types.addr_env",
                    "python.types.nominal_types",
                    "python.types.structural_types",
                    "python.types.type_annot",
                    "python.objects.list",
                    "python.objects.tuple",
                    "python.objects.dict",
                    "python.objects.set",
                    "python.objects.iterable"
                ]
            },
            {
                "semantic": "Universal",
                "switch": [
                    "universal.iterators.intraproc",
                    "universal.iterators.interproc.sequential_cache",
                    // "universal.iterators.interproc.join_based_cache",
                    "universal.iterators.interproc.inlining",
                    "universal.iterators.loops",
                    "universal.iterators.unittest",

                    "universal.heap.recency",

                    {
                        "nonrel":
                        {
                            "union":
                            [ "universal.numeric.values.intervals.integer",
                              "universal.numeric.values.intervals.float",
		              "universal.strings.powerset"
		            ]
                        }
                    }
                ]
            }
        ]
    }
}<|MERGE_RESOLUTION|>--- conflicted
+++ resolved
@@ -1,90 +1,80 @@
 {
     "language": "python",
     "domain": {
-<<<<<<< HEAD
-        "compose": [
-            {
-                "switch": [
-	            // Partitioning
-	            "universal.partitioning.merge_after_stmt",
-=======
         "switch": [
             "python.program",
->>>>>>> ace2f775
 
-                    "python.program",
+            "python.desugar.bool",
+            "python.desugar.import",
+            "python.desugar.assert",
+            "python.desugar.if",
+            "python.desugar.iterable_assign",
+            "python.desugar.with",
+            "python.desugar.comprehensions",
+            "python.desugar.loops",
 
-                    "python.desugar.bool",
-                    "python.desugar.import",
-                    "python.desugar.assert",
-                    "python.desugar.if",
-                    "python.desugar.iterable_assign",
-                    "python.desugar.with",
-                    "python.desugar.comprehensions",
-                    "python.desugar.loops",
+            "python.flows.exceptions",
+            "python.flows.generators",
 
-                    "python.flows.exceptions",
-                    "python.flows.generators",
+            "python.libs.mopsa",
+            "python.libs.stdlib",
+            "python.libs.math",
+            "python.libs.unittest",
+            "python.libs.typing",
 
-                    "python.libs.mopsa",
-                    "python.libs.stdlib",
-                    "python.libs.math",
-                    "python.libs.unittest",
-                    "python.libs.typing",
+            "python.objects.class",
+            "python.objects.lambda",
+            "python.objects.function",
+            "python.objects.range",
+            "python.objects.object",
 
-                    "python.objects.class",
-                    "python.objects.lambda",
-                    "python.objects.function",
-                    "python.objects.range",
-                    "python.objects.object",
+            "python.data_model.attribute",
+            "python.data_model.subscript",
+            "python.data_model.arith_ops",
+            "python.data_model.compare_ops",
+            "python.data_model.aug_assign",
+            "python.data_model.callable",
 
-                    "python.data_model.attribute",
-                    "python.data_model.subscript",
-                    "python.data_model.arith_ops",
-                    "python.data_model.compare_ops",
-                    "python.data_model.aug_assign",
-                    "python.data_model.callable",
+            "python.types.t_string",
+            "python.types.t_int",
+            "python.types.t_float",
+            "python.types.t_complex",
 
-                    "python.types.t_string",
-                    "python.types.t_int",
-                    "python.types.t_float",
-                    "python.types.t_complex",
+            "python.types.addr_env",
+            "python.types.nominal_types",
+            "python.types.structural_types",
+            "python.types.type_annot",
+            "python.objects.list",
+            "python.objects.tuple",
+            "python.objects.dict",
+            "python.objects.set",
+            "python.objects.iterable"
+        ]
+    },
+    {
+        "semantic": "Universal",
+        "switch": [
+            "universal.iterators.intraproc",
+            "universal.iterators.interproc.sequential_cache",
+            // "universal.iterators.interproc.join_based_cache",
+            "universal.iterators.interproc.inlining",
+            "universal.iterators.loops",
+            "universal.iterators.unittest",
 
-                    "python.types.addr_env",
-                    "python.types.nominal_types",
-                    "python.types.structural_types",
-                    "python.types.type_annot",
-                    "python.objects.list",
-                    "python.objects.tuple",
-                    "python.objects.dict",
-                    "python.objects.set",
-                    "python.objects.iterable"
-                ]
-            },
+            "universal.heap.recency",
+
             {
-                "semantic": "Universal",
-                "switch": [
-                    "universal.iterators.intraproc",
-                    "universal.iterators.interproc.sequential_cache",
-                    // "universal.iterators.interproc.join_based_cache",
-                    "universal.iterators.interproc.inlining",
-                    "universal.iterators.loops",
-                    "universal.iterators.unittest",
-
-                    "universal.heap.recency",
-
-                    {
-                        "nonrel":
-                        {
-                            "union":
-                            [ "universal.numeric.values.intervals.integer",
-                              "universal.numeric.values.intervals.float",
-		              "universal.strings.powerset"
-		            ]
-                        }
-                    }
-                ]
+                "nonrel":
+                {
+                    "union":
+                    [ "universal.numeric.values.intervals.integer",
+                      "universal.numeric.values.intervals.float",
+		      "universal.strings.powerset"
+		    ]
+                }
             }
         ]
     }
+]
+}
 }