--- conflicted
+++ resolved
@@ -6,12 +6,9 @@
 
 (subst disabled)
 
-<<<<<<< HEAD
 (source
- (uri "git+https://gitlab.com/mopsa/mopsa-analyzer"))
+ (uri "git+https://gitlab.com/mopsa/mopsa-analyzer.git"))
 
-=======
->>>>>>> f74bfb15
 (authors
   "Antoine Miné"
   "Abdelraouf Ouadjaout"
@@ -30,9 +27,6 @@
 )
 
 (license "LGPL-3.0-or-later")
-
-(source
-  (uri git+https://gitlab.com/mopsa/mopsa-analyzer.git))
 
 (homepage "https://mopsa.lip6.fr")
 
