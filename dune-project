--- conflicted
+++ resolved
@@ -45,10 +45,6 @@
 It features a modular architecture to support different kinds of languages, iterators, and abstract domains.
 For the moment, MOPSA can analyze programs written in a subset of C and Python.
 It reports run-time errors on C programs and uncaught exceptions on Python programs.")
-<<<<<<< HEAD
- (depends (ocaml (>= 4.12.0)) dune conf-autoconf ocamlfind (apron (>= 0.9.15)) conf-libclang menhir mlgmpidl (yojson (>= 1.6.0)) (zarith (>= 1.4)) arg-complete)
+ (depends (ocaml (>= 4.12.0)) dune conf-autoconf ocamlfind (apron (>= 0.9.15)) conf-libclang menhir mlgmpidl (yojson (>= 1.6.0)) (zarith (>= 1.4)) arg-complete sexplib ppx_sexp_conv)
  (depopts elina)
-)
-=======
- (depends ocaml dune conf-autoconf ocamlfind apron conf-libclang menhir mlgmpidl yojson zarith sexplib ppx_sexp_conv))
->>>>>>> 3890dcb9
+)