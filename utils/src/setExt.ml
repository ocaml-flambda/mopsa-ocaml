--- conflicted
+++ resolved
@@ -697,11 +697,7 @@
       print_gen
         (fun fmt s -> Format.fprintf fmt "%s@," s)
         printer key ch l
-<<<<<<< HEAD
-                                             
-=======
-
->>>>>>> b54d89b6
+
     let to_string printer key l =
       let b = Buffer.create 10 in
       print_gen (fun () s -> Buffer.add_string b s) printer
