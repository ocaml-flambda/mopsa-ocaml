--- conflicted
+++ resolved
@@ -1,12 +1,7 @@
 TARGET_CLIBS = utils
 
-<<<<<<< HEAD
 utils = bot compare debug dnf equiv setExt setExtSig setP invRelation invRelationSig listExt mapExtSig mapExt mapPolyHet mapP optionExt printers relation relationSig valueSig timing top itvUtils congUtils bitfields graphSig graph
-itvUtils = float intBound floatItv intItv
-=======
-utils = bot compare debug dnf equiv setExt setExtSig setP invRelation invRelationSig listExt mapExtSig mapExt mapPolyHet mapP option printers relation relationSig valueSig timing top itvUtils congUtils bitfields
 itvUtils = float intBound intItv floatItv floatItvNan
->>>>>>> e0bdee45
 
 # C files
 C_SRC = itvUtils/floats_x86_64.c
