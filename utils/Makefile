TARGET_CLIBS = utils
MOPSAROOT = ..

<<<<<<< HEAD
utils = bot comp debug dnf equiv setExt setExtSig setP invRelation invRelationSig listExt mapExt mapP optionExt printers relation relationSig sig timing top intervals congruences bitfields graphSig graph
intervals = float intBound floatItv intItv
=======
utils = bot compare debug dnf equiv setExt setExtSig setP invRelation invRelationSig listExt mapExtSig mapExt mapPolyHet mapP option printers relation relationSig valueSig timing top itvUtils congUtils bitfields
itvUtils = float intBound floatItv intItv
>>>>>>> b54d89b6

#C files
C_SRC = itvUtils/floats_x86_64.c

#External packages, as given to ocamlfind
PKGS = str gmp zarith camlidl

include $(MOPSAROOT)/make/main.mk<|MERGE_RESOLUTION|>--- conflicted
+++ resolved
@@ -1,13 +1,8 @@
 TARGET_CLIBS = utils
 MOPSAROOT = ..
 
-<<<<<<< HEAD
-utils = bot comp debug dnf equiv setExt setExtSig setP invRelation invRelationSig listExt mapExt mapP optionExt printers relation relationSig sig timing top intervals congruences bitfields graphSig graph
-intervals = float intBound floatItv intItv
-=======
-utils = bot compare debug dnf equiv setExt setExtSig setP invRelation invRelationSig listExt mapExtSig mapExt mapPolyHet mapP option printers relation relationSig valueSig timing top itvUtils congUtils bitfields
+utils = bot compare debug dnf equiv setExt setExtSig setP invRelation invRelationSig listExt mapExtSig mapExt mapPolyHet mapP optionExt printers relation relationSig valueSig timing top itvUtils congUtils bitfields graphSig graph
 itvUtils = float intBound floatItv intItv
->>>>>>> b54d89b6
 
 #C files
 C_SRC = itvUtils/floats_x86_64.c
