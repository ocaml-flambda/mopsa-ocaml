--- conflicted
+++ resolved
@@ -271,18 +271,13 @@
         (Exceptions.PanicAtFrame(range, (Flow.get_callstack flow),msg, line))
         (Printexc.get_raw_backtrace())
 
-<<<<<<< HEAD
     | Sys.Break -> raise (SysBreak flow)
     
-=======
-    | Sys.Break -> raise Sys.Break
-
     | Apron.Manager.Error exc ->
       Printexc.raise_with_backtrace
         (Exceptions.PanicAtFrame(stmt.srange, (Flow.get_callstack flow), Format.asprintf "Apron.Manager.Error(%a)" Apron.Manager.print_exclog exc, ""))
         (Printexc.get_raw_backtrace())
 
->>>>>>> 3da59ac0
     | e when (match e with Exceptions.PanicAtFrame _ -> false | _ -> true) ->
       Printexc.raise_with_backtrace
         (Exceptions.PanicAtFrame(stmt.srange, (Flow.get_callstack flow), Printexc.to_string e, ""))
