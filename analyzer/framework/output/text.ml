(****************************************************************************)
(*                                                                          *)
(* This file is part of MOPSA, a Modular Open Platform for Static Analysis. *)
(*                                                                          *)
(* Copyright (C) 2017-2019 The MOPSA Project.                               *)
(*                                                                          *)
(* This program is free software: you can redistribute it and/or modify     *)
(* it under the terms of the GNU Lesser General Public License as published *)
(* by the Free Software Foundation, either version 3 of the License, or     *)
(* (at your option) any later version.                                      *)
(*                                                                          *)
(* This program is distributed in the hope that it will be useful,          *)
(* but WITHOUT ANY WARRANTY; without even the implied warranty of           *)
(* MERCHANTABILITY or FITNESS FOR A PARTICULAR PURPOSE.  See the            *)
(* GNU Lesser General Public License for more details.                      *)
(*                                                                          *)
(* You should have received a copy of the GNU Lesser General Public License *)
(* along with this program.  If not, see <http://www.gnu.org/licenses/>.    *)
(*                                                                          *)
(****************************************************************************)

(** Display the results of the analysis in a textual form. *)

open Mopsa_utils
open ArgExt
open Core.All
open Location
open Format
open Callstack
open Common

(** Command-line option to enable display of alarms call stacks *)
let opt_show_callstacks = ref false
let opt_no_unimplemented_detailed_checks = ref false
(* NOTE: The time is not stable accross executions on different machines *)
let opt_no_time = ref false
let opt_no_detailed_checks = ref false
let opt_no_analysis_summary = ref false
let opt_no_ffi_report = ref false

(** Command-line option to specify the number of spaces to use for
    printing tabs
 *)
let opt_tw = ref 4


let print out fmt =
  let formatter =
    match out with
    | None -> std_formatter
    | Some file ->
      let o = open_out file in
      formatter_of_out_channel o
  in
  kasprintf (fun str ->
      fprintf formatter "%s%!" str
    ) fmt


let compile_tab_columns tw s pos =
  let rec doit i s =
    try (match String.sub s 0 1, String.sub s 1 (String.length s - 1) with
    | "\t", s -> (fun n -> (if n > i then (doit (i+1) s n) + tw - 1 else doit (i+1) s n))
    | _, s -> doit (i+1) s
    ) with
    | Invalid_argument _ -> fun i -> i
  in
  get_pos_column pos |> doit 0 s

let replace_tabs tw s =
  let re = Str.regexp "\t" in
  Str.global_replace re (String.make tw ' ') s


module AlarmKindSet = SetExt.Make(struct type t = alarm_kind let compare = compare_alarm_kind end)

let color_of_diag = function
  | Safe        -> Debug.green
  | Unreachable -> Debug.gray
  | Error       -> Debug.red
  | Warning     -> Debug.orange
  | Info        -> Debug.fushia
  | Unimplemented  -> Debug.blue

let icon_of_diag = function
  | Safe        -> "✔"
  | Warning     -> "⚠"
  | Error       -> "✗"
  | Info        -> "ⓘ"
  | Unimplemented -> "?"
  | Unreachable -> "🛇"

(** Highlight source code at a given location range *)
let highlight_range color fmt range =
  if not @@ is_orig_range @@ untag_range range then ()
  else
    (* Print source code at location range *)
    let start_pos = get_range_start range in
    let end_pos = get_range_end range in
    let file = get_pos_file start_pos in
    assert (file = get_pos_file end_pos);

    if not @@ Sys.file_exists file then () else

    let is_bug_line i = i >= get_pos_line start_pos && i <= get_pos_line end_pos in

    (* Read the file from disk *)
    let f = open_in file in
    let get_bug_lines i =
      let rec iter i acc =
        let ol = try Some (input_line f) with End_of_file -> None in
        if is_bug_line i then
          iter (i+1)
            (match ol with
             | None -> acc
             | Some l -> (i, l)::acc)
        else
          match ol with
          | None -> acc
          | _ -> iter (i+1) acc in
      List.rev @@ iter i []
    in

    (* Highlight bug region in a line *)
    let highlight_bug fmt (i,l) =
      let get_tabbed_column = compile_tab_columns !opt_tw l in
      let l = replace_tabs !opt_tw l in
      let safe_sub l s e =
        try String.sub l s e
        with Invalid_argument _ ->
          let () = Debug.warn_at range "issue on sub %s %d %d" l s e in
          String.sub l (min 0 s) (max 0 (min e ((String.length l) - s))) in
      let n = String.length l in
      (* prints from c1 to c2 included *)
      let c1 = get_tabbed_column start_pos in
      let c2 = get_tabbed_column end_pos in
      let s1,s2,s3 =
        if i = get_pos_line start_pos && i = get_pos_line end_pos then
          safe_sub l 0 c1,
          safe_sub l c1 (c2-c1),
          safe_sub l c2 (n-c2)
        else if i = get_pos_line start_pos && i = get_pos_line end_pos then
          safe_sub l 0 c1,
          safe_sub l c1 (n-c1),
          ""
        else if i = get_pos_line end_pos then
          "",
          safe_sub l 0 c2,
          safe_sub l c2 (n-c2)
        else
          "",
          l,
          ""
      in
      fprintf fmt "%a: %s%a%s" (Debug.bold pp_print_int) i s1 (Debug.color_str color) s2 s3
    in

    (* Underline bug region *)
    let underline_bug color fmt (i,l) =
      let get_tabbed_column = compile_tab_columns !opt_tw l in
      let l = replace_tabs !opt_tw l in
      let n = string_of_int i |> String.length in
      let c1 = get_tabbed_column start_pos + n + 2 in
      let c2 = get_tabbed_column end_pos + n + 2 in
      let c3 = String.length l + n + 2 in
      let s1 = String.make c1 ' ' in
      let s2 = String.make (c2 - c1) '^' in
      let s3 = String.make (c3 - c2) ' ' in
      fprintf fmt "@,%s%a%s" s1 (Debug.color_str color) s2 s3
    in

    (* Print the highlighted lines *)
    let lines = get_bug_lines 1 in
    close_in f;
    pp_print_list ~pp_sep:(fun fmt () -> fprintf fmt "@,") highlight_bug fmt lines;

    (* Underline bug if the number of lines is 1 *)
    match lines with
    | [bug] -> underline_bug color fmt bug
    | _ -> ()


let pp_diagnostic out n diag callstacks kinds =
  (* Print the alarm instance *)
  let file_name = get_range_relative_file diag.diag_range in
  let fun_name = match CallstackSet.choose callstacks with
    | c::_ -> Some c.call_fun_orig_name
    | _ -> None in
  let len = CallstackSet.cardinal callstacks in 
  print out "@.%a Check%s:%a@,@[<v 2>%a: %a: %a%a%a%a@]@.@."
    (Debug.color_str (color_of_diag diag.diag_kind)) (icon_of_diag diag.diag_kind)
    (if len <= 1 then Format.asprintf " #%d" (n+1) else Format.asprintf "s #%d-#%d" (n+1) (n+len))
    (fun fmt -> function
       | None -> ()
       | Some f ->
         fprintf fmt "@,%a: In function '%a':"
           (Debug.bold pp_print_string) file_name
           (Debug.bold pp_print_string) f
    ) fun_name
    (Debug.bold pp_relative_range) diag.diag_range
    (Debug.color (color_of_diag diag.diag_kind) pp_diagnostic_kind) diag.diag_kind
    (Debug.color (color_of_diag diag.diag_kind) pp_check) diag.diag_check
    (fun fmt range ->
       let start_pos = get_range_start range in
       let file = get_pos_file start_pos in
       if not @@ Sys.file_exists file then () else
         fprintf fmt "@,@,%a" (highlight_range (color_of_diag diag.diag_kind)) range
    ) diag.diag_range
    (fun fmt -> function
       | [] -> ()
       | l ->
         fprintf fmt "@,%a"
           (pp_print_list ~pp_sep:(fun fmt () -> fprintf fmt "@,") pp_alarm_kind) l
    ) kinds
    (fun fmt callstacks ->
       match CallstackSet.elements callstacks with
       | [] -> ()
       | [cs] when is_empty_callstack cs -> ()
       | [cs] -> fprintf fmt "@,Callstack:@,@[%a@]" pp_callstack cs
       | cs::tl ->
         if not !opt_show_callstacks then
           let others = List.length tl in
           fprintf fmt "@,Callstack:@,@[%a@]@,+%d other callstack%a" pp_callstack cs others Debug.plurial_int others
       else
         let pp_numbered_callstack i fmt cs =
           fprintf fmt "@,@[<v>Callstack%a:@,%a@]"
             (fun fmt -> function
                | None   -> ()
                | Some i -> fprintf fmt " %d" (i+1)
             ) i
             pp_callstack cs
         in
         let csl' = List.mapi (fun i cs -> (i,cs)) (cs::tl) in
         pp_print_list ~pp_sep:(fun fmt () -> fprintf fmt "@,")
           (fun fmt (i,cs) -> pp_numbered_callstack (Some i) fmt cs)
             fmt csl';
    ) callstacks



let incr_check_diag len check diag checks_map =
<<<<<<< HEAD
  let (safe,error,warning) =
=======
  let (safe,error,warning,info,unimplemented) =
>>>>>>> 3890dcb9
    match CheckMap.find_opt check checks_map with
    | Some x -> x
    | None   -> (0,0,0,0,0)
  in
  let total =
    match diag with
<<<<<<< HEAD
    | Safe        -> safe+len,error,warning
    | Unreachable -> safe,error,warning
    | Error       -> safe,error+len,warning
    | Warning     -> safe,error,warning+len
=======
    | Safe        -> safe+len,error,warning,info,unimplemented
    | Unreachable -> safe,error,warning,info,unimplemented
    | Error       -> safe,error+len,warning,info,unimplemented
    | Unimplemented      -> safe,error,warning,info,unimplemented+len
    | Warning     -> safe,error,warning+len,info,unimplemented
    | Info     -> safe,error,warning,info+len,unimplemented
>>>>>>> 3890dcb9
  in
  CheckMap.add check total checks_map

let construct_checks_summary ?(print=false) rep out =
  let diag_groups = Alarm.group_diagnostics rep.report_diagnostics in
  RangeDiagnosticWoCsMap.fold (fun (range, diagWoCs) css acc ->
<<<<<<< HEAD
      let (i,safe,error,warning,checks_map) = acc in
=======
      let (i,safe,error,warning,info,unimplemented,checks_map) = acc in
>>>>>>> 3890dcb9
      let len = CallstackSet.cardinal css in
      let checks_map' = incr_check_diag len diagWoCs.diag_check diagWoCs.diag_kind checks_map in
      match diagWoCs.diag_kind with
      | Unreachable ->
<<<<<<< HEAD
        i, safe, error, warning, checks_map'

      | Safe ->
        if print && !opt_show_safe_checks then pp_diagnostic out i diagWoCs css [];
        i+len, safe+len, error, warning, checks_map'

      | Error | Warning ->
=======
        i, safe, error, warning,  info, unimplemented, checks_map'

      | Safe ->
        if print && !opt_show_safe_checks then pp_diagnostic out i diagWoCs css [];
        i+len, safe+len, error, warning,  info, unimplemented, checks_map'
      | Unimplemented when !opt_no_unimplemented_detailed_checks ->
        i+len, safe, error, warning,  info, unimplemented + len, checks_map'
      | Error | Warning | Info | Unimplemented ->
>>>>>>> 3890dcb9
        (* Get the set of alarms kinds and callstacks *)
        let kinds =
          AlarmSet.fold
            (fun a kinds ->
<<<<<<< HEAD
               AlarmKindSet.add a.alarm_kind kinds
=======
                AlarmKindSet.add a.alarm_kind kinds
>>>>>>> 3890dcb9
            ) diagWoCs.diag_alarms AlarmKindSet.empty in
        (* Join alarm kinds *)
        let rec iter = function
          | [] -> []
          | hd::tl ->
            let hd',tl' = iter_with hd tl in
            hd'::iter tl'
        and iter_with a = function
          | [] -> a,[]
          | hd::tl ->
            match join_alarm_kind a hd with
            | None    ->
              let a',tl' = iter_with a tl in
              a',hd::tl'
            | Some aa ->
              let aa',tl' = iter_with aa tl in
              aa',tl'
        in
        let kinds' = iter (AlarmKindSet.elements kinds) in
        if print then pp_diagnostic out i diagWoCs css kinds';
<<<<<<< HEAD
        let error',warning' =
          if diagWoCs.diag_kind = Error then
            error+len, warning
          else
            error, warning+len in
        i+len, safe, error', warning', checks_map'
    ) diag_groups (0,0,0,0,CheckMap.empty)

let print_checks_summary checks_map total safe error warning out =
=======
        (match diagWoCs.diag_kind with
        | Error -> i+len, safe, error+len, warning, info, unimplemented, checks_map'
        | Info -> i+len, safe, error, warning, info + len, unimplemented, checks_map'
        | Warning -> i+len, safe, error, warning+len, info, unimplemented, checks_map'
        | Unimplemented -> i+len, safe, error, warning, info, unimplemented + len, checks_map'
        | _ -> assert false)
    ) diag_groups (0,0,0,0,0,0,CheckMap.empty)

let print_checks_summary checks_map total safe error warning info unimplemented out =
>>>>>>> 3890dcb9
  let pp diag singluar plural fmt n =
    if n = 0 then () else
    if n = 1 then fprintf fmt ", %a" (Debug.color (color_of_diag diag) (fun fmt n -> fprintf fmt "%s %d %s" (icon_of_diag diag) n singluar)) n
    else fprintf fmt ", %a" (Debug.color (color_of_diag diag) (fun fmt n -> fprintf fmt "%s %d %s" (icon_of_diag diag) n plural)) n
  in
<<<<<<< HEAD
  print out "@[<v2>Checks summary: %a%a%a%a (selectivity: %.2f%%)@,%a@]@.@."
=======
  print out "@[<v2>Checks summary: %a%a%a%a%a%a@,%a@]@.@."
>>>>>>> 3890dcb9
    (Debug.bold (fun fmt total -> fprintf fmt "%d total" total)) total
    (pp Safe "safe" "safe") safe
    (pp Error "error" "errors") error
    (pp Warning "warning" "warnings") warning
<<<<<<< HEAD
    (float_of_int (100 * safe) /. (float_of_int @@ safe + error + warning))
=======
    (pp Info "info" "info") info
    (pp Unimplemented "unimplemented" "unimplemented") unimplemented
>>>>>>> 3890dcb9
    (pp_print_list ~pp_sep:(fun fmt () -> fprintf fmt "@,")
       (fun fmt (check,(safe,error,warning,info, unimplemented)) ->
          fprintf fmt "%a: %d total%a%a%a%a%a"
            pp_check check
            (safe+error+warning)
            (pp Safe "safe" "safe") safe
            (pp Error "error" "errors") error
            (pp Warning "warning" "warnings") warning
            (pp Info "info" "info") info
            (pp Unimplemented "unimplemented" "unimplemented") unimplemented
       )
    ) (CheckMap.bindings checks_map)

let report man flow ~time ~files ~out =
  let rep = Flow.get_report flow in
  if is_sound_report rep
  then print out "%a@." (Debug.color_str Debug.green) "Analysis terminated successfully"
  else print out "%a@." (Debug.color_str Debug.orange) "Analysis terminated successfully (with assumptions)";

  if !opt_display_lastflow then
    print out "Last flow =@[@\n%a@]@\n"
      (* "Context = @[@\n%a@]@\n" *)
      (format (Core.Flow.print man.lattice.print)) flow
      (* (Core.Context.print man.lattice.print) (Flow.get_ctx f) *)
  ;

  if is_safe_report rep
  then print out "%a No alarm@." ((Debug.color Debug.green) pp_print_string) "✔";

  if not (!opt_no_time) then print out "Analysis time: %.3fs@." time;

  let total, safe, error, warning, info, unimplemented, checks_map = construct_checks_summary ~print:(not (!opt_no_detailed_checks)) rep out in

  if not (!opt_no_analysis_summary) then print_checks_summary checks_map total safe error warning info unimplemented out;
  if not (is_sound_report rep) then
    let nb = AssumptionSet.cardinal rep.report_assumptions in
    print out "%d assumption%a:@,  @[<v>%a@]@.@."
      nb Debug.plurial_int nb
      (pp_print_list
         ~pp_sep:(fun fmt () -> fprintf fmt "@,")
         pp_assumption
      ) (AssumptionSet.elements rep.report_assumptions)


let panic exn ~btrace ~time ~files ~out continuation =
  print out "%a@." (Debug.color_str Debug.red) "Analysis aborted";
  let () =
    match exn with
    | Exceptions.Panic (msg, "") -> print out "panic: %s@." msg
    | Exceptions.Panic (msg, loc) -> print out "panic raised in %s: %s@." loc msg

    | Exceptions.PanicAtLocation (range, msg, "") -> print out "panic in %a: %s@." Location.pp_range range msg
    | Exceptions.PanicAtLocation (range, msg, loc) -> print out "%a: panic raised in %s: %s@." Location.pp_range range loc msg

    | Exceptions.PanicAtFrame (range, cs, msg, "") ->
      print out "panic in %a: %s@\nTrace:@\n%a@." Location.pp_range range msg pp_callstack cs;

    | Exceptions.PanicAtFrame (range, cs, msg, loc) -> print out "%a: panic raised in %s: %s@\nTrace:@\n%a@." Location.pp_range range loc msg pp_callstack cs

    | Exceptions.SyntaxError (range, msg) -> print out "%a: syntax error: %s@." Location.pp_range range msg
    | Exceptions.UnnamedSyntaxError range -> print out "%a: syntax error@." Location.pp_range range

    | Exceptions.SyntaxErrorList l ->
      print out "Syntax errors:@\n  @[%a@]@."
        (pp_print_list ~pp_sep:(fun fmt () -> fprintf fmt "@\n")
           (fun fmt (range, msg) -> fprintf fmt "%a: %s" Location.pp_range range msg
           )
        ) l

    | Exceptions.UnnamedSyntaxErrorList l ->
      print out "Syntax errors:@\n  @[%a@]@."
        (pp_print_list ~pp_sep:(fun fmt () -> fprintf fmt "@\n") Location.pp_range)
        l

    | _ -> print out "Uncaught exception: %s@." (Printexc.to_string exn)
  in
  let () =
    if btrace = "" then ()
    else print out "Backtrace:@\n%s" btrace
  in
  continuation ()

let group_args_by_category args =
  let sorted = List.sort (fun arg1 arg2 ->
      compare arg1.category arg2.category
    ) args
  in
  let grouped, _ = List.fold_right (fun arg (acc,cat) ->
      if compare cat arg.category <> 0
      then
        (arg.category,[arg]) :: acc, arg.category
      else
        let (_, l) = List.hd acc in
        (cat, arg :: l) :: (List.tl acc), cat
    ) sorted ([],"")
  in
  grouped

let help (args:ArgExt.arg list) ~out =
  let print_default fmt d =
    if d = "" then ()
    else fprintf fmt " (default: %s)" d
  in
  let groups = group_args_by_category args in
  print out "Options:@.";
  List.iter (fun (cat, args) ->
      print out "  %s@." (String.uppercase_ascii cat);
      List.iter (fun arg ->
          match arg.spec with
          | Symbol(l,_) ->
            print out "    %s={%a} %s%a@."
              arg.key
              (pp_print_list
                 ~pp_sep:(fun fmt () -> pp_print_string fmt ",")
                 pp_print_string
              ) l
              arg.doc
              print_default arg.default
          | _ ->
            print out "    %s %s%a@." arg.key arg.doc print_default arg.default
        ) (List.sort Stdlib.compare args)
    ) groups

let list_domains (domains:string list) ~out =
  print out "Domains:@.";
  List.iter (fun d -> print out "  %s@." d) domains

let list_reductions (reductions:string list) ~out =
  print out "Reductions:@.";
  List.iter (fun d -> print out "  %s@." d) reductions

let list_checks checks ~out =
  print out "Checks:@.";
  List.iter (fun chk -> print out "  %a@." Core.Alarm.pp_check chk) checks

let list_hooks hooks ~out =
  print out "Hooks:@.";
  List.iter (fun h -> print out "  %s@." h) hooks

let print printer ~range ~out =
  if Debug.can_print "print" then
    print out "%a@\n  @[%a@]@."
      Location.pp_relative_range range
      pflush printer
  else
    ()<|MERGE_RESOLUTION|>--- conflicted
+++ resolved
@@ -186,7 +186,7 @@
   let fun_name = match CallstackSet.choose callstacks with
     | c::_ -> Some c.call_fun_orig_name
     | _ -> None in
-  let len = CallstackSet.cardinal callstacks in 
+  let len = CallstackSet.cardinal callstacks in
   print out "@.%a Check%s:%a@,@[<v 2>%a: %a: %a%a%a%a@]@.@."
     (Debug.color_str (color_of_diag diag.diag_kind)) (icon_of_diag diag.diag_kind)
     (if len <= 1 then Format.asprintf " #%d" (n+1) else Format.asprintf "s #%d-#%d" (n+1) (n+len))
@@ -239,54 +239,30 @@
 
 
 let incr_check_diag len check diag checks_map =
-<<<<<<< HEAD
-  let (safe,error,warning) =
-=======
   let (safe,error,warning,info,unimplemented) =
->>>>>>> 3890dcb9
     match CheckMap.find_opt check checks_map with
     | Some x -> x
     | None   -> (0,0,0,0,0)
   in
   let total =
     match diag with
-<<<<<<< HEAD
-    | Safe        -> safe+len,error,warning
-    | Unreachable -> safe,error,warning
-    | Error       -> safe,error+len,warning
-    | Warning     -> safe,error,warning+len
-=======
     | Safe        -> safe+len,error,warning,info,unimplemented
     | Unreachable -> safe,error,warning,info,unimplemented
     | Error       -> safe,error+len,warning,info,unimplemented
     | Unimplemented      -> safe,error,warning,info,unimplemented+len
     | Warning     -> safe,error,warning+len,info,unimplemented
     | Info     -> safe,error,warning,info+len,unimplemented
->>>>>>> 3890dcb9
   in
   CheckMap.add check total checks_map
 
 let construct_checks_summary ?(print=false) rep out =
   let diag_groups = Alarm.group_diagnostics rep.report_diagnostics in
   RangeDiagnosticWoCsMap.fold (fun (range, diagWoCs) css acc ->
-<<<<<<< HEAD
-      let (i,safe,error,warning,checks_map) = acc in
-=======
       let (i,safe,error,warning,info,unimplemented,checks_map) = acc in
->>>>>>> 3890dcb9
       let len = CallstackSet.cardinal css in
       let checks_map' = incr_check_diag len diagWoCs.diag_check diagWoCs.diag_kind checks_map in
       match diagWoCs.diag_kind with
       | Unreachable ->
-<<<<<<< HEAD
-        i, safe, error, warning, checks_map'
-
-      | Safe ->
-        if print && !opt_show_safe_checks then pp_diagnostic out i diagWoCs css [];
-        i+len, safe+len, error, warning, checks_map'
-
-      | Error | Warning ->
-=======
         i, safe, error, warning,  info, unimplemented, checks_map'
 
       | Safe ->
@@ -295,16 +271,11 @@
       | Unimplemented when !opt_no_unimplemented_detailed_checks ->
         i+len, safe, error, warning,  info, unimplemented + len, checks_map'
       | Error | Warning | Info | Unimplemented ->
->>>>>>> 3890dcb9
         (* Get the set of alarms kinds and callstacks *)
         let kinds =
           AlarmSet.fold
             (fun a kinds ->
-<<<<<<< HEAD
-               AlarmKindSet.add a.alarm_kind kinds
-=======
                 AlarmKindSet.add a.alarm_kind kinds
->>>>>>> 3890dcb9
             ) diagWoCs.diag_alarms AlarmKindSet.empty in
         (* Join alarm kinds *)
         let rec iter = function
@@ -325,17 +296,6 @@
         in
         let kinds' = iter (AlarmKindSet.elements kinds) in
         if print then pp_diagnostic out i diagWoCs css kinds';
-<<<<<<< HEAD
-        let error',warning' =
-          if diagWoCs.diag_kind = Error then
-            error+len, warning
-          else
-            error, warning+len in
-        i+len, safe, error', warning', checks_map'
-    ) diag_groups (0,0,0,0,CheckMap.empty)
-
-let print_checks_summary checks_map total safe error warning out =
-=======
         (match diagWoCs.diag_kind with
         | Error -> i+len, safe, error+len, warning, info, unimplemented, checks_map'
         | Info -> i+len, safe, error, warning, info + len, unimplemented, checks_map'
@@ -345,27 +305,19 @@
     ) diag_groups (0,0,0,0,0,0,CheckMap.empty)
 
 let print_checks_summary checks_map total safe error warning info unimplemented out =
->>>>>>> 3890dcb9
   let pp diag singluar plural fmt n =
     if n = 0 then () else
     if n = 1 then fprintf fmt ", %a" (Debug.color (color_of_diag diag) (fun fmt n -> fprintf fmt "%s %d %s" (icon_of_diag diag) n singluar)) n
     else fprintf fmt ", %a" (Debug.color (color_of_diag diag) (fun fmt n -> fprintf fmt "%s %d %s" (icon_of_diag diag) n plural)) n
   in
-<<<<<<< HEAD
-  print out "@[<v2>Checks summary: %a%a%a%a (selectivity: %.2f%%)@,%a@]@.@."
-=======
-  print out "@[<v2>Checks summary: %a%a%a%a%a%a@,%a@]@.@."
->>>>>>> 3890dcb9
+  print out "@[<v2>Checks summary: %a%a%a%a%a%a (selectivity: %.2f%%)@,%a@]@.@."
     (Debug.bold (fun fmt total -> fprintf fmt "%d total" total)) total
     (pp Safe "safe" "safe") safe
     (pp Error "error" "errors") error
     (pp Warning "warning" "warnings") warning
-<<<<<<< HEAD
     (float_of_int (100 * safe) /. (float_of_int @@ safe + error + warning))
-=======
     (pp Info "info" "info") info
     (pp Unimplemented "unimplemented" "unimplemented") unimplemented
->>>>>>> 3890dcb9
     (pp_print_list ~pp_sep:(fun fmt () -> fprintf fmt "@,")
        (fun fmt (check,(safe,error,warning,info, unimplemented)) ->
           fprintf fmt "%a: %d total%a%a%a%a%a"
