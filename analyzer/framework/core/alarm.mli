--- conflicted
+++ resolved
@@ -342,17 +342,10 @@
 (** Count the number of alarms and warnings in a report *)
 
 module RangeDiagnosticWoCsMap : MapExtSig.S with type key = range * diagnosticWoCs
-<<<<<<< HEAD
 
 module CallstackSet : SetExtSig.S with type elt = callstack
 (** Set of callstacks *)
 
-=======
-
-module CallstackSet : SetExtSig.S with type elt = callstack
-(** Set of callstacks *)
-
->>>>>>> 3890dcb9
 val group_diagnostics : diagnostic CheckMap.t RangeCallStackMap.t -> CallstackSet.t RangeDiagnosticWoCsMap.t
 (** Group diagnostics by their range and diagnostic kind *)
 
