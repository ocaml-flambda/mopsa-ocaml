--- conflicted
+++ resolved
@@ -177,7 +177,6 @@
     key = "-config";
     category = "Configuration";
     doc = " path to the configuration file to use for the analysis";
-<<<<<<< HEAD
     spec = Set_string (Config.Parser.opt_config,
                        fun args ->
                          if !Config.Parser.opt_config <> "" then
@@ -187,9 +186,6 @@
                          else
                            empty args
                       );
-=======
-    spec = ArgExt.Set_string Mopsa_config.Parser.opt_config;
->>>>>>> 3890dcb9
     default = "";
   }
 
@@ -285,7 +281,7 @@
              Output.Factory.list_domains
 
            | "reductions" ->
-             let reductions = Config.Parser.all_reductions () in 
+             let reductions = Config.Parser.all_reductions () in
              List.sort_uniq compare reductions |>
              Output.Factory.list_reductions
 
@@ -398,7 +394,6 @@
 
 let () =
   register_builtin_option {
-<<<<<<< HEAD
     key = "-tw";
     category = "Output";
     doc = " set the tab width";
@@ -406,7 +401,6 @@
     default = "4";
   }
 
-=======
     key = "-no-detailed-errors-unimplemented";
     category = "Alarms";
     doc = " hide errors related to unimplemented from the detailed analysis results";
@@ -449,7 +443,6 @@
     spec = ArgExt.Set Output.Text.opt_no_ffi_report;
     default = "false";
   }
->>>>>>> 3890dcb9
 
 let () =
   register_builtin_option {
