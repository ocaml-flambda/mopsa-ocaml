(****************************************************************************)
(*                                                                          *)
(* This file is part of MOPSA, a Modular Open Platform for Static Analysis. *)
(*                                                                          *)
(* Copyright (C) 2017-2019 The MOPSA Project.                               *)
(*                                                                          *)
(* This program is free software: you can redistribute it and/or modify     *)
(* it under the terms of the GNU Lesser General Public License as published *)
(* by the Free Software Foundation, either version 3 of the License, or     *)
(* (at your option) any later version.                                      *)
(*                                                                          *)
(* This program is distributed in the hope that it will be useful,          *)
(* but WITHOUT ANY WARRANTY; without even the implied warranty of           *)
(* MERCHANTABILITY or FITNESS FOR A PARTICULAR PURPOSE.  See the            *)
(* GNU Lesser General Public License for more details.                      *)
(*                                                                          *)
(* You should have received a copy of the GNU Lesser General Public License *)
(* along with this program.  If not, see <http://www.gnu.org/licenses/>.    *)
(*                                                                          *)
(****************************************************************************)

(** Configuration parser. *)

open Core
open Sig.Lowlevel.Domain
open Sig.Lowlevel.Stacked
open Sig.Lowlevel.Value
open Abstraction
open Yojson.Basic
open Yojson.Basic.Util


(** Path to the current configuration *)
let opt_config = ref ""


(** {2 Configuration file} *)
(** ********************** *)

(** Return the path of the configuration file *)
let resolve_config_file config =
  if Sys.file_exists config && not (Sys.is_directory config) then config
  else
    let file = Filename.concat (Paths.get_configs_dir ()) config in
    if Sys.file_exists file && not (Sys.is_directory file) then file
    else Exceptions.panic "unable to find configuration file %s" config


(** {2 Domain builders} *)
(** ******************* *)

let rec domain = function
  | `String(name) -> leaf_domain name
  | `Assoc(obj) when List.mem_assoc "seq" obj -> domain_seq obj
  | `Assoc(obj) when List.mem_assoc "apply" obj -> apply obj
  | `Assoc(obj) when List.mem_assoc "nonrel" obj -> nonrel obj
  | _ -> assert false

and leaf_domain name : (module DOMAIN) =
  try find_domain name
  with Not_found -> Exceptions.panic "domain %s not found" name

and domain_seq assoc : (module DOMAIN) =
  let domains = List.assoc "seq" assoc |>
                to_list |>
                List.map domain
  in
  let rec aux :
    (module DOMAIN) list ->
    (module DOMAIN)
    = function
      | [] -> assert false
      | [d] -> d
<<<<<<< HEAD
      | r ->
        let a,b = ListExt.split r in
        let aa, bb = aux a, aux b in
        let module A = (val aa : DOMAIN) in
        let module B = (val bb : DOMAIN) in
        let module Dom = Combiners.Sequence.Domain.Make(A)(B) in
=======
      | hd :: tl ->
        let tl = aux tl in
        let module Head = (val hd : DOMAIN) in
        let module Tail = (val tl : DOMAIN) in
        let module Dom = Combiners.Domain.Sequence.Make(Head)(Tail) in
>>>>>>> ef7fc8b9
        (module Dom : DOMAIN)
  in
  aux domains

and apply assoc : (module DOMAIN) =
  let s = List.assoc "apply" assoc |> stack in
  let d = List.assoc "on" assoc |> domain in
  let module S = (val s : STACK) in
  let module D = (val d : DOMAIN) in
  let module R = Combiners.Apply.Make(S)(D) in
  (module R : DOMAIN)

and nonrel assoc : (module DOMAIN) =
  let v = List.assoc "nonrel" assoc |> value in
  let module V = (val v : VALUE) in
  let module D =
    Sig.Intermediate.Domain.MakeLowlevelDomain(
      Sig.Simplified.Domain.MakeIntermediate(
        Combiners.Value.Nonrel.Make(V)
      )
    )
  in
  (module D : DOMAIN)

and value = function
  | `String name -> value_leaf name
  | `Assoc obj when List.mem_assoc "disjoint" obj -> value_disjoint obj
  | _ -> assert false

and value_leaf name =
  try find_value name
  with Not_found -> Exceptions.panic "value %s not found" name

and value_disjoint assoc : (module VALUE) =
  let values = List.assoc "disjoint" assoc |>
                to_list |>
                List.map value
  in
  let rec aux :
    (module VALUE) list ->
    (module VALUE)
    = function
      | [] -> assert false
      | [d] -> d
      | hd :: tl ->
        let tl = aux tl in
        let module Head = (val hd : VALUE) in
        let module Tail = (val tl : VALUE) in
        let module Dom = Combiners.Value.Disjoint.Make(Head)(Tail) in
        (module Dom : VALUE)
  in
  aux values

and stack = function
  | `String(name) -> leaf_stack name
  | `Assoc(obj) when List.mem_assoc "seq" obj -> stack_seq obj
  | `Assoc(obj) when List.mem_assoc "compose" obj -> compose obj
  | x -> Exceptions.panic "parsing error: unsupported stack declaration:@ %a"
           (pretty_print ~std:true) x

and leaf_stack name : (module STACK) =
  try find_stack name
  with Not_found -> Exceptions.panic "stack %s not found" name


and stack_seq assoc : (module STACK) =
  let stacks = List.assoc "seq" assoc |>
                to_list |>
                List.map stack
  in
  let rec aux :
    (module STACK) list ->
    (module STACK)
    = function
      | [] -> assert false
      | [d] -> d
<<<<<<< HEAD
      | r ->
        let a,b = ListExt.split r in
        let aa, bb = aux a, aux b in
        let module A = (val aa : STACK) in
        let module B = (val bb : STACK) in
        let module Dom = Combiners.Sequence.Stacked.Make(A)(B) in
=======
      | hd :: tl ->
        let tl = aux tl in
        let module Head = (val hd : STACK) in
        let module Tail = (val tl : STACK) in
        let module Dom = Combiners.Stacked.Sequence.Make(Head)(Tail) in
>>>>>>> ef7fc8b9
        (module Dom : STACK)
  in
  aux stacks

and compose assoc : (module STACK) =
  let stacks = List.assoc "compose" assoc |>
                to_list |>
                List.map stack
  in
  let rec aux :
    (module STACK) list ->
    (module STACK)
    = function
      | [] -> assert false
      | [s] -> s
      | hd :: tl ->
        let tl = aux tl in
        let module Head = (val hd : STACK) in
        let module Tail = (val tl : STACK) in
        let module Dom = Combiners.Stacked.Compose.Make(Head)(Tail) in
        (module Dom : STACK)
  in
  aux stacks


(** {2 Toplevel attributes} *)
(** *********************** *)

let get_language json =
  match json with
  | `Assoc(obj) when List.mem_assoc "language" obj ->
    List.assoc "language" obj |> to_string
  | _ -> Exceptions.panic "language declaration not found in configuration file"

let get_domain json =
  match json with
  | `Assoc(obj) when List.mem_assoc "domain" obj ->
    List.assoc "domain" obj
  | _ -> Exceptions.panic "domain declaration not found in configuration file"


(** {2 Entry points} *)
(** **************** *)

let parse () : string * (module DOMAIN) =
  let file = resolve_config_file !opt_config in
  let json = Yojson.Basic.from_file file in
  let language = get_language json in
  let json = get_domain json in
  language, domain json

let language () : string =
  let file = resolve_config_file !opt_config in
  let json = Yojson.Basic.from_file file in
  get_language json

let domains () : string list =
  if !opt_config = ""
  then Sig.Lowlevel.Domain.names () @
       Sig.Lowlevel.Stacked.names ()
  else
    let file = resolve_config_file !opt_config in
    let json = Yojson.Basic.from_file file in
    let rec iter = function
      | `String(name) -> [name]

      | `Assoc(obj) when List.mem_assoc "seq" obj ->
        List.assoc "seq" obj |>
        to_list |>
        List.fold_left (fun acc obj ->
            iter obj @ acc
          ) []

      | `Assoc(obj) when List.mem_assoc "nonrel" obj ->
        iter (List.assoc "nonrel" obj)

      | `Assoc(obj) when List.mem_assoc "apply" obj ->
        iter (List.assoc "apply" obj) @
        iter (List.assoc "on" obj)

      | `Assoc(obj) when List.mem_assoc "compose" obj ->
        List.assoc "compose" obj |>
        to_list |>
        List.fold_left (fun acc obj ->
            iter obj @ acc
          ) []

      | _ -> assert false
    in
    iter (get_domain json)<|MERGE_RESOLUTION|>--- conflicted
+++ resolved
@@ -71,20 +71,12 @@
     = function
       | [] -> assert false
       | [d] -> d
-<<<<<<< HEAD
       | r ->
         let a,b = ListExt.split r in
         let aa, bb = aux a, aux b in
         let module A = (val aa : DOMAIN) in
         let module B = (val bb : DOMAIN) in
-        let module Dom = Combiners.Sequence.Domain.Make(A)(B) in
-=======
-      | hd :: tl ->
-        let tl = aux tl in
-        let module Head = (val hd : DOMAIN) in
-        let module Tail = (val tl : DOMAIN) in
-        let module Dom = Combiners.Domain.Sequence.Make(Head)(Tail) in
->>>>>>> ef7fc8b9
+        let module Dom = Combiners.Domain.Sequence.Make(A)(B) in
         (module Dom : DOMAIN)
   in
   aux domains
@@ -161,20 +153,12 @@
     = function
       | [] -> assert false
       | [d] -> d
-<<<<<<< HEAD
       | r ->
         let a,b = ListExt.split r in
         let aa, bb = aux a, aux b in
         let module A = (val aa : STACK) in
         let module B = (val bb : STACK) in
-        let module Dom = Combiners.Sequence.Stacked.Make(A)(B) in
-=======
-      | hd :: tl ->
-        let tl = aux tl in
-        let module Head = (val hd : STACK) in
-        let module Tail = (val tl : STACK) in
-        let module Dom = Combiners.Stacked.Sequence.Make(Head)(Tail) in
->>>>>>> ef7fc8b9
+        let module Dom = Combiners.Stacked.Sequence.Make(A)(B) in
         (module Dom : STACK)
   in
   aux stacks
