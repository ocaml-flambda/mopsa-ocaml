(****************************************************************************)
(*                                                                          *)
(* This file is part of MOPSA, a Modular Open Platform for Static Analysis. *)
(*                                                                          *)
(* Copyright (C) 2017-2019 The MOPSA Project.                               *)
(*                                                                          *)
(* This program is free software: you can redistribute it and/or modify     *)
(* it under the terms of the GNU Lesser General Public License as published *)
(* by the Free Software Foundation, either version 3 of the License, or     *)
(* (at your option) any later version.                                      *)
(*                                                                          *)
(* This program is distributed in the hope that it will be useful,          *)
(* but WITHOUT ANY WARRANTY; without even the implied warranty of           *)
(* MERCHANTABILITY or FITNESS FOR A PARTICULAR PURPOSE.  See the            *)
(* GNU Lesser General Public License for more details.                      *)
(*                                                                          *)
(* You should have received a copy of the GNU Lesser General Public License *)
(* along with this program.  If not, see <http://www.gnu.org/licenses/>.    *)
(*                                                                          *)
(****************************************************************************)

(** Powerset lattice with finite cardinality elements or ⊺. *)

open Top

module type ELT =
sig
  type t
  val compare: t -> t -> int
  val print : Format.formatter -> t -> unit
end


module Make(Elt: ELT) =
struct
  module Set = Set.Make(Elt)

  type v = Set.t

  type t = v with_top

  let bottom : t = Nt Set.empty

  let top : t = TOP

  let is_top (abs: t) = top_dfl1 true (fun x -> false) abs

  let subset (abs1:t) (abs2:t) : bool =
    top_included Set.subset abs1 abs2

  let equal (abs1:t) (abs2:t) : bool =
    top_equal Set.equal abs1 abs2

  let join (abs1:t) (abs2:t) : t =
    top_lift2 Set.union abs1 abs2

  let meet (abs1:t) (abs2:t) : t =
    top_neutral2 Set.inter abs1 abs2

  let union = join

  let inter = meet

  let diff (abs1:t) (abs2:t) : t =
    if is_top abs2
    then bottom
    else top_lift2 Set.diff abs1 abs2

  let widen ctx (abs1:t) (abs2:t) : t =
    top_absorb2
      (fun s1 s2 ->
         if Set.subset s2 s1 then
           abs2
         else
           TOP
      )
      abs1 abs2

  open Format
  let print fmt (abs:t) =
    let open Format in
    top_fprint (fun fmt s ->
        if Set.is_empty s then pp_print_string fmt "∅"
        else
          let l = Set.elements s in
          fprintf fmt "@[<h>{";
          pp_print_list
            ~pp_sep:(fun fmt () -> fprintf fmt ",@ ")
            Elt.print fmt l
          ;
          fprintf fmt "}@]";
          ()
      ) fmt abs

  let add v (abs:t) : t =
    top_lift1 (Set.add v) abs

  let fold (f:Elt.t->'a->'a) (abs:t) (init:'a) : 'a =
    top_to_exn abs |> (fun s -> Set.fold f s init)

  let remove (v:Elt.t) (abs:t) : t =
    top_lift1 (Set.remove v) abs

  let mem (v:Elt.t) (abs:t) : bool =
    top_dfl1 true (Set.mem v) abs

  let filter f (abs:t) : t =
    top_lift1 (Set.filter f) abs

  let partition f (abs:t) : t * t =
    match abs with
    | TOP -> TOP, TOP
    | Nt a ->
      let r1, r2 = Set.partition f a in
      Nt r1, Nt r2

  let exists f (abs:t) : bool =
    top_to_exn abs |> (fun s -> Set.exists f s)

  let for_all f (abs:t) : bool =
    top_to_exn abs |> (fun s -> Set.for_all f s)

  let cardinal (abs:t) : int =
    top_to_exn abs |> (fun s -> Set.cardinal s)

  let find f (abs:t) : Elt.t =
    top_to_exn abs |> (fun s -> Set.find f s)

  let choose (abs:t) : Elt.t =
    top_to_exn abs |> (fun s -> Set.choose s)

  let singleton (x:Elt.t) : t = Nt (Set.singleton x)

  let of_list (l:Elt.t list) =
    Nt (Set.of_list l)

  let is_empty (abs:t) =
    top_dfl1 false Set.is_empty abs

  let empty = bottom

  let is_bottom = is_empty

  let elements (abs:t) =
    top_to_exn abs |> Set.elements

  let map (f:Elt.t -> Elt.t)  (abs:t) : t =
    top_lift1 (Set.map f) abs

  let iter (f:Elt.t -> unit) (abs:t) : unit =
    top_to_exn abs |> Set.iter f

  let apply (f:Set.t -> 'a) (dfl:'a) (abs:t) : 'a = Top.top_apply f dfl abs

<<<<<<< HEAD
end






(** Powerset with lower and upper approximations *)

module MakeWithUnder(Elt: ELT) =
struct

  module Set = Set.Make(Elt)
  module USet = Make(Elt)

  (* Lower approximation *)
  type l = Set.t

  (* Upper approximation *)
  type u = USet.t

  (* Powerset with lower and upper approximation *)
  type t = l * u

  let empty : t = (Set.empty, USet.empty)

  let bottom : t = empty

  let top : t = (Set.empty, USet.top)

  let is_empty ((l,u):t) : bool =
    Set.is_empty l &&
    USet.is_empty u

  let is_bottom = is_empty

  let is_top ((l,u): t) =
    Set.is_empty l &&
    USet.is_top u

  let subset ((l1,u1): t) ((l2,u2): t) : bool =
    Set.subset l1 l2 &&
    USet.subset u1 u2

  let equal ((l1,u1): t) ((l2,u2): t) : bool =
    Set.equal l1 l2 &&
    USet.equal u1 u2

  let join ((l1,u1): t) ((l2,u2): t) : t =
    Set.inter l1 l2,
    USet.join u1 u2

  let meet ((l1,u1): t) ((l2,u2): t) : t =
    Set.union l1 l2,
    USet.meet u1 u2

  let union = join

  let inter = meet

  let widen ctx ((l1,u1): t) ((l2,u2): t) : t =
    Set.inter l1 l2,
    USet.widen ctx u1 u2

  open Format
  let print fmt ((l,u):t) =
    let l = Set.elements l in
    fprintf fmt "@[<h>{";
    if l = [] then fprintf fmt "∅"
    else
      fprintf fmt "@[<h>{%a}@]"
        (pp_print_list
           ~pp_sep:(fun fmt () -> fprintf fmt ",@ ")
           Elt.print
        ) l
    ;
    fprintf fmt ", %a}@]"
      USet.print u

=======
>>>>>>> f6cbf41c
end<|MERGE_RESOLUTION|>--- conflicted
+++ resolved
@@ -152,86 +152,4 @@
 
   let apply (f:Set.t -> 'a) (dfl:'a) (abs:t) : 'a = Top.top_apply f dfl abs
 
-<<<<<<< HEAD
-end
-
-
-
-
-
-
-(** Powerset with lower and upper approximations *)
-
-module MakeWithUnder(Elt: ELT) =
-struct
-
-  module Set = Set.Make(Elt)
-  module USet = Make(Elt)
-
-  (* Lower approximation *)
-  type l = Set.t
-
-  (* Upper approximation *)
-  type u = USet.t
-
-  (* Powerset with lower and upper approximation *)
-  type t = l * u
-
-  let empty : t = (Set.empty, USet.empty)
-
-  let bottom : t = empty
-
-  let top : t = (Set.empty, USet.top)
-
-  let is_empty ((l,u):t) : bool =
-    Set.is_empty l &&
-    USet.is_empty u
-
-  let is_bottom = is_empty
-
-  let is_top ((l,u): t) =
-    Set.is_empty l &&
-    USet.is_top u
-
-  let subset ((l1,u1): t) ((l2,u2): t) : bool =
-    Set.subset l1 l2 &&
-    USet.subset u1 u2
-
-  let equal ((l1,u1): t) ((l2,u2): t) : bool =
-    Set.equal l1 l2 &&
-    USet.equal u1 u2
-
-  let join ((l1,u1): t) ((l2,u2): t) : t =
-    Set.inter l1 l2,
-    USet.join u1 u2
-
-  let meet ((l1,u1): t) ((l2,u2): t) : t =
-    Set.union l1 l2,
-    USet.meet u1 u2
-
-  let union = join
-
-  let inter = meet
-
-  let widen ctx ((l1,u1): t) ((l2,u2): t) : t =
-    Set.inter l1 l2,
-    USet.widen ctx u1 u2
-
-  open Format
-  let print fmt ((l,u):t) =
-    let l = Set.elements l in
-    fprintf fmt "@[<h>{";
-    if l = [] then fprintf fmt "∅"
-    else
-      fprintf fmt "@[<h>{%a}@]"
-        (pp_print_list
-           ~pp_sep:(fun fmt () -> fprintf fmt ",@ ")
-           Elt.print
-        ) l
-    ;
-    fprintf fmt ", %a}@]"
-      USet.print u
-
-=======
->>>>>>> f6cbf41c
 end