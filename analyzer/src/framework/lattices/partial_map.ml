--- conflicted
+++ resolved
@@ -150,18 +150,14 @@
     | TOP -> Value.top
     | Nbt m -> PMap.find k m
 
-<<<<<<< HEAD
+
+  let find_opt (k: Key.t) (a:t) : 'a option =
+    match a with
+    | BOT -> Some Value.bottom
+    | TOP -> Some Value.top
+    | Nbt m -> PMap.find_opt k m
+
   let remove (k: Key.t) (a:t) : t =
-=======
-  let find_opt ~bottomv ~topv (k: Key.t) (a: 'a t) : 'a option =
-    match a with
-    | Bot -> Some bottomv
-    | Top -> Some topv
-    | Finite m ->
-      Map.find_opt k m
-
-  let remove (k: Key.t) (a:'a t) : 'a t =
->>>>>>> f6cbf41c
     match a with
     | BOT -> BOT
     | TOP -> TOP
@@ -232,6 +228,21 @@
       Nbt (PMap.mapi f m) |>
       canonize
 
+  let map_p (f:Key.t * Value.t -> Key.t * 'a) (a:t) : (Key.t, 'a) map =
+    match a with
+    | BOT -> BOT
+    | TOP -> TOP
+    | Nbt m ->
+      Nbt (PMap.fold (fun k v acc ->
+          let k',v' = f (k,v) in
+          if k' == k && v' == v
+          then acc
+          else PMap.add k' v' acc
+        ) m (PMap.empty ~compare:Key.compare))
+      |>
+      canonize
+
+
   let bindings (a:t) : (Key.t * 'a) list =
     match a with
     | BOT -> []
@@ -256,60 +267,10 @@
     | TOP -> None
     | Nbt m -> Some (PMap.max_binding m)
 
-<<<<<<< HEAD
   let cardinal (a:t) : int =
     match a with
     | BOT -> 0
     | TOP -> raise Top.Found_TOP
     | Nbt m -> PMap.cardinal m
-=======
-  let subset (a1:t) (a2:t) : bool = Map.subset a1 a2 ~subsetv:Value.subset
-
-  let join (a1:t) (a2:t) : t = Map.join a1 a2 ~joinv:Value.join
-
-  let widen (a1:t) (a2:t) : t = Map.widen a1 a2 ~widenv:Value.widen
-
-  let meet (a1:t) (a2:t) : t = Map.meet a1 a2 ~meetv:Value.meet
-
-  let print fmt (a:t) = Map.print fmt a ~printv:Value.print
-
-  let find (k: Key.t) (a: t) : Value.t = Map.find k a ~bottomv:Value.bottom ~topv:Value.top
-
-  let find_opt (k: Key.t) (a: t) : Value.t option = Map.find_opt k a ~bottomv:Value.bottom ~topv:Value.top
-
-  let remove (k: Key.t) (a: t) : t = Map.remove k a
-
-  let add (k: Key.t) (v: Value.t) (a: t) : t = Map.add k v a ~is_bottomv:Value.is_bottom
-
-  let rename (k: Key.t) (k': Key.t) (a: t) : t = Map.rename k k' a ~bottomv:Value.bottom ~topv:Value.top ~is_bottomv:Value.is_bottom
-
-  let singleton (k:Key.t) (v:Value.t) : t = Map.singleton k v ~is_bottomv:Value.is_bottom
-
-  let filter (f : Key.t -> Value.t -> bool) (a : t) : t = Map.filter f a
-
-  let iter (f:Key.t -> Value.t -> unit) (a: t) : unit = Map.iter f a
-
-  let fold (f:Key.t -> Value.t -> 'a -> 'a) (a:t) (x:'a) : 'a = Map.fold f a x
-
-  let fold_d (f:Key.t -> Value.t -> 'a -> 'a) (a:t) (d :'a) (x :'a) : 'a = Map.fold_d f a d x
-
-  let fold2o = Map.fold2o
-
-  let mem (x:Key.t) (a:t) : bool = Map.mem x a
-
-  let canonize (a:t) : t = Map.canonize a ~is_bottomv:Value.is_bottom
-
-  let map (f:Value.t -> Value.t) (a:t) : t = Map.map f a ~is_bottomv:Value.is_bottom
-
-  let map_p (f:Key.t * Value.t -> Key.t * Value.t) (a:t) : t  = Map.map_p f a ~is_bottomv:Value.is_bottom
-
-  let bindings (a:t) : (Key.t * Value.t) list = Map.bindings a
-
-  let for_all (f:Key.t -> Value.t -> bool) (a:t) : bool = Map.for_all f a
-
-  let exists (f:Key.t -> Value.t -> bool) (a:t) : bool = Map.exists f a
-
-  let max_binding (a:t) : (Key.t * Value.t) option = Map.max_binding a
->>>>>>> f6cbf41c
 
 end