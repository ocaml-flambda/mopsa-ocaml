(****************************************************************************)
(*                                                                          *)
(* This file is part of MOPSA, a Modular Open Platform for Static Analysis. *)
(*                                                                          *)
(* Copyright (C) 2017-2019 The MOPSA Project.                               *)
(*                                                                          *)
(* This program is free software: you can redistribute it and/or modify     *)
(* it under the terms of the GNU Lesser General Public License as published *)
(* by the Free Software Foundation, either version 3 of the License, or     *)
(* (at your option) any later version.                                      *)
(*                                                                          *)
(* This program is distributed in the hope that it will be useful,          *)
(* but WITHOUT ANY WARRANTY; without even the implied warranty of           *)
(* MERCHANTABILITY or FITNESS FOR A PARTICULAR PURPOSE.  See the            *)
(* GNU Lesser General Public License for more details.                      *)
(*                                                                          *)
(* You should have received a copy of the GNU Lesser General Public License *)
(* along with this program.  If not, see <http://www.gnu.org/licenses/>.    *)
(*                                                                          *)
(****************************************************************************)

(** [Nonrel ∈ 𝒱 → 𝒟] lifts a non-relational value abstraction into an
    abstract domain of partial environments from variables to values.
*)

open Core.All
open Sig.Abstraction.Value


(** {2 Identifier for the non-relation domain} *)
(** ****************************************** *)

type _ id += D_nonrel : (module VALUE with type t = 'v) -> (var,'v) Lattices.Partial_map.map id

let () =
  let open Eq in
  register_id {
    eq = (
      let f : type a b. witness -> a id -> b id -> (a, b) eq option = fun next id1 id2 ->
        match id1, id2 with
        | D_nonrel v1, D_nonrel v2 ->
          begin
            let module V1 = (val v1) in
            let module V2 = (val v2) in
            match equal_id V1.id V2.id with
            | Some Eq -> Some Eq
            | None -> None
          end
        | _ -> next.eq id1 id2
      in
      f
    );
  }


(** {2 Variable's context} *)
(** ********************** *)

(** The context of a variable keeps (flow-insensitive) information about the
   variable that can pushed by external domains and consumed by the value
   abstraction.

   This is useful to implement a widening with thresholds: external
   heuristics discover the theresholds and put them in the context of the
   variable. When [widen] is called on a the value of a variable, it is enriched
   with its context. *)

module K = GenContextKey(struct
    type 'a t = 'a ctx VarMap.t
    let print pp fmt m =
      Format.fprintf fmt "variables contexts:@, @[<v>%a@]"
        (Format.pp_print_list
           ~pp_sep:(fun fmt () -> Format.fprintf fmt "@,")
           (fun fmt (v,c) -> Format.fprintf fmt "%a: %a" pp_var v (pp_ctx pp) c)
        ) (VarMap.bindings m)
  end)

let var_ctx_key = K.key

let add_var_ctx var k v ctx =
  let map = try find_ctx var_ctx_key ctx with Not_found -> VarMap.empty in
  let vctx = try VarMap.find var map with Not_found -> empty_ctx in
  add_ctx var_ctx_key (VarMap.add var (add_ctx k v vctx) map) ctx

let find_var_ctx_opt var k ctx =
  match find_ctx_opt var_ctx_key ctx with
  | None     -> None
  | Some map ->
    match VarMap.find_opt var map with
    | None      -> None
    | Some vctx -> find_ctx_opt k vctx

let find_var_ctx var k ctx =
  match find_var_ctx_opt var k ctx with
  | None   -> raise Not_found
  | Some v -> v

let remove_var_ctx var k ctx =
  try
    let map = find_ctx var_ctx_key ctx in
    let vctx = VarMap.find var map in
    add_ctx var_ctx_key (VarMap.add var (remove_ctx k vctx) map) ctx
  with Not_found ->
    ctx


(** {2 Variable bounds} *)
(** ******************* *)

(** The bounds of a variable is an invariant about its value that is always valid.
    It is put in the context of the variable and is used to refine its value whenever it
    changes. *)

module VarBoundsKey = GenContextKey(struct
    type 'a t = constant
    let print pp fmt c =
      Format.fprintf fmt "bounds: %a" pp_constant c
  end)

(** Context for saving the bounds of a variable *)
let var_bounds_ctx = VarBoundsKey.key

(** Add the bounds of a variable to context *)
let add_var_bounds_ctx v b ctx =
  add_var_ctx v var_bounds_ctx b ctx

(** Add the bounds of a variable to flow *)
let add_var_bounds_flow v b flow =
  let ctx = add_var_bounds_ctx v b (Flow.get_ctx flow) in
  Flow.set_ctx ctx flow

(** Remove the bounds of a variable from context *)
let remove_var_bounds_ctx v ctx =
  remove_var_ctx v var_bounds_ctx ctx

(** Remove the bounds of a variable from flow *)
let remove_var_bounds_flow v flow =
  let ctx = remove_var_bounds_ctx v (Flow.get_ctx flow) in
  Flow.set_ctx ctx flow


(** Find the bounds of a variable in context *)
let find_var_bounds_ctx_opt v ctx =
  find_var_ctx_opt v var_bounds_ctx ctx


(** {2 Non-relational domain} *)
(** ************************* *)

module Make(Value: VALUE) : Sig.Abstraction.Simplified.SIMPLIFIED =
struct


  (** {2 Domain header} *)
  (** ***************** *)

  (** Map with variables as keys. *)
  module VarMap =
    Lattices.Partial_map.Make
      (Var)
      (Value)

  include VarMap

  let id = D_nonrel (module Value)

  let name = "framework.abstraction.combiners.value.nonrel"

  let debug fmt = Debug.debug ~channel:name fmt

  let merge pre (a1, log1) (a2, log2) =
    let a1', a2' = Log.generic_domain_merge ~add ~remove ~find (a1, log1) (a2, log2) in
    try VarMap.map2zo
      (fun _ v1 -> v1)
      (fun _ v2 -> v2)
      (fun _ v1 v2 ->
         let v = Value.meet v1 v2 in
         if Value.is_bottom v then raise Bot.Found_BOT else v
      ) a1' a2'
    with Bot.Found_BOT -> VarMap.bottom

  (* This value manager isn't able to perform sub-evaluations.
     It is used only to compute values of constants used as bounds of variables. *)
  let imprecise_value_man = {
    bottom = Value.bottom;
    top    = Value.top;
    is_bottom = Value.is_bottom;
    subset = Value.subset;
    join = Value.join;
    meet = Value.meet;
    print = Value.print;
    get = (fun v -> v);
    set = (fun v _ -> v);
    eval = (fun e -> Value.top);
    avalue = (fun avk v ->
        match Value.avalue avk v with
        | Some r -> r
        | None -> top_avalue avk);
    ask = (fun q -> Exceptions.panic "Queries not accessible");
  }

  let bound_range = Location.mk_fresh_range ()

  (* Constrain the value of a variable with its bounds *)
  let meet_with_bound_constraints ctx var v =
    match find_var_bounds_ctx_opt var ctx with
    | None        -> v
    | Some bounds ->
      let vv = Value.eval imprecise_value_man (mk_constant bounds bound_range ~etyp:var.vtyp) in
      Value.meet v vv

  let widen ctx a1 a2 =
    let open Bot_top in
    if a1 == a2 then a1 else
      match a1, a2 with
      | BOT, x | x, BOT -> x
      | TOP, x | x, TOP -> TOP
      | Nbt m1, Nbt m2 ->
        Nbt (
          MapExtPoly.map2zo
            (fun _ v1 -> v1)
            (fun _ v2 -> v2)
            (fun var v1 v2 ->
               let vctx =
                 match find_ctx_opt var_ctx_key ctx with
                 | None   -> empty_ctx
                 | Some map ->
                   match Core.Ast.Var.VarMap.find_opt var map with
                   | None   -> empty_ctx
                   | Some c -> c
               in
               let w = Value.widen vctx v1 v2 in
               (* Apply the bounds constraints*)
               meet_with_bound_constraints ctx var w
            )
            m1 m2
        )

  let top_of_typ typ range =
    Value.eval imprecise_value_man (mk_top typ range)

  let add ctx var v a =
    let vv = meet_with_bound_constraints ctx var v in
    VarMap.add var vv a


  (** {2 Evaluation of expressions} *)
  (** ***************************** *)

  (** Value manager *)
  let rec value_man (cache: Value.t vexpr) (map:t) : (Value.t,Value.t) value_man = {
    imprecise_value_man with
    eval = (fun e ->
        match find_vexpr_opt e cache with
        | Some (v,_) -> v
        | None ->
          match eval e map with
          | Some (v,_) -> v
          | None -> Value.top
      );
    ask = (fun query ->
        match Value.ask (value_man cache map) query with
        | Some r -> r
        | None   -> raise Not_found
      );
  }


  (** Forward evaluation returns the abstract value of the expression,
     but also a tree annotated by the intermediate abstract
     values for each sub-expression *)
<<<<<<< HEAD
  and eval (e:expr) (a:t) : (aexpr * Value.t) option =
    match ekind e with
    | E_var(var, mode) when Value.accept_type var.vtyp ->
       let v = find var a in
       (A_var v, v) |>
       OptionExt.return

    | E_constant(c) ->
      Value.constant e.etyp c |> OptionExt.lift @@ fun v ->
      (A_cst v, v)

    | E_unop(O_cast, e1) ->
      eval e1 a |> OptionExt.bind @@ fun (ae1, v1) ->
      (* Keep the evaluation of e1 in the manager to let the domain query it *)
      Value.cast (value_man (Some (e1,ae1,v1)) a) e.etyp e1 |> OptionExt.lift @@ fun v ->
      (A_unop (ae1,v1), v)

    | E_unop (op,e1) ->
      eval e1 a |> OptionExt.lift @@ fun (ae1, v1) ->
      let v = Value.unop op e.etyp v1 in
      (A_unop (ae1, v1), v)

    | E_binop (op,e1,e2) ->
      eval e1 a |> OptionExt.bind @@ fun (ae1, v1) ->
      eval e2 a |> OptionExt.lift @@ fun (ae2, v2) ->
      let v = Value.binop op e.etyp v1 v2 in
      (A_binop (ae1, v1, ae2, v2), v)

    | _ -> None

=======
  and eval (e:expr) (a:t) : (Value.t * Value.t vexpr) option =
    if not (Value.accept_type e.etyp) then None
    else
      match ekind e with
      | E_var(var, mode) ->
        (* Get the value of the variable from the map *)
        let v = find var a in
        (v, empty_vexpr) |>
        OptionExt.return

      | _
        when for_all_expr
            (fun ee -> Value.accept_type ee.etyp)
            (fun s -> false) e
        ->
        (* Before asking the domain to evaluate the expression, evaluate each sub-expression
           their evaluations in the manager. This will speedup the evaluation when the domain
           [Value.eval] will request these values.  *)
        let parts,build = structure_of_expr e in
        let rec iter = function
          | [] -> Some empty_vexpr
          | ee::tl ->
            eval ee a |> OptionExt.bind @@ fun (vv,vee) ->
            iter tl |> OptionExt.lift @@ fun tl ->
            add_vexpr ee vv vee tl
        in
        iter parts.exprs |> OptionExt.lift @@ fun ve ->
        let v = Value.eval (value_man ve a) e in
        (v,ve)

      | _ -> None
>>>>>>> 34a0c32d


  (** Backward refinement of expressions; given an annotated tree, and
      a target value, refine the environment using the variables in the
      expression *)
  let rec refine ctx (e:expr) (ve:Value.t vexpr) (r:Value.t) (a:t) : t =
    if Value.is_bottom r then bottom else
    match e.ekind with
      | E_var(var,mode) ->
        (* Refine the value of the variable in the map *)
      if var_mode var mode = WEAK then a
      else add ctx var (Value.meet (find var a) r) a

    | _ ->
      (* Refine the sub-expressions by calling [Value.backward].
       * Note that we need to apply this function to the root sub-expressions only *)
      let veroot = root_vexpr ve in
      let veroot' = Value.backward (value_man ve a) e veroot r in
      (* Go back to the whole value expression by merging [veroot'] with [ve].
         Missing sub-expressions in [veroot'] will be copied from [ve]. *)
      let ve' = merge_vexpr Value.meet ve veroot' in
      fold_root_vexpr
        (fun acc ee vv eev -> refine ctx ee eev vv acc)
        a ve'


  (* utility function to reduce the complexity of testing boolean expressions;
     it handles the boolean operators &&, ||, ! internally, by induction
     on the syntax

     if r=true, keep the states that may satisfy the expression;
     if r=false, keep the states that may falsify the expression
  *)
  let rec filter ctx (e:expr) (b:bool) (a:t) : t option =
    match ekind e with
    | E_unop (O_log_not, e) ->
      filter ctx e (not b) a

    | E_binop (O_log_and, e1, e2) ->
      filter ctx e1 b a |> OptionExt.bind @@ fun a1 ->
      filter ctx e2 b a |> OptionExt.bind @@ fun a2 ->
      (if b then meet else join) a1 a2 |>
      OptionExt.return

    | E_binop (O_log_or, e1, e2) ->
      filter ctx e1 b a |> OptionExt.bind @@ fun a1 ->
      filter ctx e2 b a |> OptionExt.bind @@ fun a2 ->
      (if b then join else meet) a1 a2 |>
      OptionExt.return

<<<<<<< HEAD
    | E_constant c ->
      Value.constant e.etyp c |> OptionExt.bind @@ fun v ->
      let w = Value.filter b e.etyp v in
      (if Value.is_bottom w then bottom else a) |>
      OptionExt.return

    | E_var(var, mode) when Value.accept_type var.vtyp ->
      let v = find var a in
      let w = Value.filter b e.etyp v in
      ( if Value.is_bottom w then bottom else
        if var_mode var mode = STRONG then add ctx var w a
        else a ) |>
      OptionExt.return

=======
>>>>>>> 34a0c32d
    (* arithmetic comparison part, handled by Value *)
    | E_binop (op, e1, e2) when is_comparison_op op ->
      (* evaluate forward each argument expression *)
      eval e1 a |> OptionExt.bind @@ fun (v1,ve1) ->
      eval e2 a |> OptionExt.bind @@ fun (v2,ve2) ->

      (* apply comparison *)
      let r1,r2 = Value.compare (value_man empty_vexpr a) op b e1 v1 e2 v2 in
      (* propagate backward on both argument expressions *)
      refine ctx e1 ve1 (Value.meet v1 r1) a |>
      refine ctx e2 ve2 (Value.meet v2 r2) |>
      OptionExt.return

    | _ ->
      (* Filter on arbitrary expressions (variables, predicates, etc.).
         First, evaluate the expression *)
      eval e a |> OptionExt.lift @@ fun (v,ve) ->
      (* Then filter the obtained value to match the truth value [b] *)
      let w = Value.filter b e.etyp v in
      (* Now refine the sub-expresions w.r.t. the filtered value *)
      refine ctx e ve (Value.meet v w) a


  (** {2 Transfer functions} *)
  (** ********************** *)

  let init prog = empty

  let exec stmt man ctx (map:t) : t option =
    match skind stmt with
    | S_remove { ekind = E_var (v, _) }  ->
      VarMap.remove v map |>
      OptionExt.return

    | S_add { ekind = E_var (v, _) } when Value.accept_type v.vtyp ->
      (* Check of the variable is already present *)
      if VarMap.mem v map
      then OptionExt.return map
      else
        add ctx v (top_of_typ v.vtyp stmt.srange) map |>
        OptionExt.return


    | S_project vars
      when List.for_all (function { ekind = E_var _ } -> true | _ -> false) vars ->
      let vars = List.map (function
            | { ekind = E_var (v, _) } -> v
            | _ -> assert false
          ) vars
      in
      List.fold_left
        (fun acc v ->
           add ctx v (find v map) acc
        ) empty vars
      |> OptionExt.return

    | S_rename ({ ekind = E_var (var1, _) }, { ekind = E_var (var2, _) }) when Value.accept_type var1.vtyp ->
      let v = find var1 map in
      remove var1 map |>
      add ctx var2 v |>
      OptionExt.return

    | S_forget { ekind = E_var (var, _) } when Value.accept_type var.vtyp ->
<<<<<<< HEAD
      add ctx var Value.top map |>
      OptionExt.return

    | S_assign ({ ekind= E_var (var, mode) }, e) when Value.accept_type var.vtyp ->
      eval e map |> OptionExt.lift @@ fun (_, v) ->
=======
      add ctx var (top_of_typ var.vtyp stmt.srange) map |>
      OptionExt.return

    | S_assign ({ ekind= E_var (var, mode) }, e) when Value.accept_type var.vtyp ->
      eval e map |> OptionExt.lift @@ fun (v,_) ->
>>>>>>> 34a0c32d
      let map' = add ctx var v map in
      begin
        match var_mode var mode with
        | STRONG -> map'
        | WEAK -> join map map'
      end

    | S_expand ({ekind = E_var (v, _)}, vl)
      when Value.accept_type v.vtyp &&
           List.for_all (function { ekind = E_var _ } -> true | _ -> false) vl
      ->
      let vl = List.map (function
          | { ekind = E_var (v, _) } -> v
          | _ -> assert false
        ) vl
      in
      let value = find v map in
      List.fold_left (fun acc v' ->
          add ctx v' value acc
        ) map vl |>
      OptionExt.return

    | S_fold ({ekind = E_var (v, mode)}, vl)
      when Value.accept_type v.vtyp &&
           List.for_all (function { ekind = E_var _ } -> true | _ -> false) vl
      ->
      (* Collect values of variables vl before removing them from the map *)
      let value,map' = List.fold_left
          (fun (accv,accm) -> function
             | { ekind = E_var (vv, _) } ->
               let accv' = find vv map |>
                           Value.join accv
               in
               let accm' = remove vv accm in
               accv',accm'
             | _ -> assert false
        ) (Value.bottom,map) vl
      in
      let value' =
        if mem v map then
          Value.join value (find v map)
        else
          value
      in
      add ctx v value' map' |>
      OptionExt.return

    | S_assume e ->
      filter ctx e true map

    | _ -> None

  let ask : type r.
    ('a,r) query ->
    ('a,t) Sig.Abstraction.Simplified.simplified_man ->
    'a ctx -> t -> r option =
    fun query man ctx map ->
    match query with
    | Q_avalue(e,av) when Value.accept_type e.etyp ->
      eval e map |> OptionExt.bind @@ fun (v,ve) ->
      Value.avalue av v

    | _ -> Value.ask (value_man empty_vexpr map) query

  let print_state printer a =
    Print.pprint printer ~path:[Key Value.display]
      (pbox VarMap.print a)

  let print_expr man ctx a printer exp =
    match eval exp a with
    | None -> ()
    | Some (v,_) ->
      Print.pprint printer
        ~path:[ Key Value.display;
                fkey "%a" pp_expr exp ]
        (pbox Value.print v)
end<|MERGE_RESOLUTION|>--- conflicted
+++ resolved
@@ -269,38 +269,6 @@
   (** Forward evaluation returns the abstract value of the expression,
      but also a tree annotated by the intermediate abstract
      values for each sub-expression *)
-<<<<<<< HEAD
-  and eval (e:expr) (a:t) : (aexpr * Value.t) option =
-    match ekind e with
-    | E_var(var, mode) when Value.accept_type var.vtyp ->
-       let v = find var a in
-       (A_var v, v) |>
-       OptionExt.return
-
-    | E_constant(c) ->
-      Value.constant e.etyp c |> OptionExt.lift @@ fun v ->
-      (A_cst v, v)
-
-    | E_unop(O_cast, e1) ->
-      eval e1 a |> OptionExt.bind @@ fun (ae1, v1) ->
-      (* Keep the evaluation of e1 in the manager to let the domain query it *)
-      Value.cast (value_man (Some (e1,ae1,v1)) a) e.etyp e1 |> OptionExt.lift @@ fun v ->
-      (A_unop (ae1,v1), v)
-
-    | E_unop (op,e1) ->
-      eval e1 a |> OptionExt.lift @@ fun (ae1, v1) ->
-      let v = Value.unop op e.etyp v1 in
-      (A_unop (ae1, v1), v)
-
-    | E_binop (op,e1,e2) ->
-      eval e1 a |> OptionExt.bind @@ fun (ae1, v1) ->
-      eval e2 a |> OptionExt.lift @@ fun (ae2, v2) ->
-      let v = Value.binop op e.etyp v1 v2 in
-      (A_binop (ae1, v1, ae2, v2), v)
-
-    | _ -> None
-
-=======
   and eval (e:expr) (a:t) : (Value.t * Value.t vexpr) option =
     if not (Value.accept_type e.etyp) then None
     else
@@ -332,7 +300,6 @@
         (v,ve)
 
       | _ -> None
->>>>>>> 34a0c32d
 
 
   (** Backward refinement of expressions; given an annotated tree, and
@@ -383,23 +350,6 @@
       (if b then join else meet) a1 a2 |>
       OptionExt.return
 
-<<<<<<< HEAD
-    | E_constant c ->
-      Value.constant e.etyp c |> OptionExt.bind @@ fun v ->
-      let w = Value.filter b e.etyp v in
-      (if Value.is_bottom w then bottom else a) |>
-      OptionExt.return
-
-    | E_var(var, mode) when Value.accept_type var.vtyp ->
-      let v = find var a in
-      let w = Value.filter b e.etyp v in
-      ( if Value.is_bottom w then bottom else
-        if var_mode var mode = STRONG then add ctx var w a
-        else a ) |>
-      OptionExt.return
-
-=======
->>>>>>> 34a0c32d
     (* arithmetic comparison part, handled by Value *)
     | E_binop (op, e1, e2) when is_comparison_op op ->
       (* evaluate forward each argument expression *)
@@ -463,19 +413,11 @@
       OptionExt.return
 
     | S_forget { ekind = E_var (var, _) } when Value.accept_type var.vtyp ->
-<<<<<<< HEAD
-      add ctx var Value.top map |>
-      OptionExt.return
-
-    | S_assign ({ ekind= E_var (var, mode) }, e) when Value.accept_type var.vtyp ->
-      eval e map |> OptionExt.lift @@ fun (_, v) ->
-=======
       add ctx var (top_of_typ var.vtyp stmt.srange) map |>
       OptionExt.return
 
     | S_assign ({ ekind= E_var (var, mode) }, e) when Value.accept_type var.vtyp ->
       eval e map |> OptionExt.lift @@ fun (v,_) ->
->>>>>>> 34a0c32d
       let map' = add ctx var v map in
       begin
         match var_mode var mode with
