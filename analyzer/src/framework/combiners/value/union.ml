(****************************************************************************)
(*                                                                          *)
(* This file is part of MOPSA, a Modular Open Platform for Static Analysis. *)
(*                                                                          *)
(* Copyright (C) 2017-2019 The MOPSA Project.                               *)
(*                                                                          *)
(* This program is free software: you can redistribute it and/or modify     *)
(* it under the terms of the GNU Lesser General Public License as published *)
(* by the Free Software Foundation, either version 3 of the License, or     *)
(* (at your option) any later version.                                      *)
(*                                                                          *)
(* This program is distributed in the hope that it will be useful,          *)
(* but WITHOUT ANY WARRANTY; without even the implied warranty of           *)
(* MERCHANTABILITY or FITNESS FOR A PARTICULAR PURPOSE.  See the            *)
(* GNU Lesser General Public License for more details.                      *)
(*                                                                          *)
(* You should have received a copy of the GNU Lesser General Public License *)
(* along with this program.  If not, see <http://www.gnu.org/licenses/>.    *)
(*                                                                          *)
(****************************************************************************)

(** Union of two value abstractions *)

open Core.All
open Sig.Abstraction.Value
open Common


module Make(V1:VALUE)(V2:VALUE) : VALUE with type t = V1.t * V2.t =
struct

  (** {2 Header of the abstraction} *)
  (** ***************************** *)

  include Lattices.Pair.Make(V1)(V2)

  let name = "framework.combiners.value.union"

  let id = V_pair(V1.id,V2.id)

  let display = V1.display ^ " ∪ " ^ V2.display

  let accept_type t = V1.accept_type t || V2.accept_type t

  let print printer (v1,v2) =
    match V1.is_bottom v1, V2.is_bottom v2 with
    | true, true -> pp_string printer Bot.bot_string
    | false, true -> V1.print printer v1
    | true, false -> V2.print printer v2
    | false, false ->
      pp_obj_list printer
        [ pbox V1.print v1;
          pbox V2.print v2 ]
        ~lopen:"" ~lsep:"∨" ~lclose:""


  (** {2 Lattice operators} *)
  (** ********************* *)

  let is_bottom (v1,v2) = V1.is_bottom v1 && V2.is_bottom v2


  (** {2 Value managers} *)
  (** ****************** *)

  let v1_man (man:('v,t) value_man) : ('v,V1.t) value_man = {
    man with
    get  = (fun a -> man.get a |> fst);
    set  = (fun x a ->
        let (v1,v2) = man.get a in
        if x == v1 then a else man.set (x,v2) a);
  }

  let v2_man (man:('v,t) value_man) : ('v,V2.t) value_man = {
    man with
    get  = (fun a -> man.get a |> snd);
    set  = (fun x a ->
        let (v1,v2) = man.get a in
        if x == v2 then a else man.set (v1,x) a);
  }


<<<<<<< HEAD
  (** {2 Forward semantics} *)
  (** ********************* *)

  let constant t c =
    let v1 = if V1.accept_type t then V1.constant t c else None in
    let v2 = if V2.accept_type t then V2.constant t c else None in
    match v1, v2 with
    | None, None -> None
    | Some v1, Some v2 -> Some (v1,v2)
    | Some v1, None -> Some (v1,V2.bottom)
    | None, Some v2 -> Some (V1.bottom,v2)

  let cast man t e =
    let v1 = if V1.accept_type t then V1.cast (v1_man man) t e else None in
    let v2 = if V2.accept_type t then V2.cast (v2_man man) t e else None in
    match v1, v2 with
    | None, None       -> None
    | Some v1, Some v2 -> Some (v1,v2)
    | Some v1, None    -> Some (v1,V2.bottom)
    | None, Some v2    -> Some (V1.bottom,v2)

  let unop op t a =
    apply
      (fun v1 -> if V1.is_bottom v1 then v1 else V1.unop op t v1)
      (fun v2 -> if V2.is_bottom v2 then v2 else V2.unop op t v2)
      a

  let binop op t =
    apply2
      (fun v1 w1 -> if V1.(is_bottom v1 || is_bottom w1) then V1.bottom else V1.binop op t v1 w1)
      (fun v2 w2 -> if V2.(is_bottom v2 || is_bottom w2) then V2.bottom else V2.binop op t v2 w2)

  let filter b t =
    apply
      (fun v1 -> if V1.is_bottom v1 then v1 else V1.filter b t v1)
      (fun v2 -> if V2.is_bottom v2 then v2 else V2.filter b t v2)

  (** {2 Backward semantics} *)
=======
  (** {2 Local semantics} *)
  (** ******************* *)


  (** Forward evaluation of expressions handled by [V1] or [V2] *)
  let eval man e : t =
    let man1 = v1_man man in
    let man2 = v2_man man in
    let accept1 = V1.accept_type e.etyp in
    let accept2 = V2.accept_type e.etyp in
    if accept1 && accept2 then
      (* Both domains can represent the value of the expression [e].
         In this case, we just pair the returned values *)
      let r1 = V1.eval man1 e in
      let r2 = V2.eval man2 e in
      (r1, r2)
    else
    if accept1 then
      (* Only [V1] can represent the value of [e]. However, [V2] can handle the
         expression in its extended semantics. So we need to combine the results
         of [V1.eval] and [V2.eval_ext]. *)
      let r1 = V1.eval man1 e in
      let r2 = V2.eval_ext man2 e in
      match r2 with
      | None   ->
        (* Since [V2] can't represent the value of [e], its value is set to ⊥ *)
        (r1,V2.bottom)
      | Some v ->
        (* When [V2.eval_ext] returns a value [v], we need to retrieve the part
           of [V1] in [v] in order to refine it with the result of [V1.eval] *)
        (V1.meet r1 (man1.get v), V2.bottom)
    else
    if accept2 then
      (* Dual case of accept1 *)
      let r1 = V1.eval_ext man1 e in
      let r2 = V2.eval man2 e in
      match r1 with
      | None   -> (V1.bottom,r2)
      | Some v -> (V1.bottom,V2.meet r2 (man2.get v))
    else
      assert false

  (** Filter of truth values *)
  let filter b t v =
    let doit f accept v bot =
      if accept t then f b t v
      else bot
    in
    let r1 = doit V1.filter V1.accept_type (fst v) V1.bottom in
    let r2 = doit V2.filter V2.accept_type (snd v) V2.bottom in
    (r1,r2)

  (** Backward evaluation of expressions *)
  let backward man e ve r : t vexpr =
    let man1 = v1_man man in
    let man2 = v2_man man in
    (** Sine we are refining the values of sub-expressions, we consider that a
       domain accepts a backward evaluation iff all sub-expressions are accepted
       *)
    let accept1 = for_all_child_expr (fun ee -> V1.accept_type ee.etyp) (fun s -> false) e in
    let accept2 = for_all_child_expr (fun ee -> V2.accept_type ee.etyp) (fun s -> false) e in
    if accept1 && accept2 then
      (* Both domains accept, so call [backward] on both of them *)
      let r1 = V1.backward man1 e (map_vexpr fst ve) r in
      let r2 = V2.backward man2 e (map_vexpr snd ve) r in
      (* Combine the values of each node in the tree *)
      map2_vexpr
        (fun v1 -> assert false)
        (fun v2 -> assert false)
        (fun v1 v2 -> (v1, v2))
        r1 r2
    else
    if accept1 then
      (* Similarly to [eval], when only one domain accepts the expression, we
         need to call the dual extended function of the other domain *)
      let r1 = V1.backward man1 e (map_vexpr fst ve) r in
      let r2 = V2.backward_ext man2 e (map_vexpr (fun v -> man.set v man.top) ve) r in
      match r2 with
      | None   ->
        (* Always put the refusing domain to ⊥ *)
        map_vexpr (fun v1 -> (v1,V2.bottom)) r1
      | Some rr2 ->
        (* Use the returned value to refine the result of [V1.backward] *)
        map2_vexpr
          (fun v1 -> assert false)
          (fun v2 -> assert false)
          (fun v1 v2 -> (V1.meet v1 (man1.get v2), V2.bottom))
          r1 rr2
    else
    if accept2 then
      let r1 = V1.backward_ext man1 e (map_vexpr (fun v -> man.set v man.top) ve) r in
      let r2 = V2.backward man2 e (map_vexpr snd ve) r in
      match r1 with
      | None   ->
        map_vexpr (fun v2 -> (V1.bottom,v2)) r2
      | Some rr1 ->
        map2_vexpr
          (fun v1 -> assert false)
          (fun v2 -> assert false)
          (fun v1 v2 -> (V1.bottom,V2.meet v2 (man2.get v1)))
          rr1 r2
    else
      assert false

  (** Backward refinement of values in a comparison *)
  let compare man op b e1 v1 e2 v2 : t * t =
    let man1 = v1_man man in
    let man2 = v2_man man in
    (* A domain needs to accepts both expressions *)
    let accept1 = V1.accept_type e1.etyp && V1.accept_type e2.etyp in
    let accept2 = V2.accept_type e1.etyp && V2.accept_type e2.etyp in
    if accept1 && accept2 then
      let (r11,r12) = V1.compare man1 op b e1 (fst v1) e2 (fst v2) in
      let (r21,r22) = V2.compare man2 op b e1 (snd v1) e2 (snd v2) in
      (r11,r21), (r12,r22)
    else
    if accept1 then
      (* Similar reasoning as [eval] and [backward] *)
      let (r11,r12) = V1.compare man1 op b e1 (fst v1) e2 (fst v2) in
      let r2 = V2.compare_ext man2 op b e1 (man.set v1 man.top) e2 (man.set v2 man.top) in
      match r2 with
      | None   -> (r11,V2.bottom), (r12,V2.bottom)
      | Some (r21,r22) ->
        (V1.meet r11 (man1.get r21), man2.get r21),
        (V1.meet r12 (man1.get r22), man2.get r22)
    else
    if accept2 then
      let r1 = V1.compare_ext man1 op b e1 (man.set v1 man.top) e2 (man.set v2 man.top) in
      let (r21,r22) = V2.compare man2 op b e1 (snd v1) e2 (snd v2) in
      match r1 with
      | None   -> (V1.bottom,r21), (V1.bottom,r22)
      | Some (r11,r12) ->
        (man1.get r11, V2.meet r21 (man2.get r11)),
        (man1.get r12, V2.meet r22 (man2.get r12))
    else
      assert false


  (** {2 Extended semantics} *)
>>>>>>> 34a0c32d
  (** ********************** *)

  (** Extened evaluation of expressions, used when the expression can't be
      repsented in neither [V1] not [V2] *)
  let eval_ext man e =
    let r1 = V1.eval_ext (v1_man man) e in
    let r2 = V2.eval_ext (v2_man man) e in
    OptionExt.neutral2 man.meet r1 r2

  (** Extended backward evaluations, used when some sub-expressions can't be
     represented by [V1] not [V2] *)
  let backward_ext man e ev r =
    let r1 = V1.backward_ext (v1_man man) e ev r in
    let r2 = V2.backward_ext (v2_man man) e ev r in
    OptionExt.neutral2 (merge_vexpr man.meet) r1 r2

  (** Extended comparison between expressions outside the scope of [V1] and [V2] *)
  let compare_ext man op b e1 v1 e2 v2 =
    let r1 = V1.compare_ext (v1_man man) op b e1 v1 e2 v2 in
    let r2 = V2.compare_ext (v2_man man) op b e1 v1 e2 v2 in
    OptionExt.neutral2 (fun (r11,r12) (r21,r22) -> (man.meet r11 r21),(man.meet r12 r22)) r1 r2

  (** {2 Communication handlers} *)
  (** ************************** *)

  (** Cast an abstract element to an avalue *)
  let avalue aval (v1,v2) =
    OptionExt.neutral2
      (join_avalue aval)
      (V1.avalue aval v1)
      (V2.avalue aval v2)

  (** Handle queries *)
  let ask man query =
    OptionExt.neutral2
      (join_query query)
      (V1.ask (v1_man man) query)
      (V2.ask (v2_man man) query)
end

(** Create a union of a list of domains *)
let rec make (values:(module VALUE) list) : (module VALUE) =
  match values with
  | [] -> assert false
  | [v] -> v
  | hd::tl -> (module Make(val hd : VALUE)(val (make tl) : VALUE) : VALUE)<|MERGE_RESOLUTION|>--- conflicted
+++ resolved
@@ -80,46 +80,6 @@
   }
 
 
-<<<<<<< HEAD
-  (** {2 Forward semantics} *)
-  (** ********************* *)
-
-  let constant t c =
-    let v1 = if V1.accept_type t then V1.constant t c else None in
-    let v2 = if V2.accept_type t then V2.constant t c else None in
-    match v1, v2 with
-    | None, None -> None
-    | Some v1, Some v2 -> Some (v1,v2)
-    | Some v1, None -> Some (v1,V2.bottom)
-    | None, Some v2 -> Some (V1.bottom,v2)
-
-  let cast man t e =
-    let v1 = if V1.accept_type t then V1.cast (v1_man man) t e else None in
-    let v2 = if V2.accept_type t then V2.cast (v2_man man) t e else None in
-    match v1, v2 with
-    | None, None       -> None
-    | Some v1, Some v2 -> Some (v1,v2)
-    | Some v1, None    -> Some (v1,V2.bottom)
-    | None, Some v2    -> Some (V1.bottom,v2)
-
-  let unop op t a =
-    apply
-      (fun v1 -> if V1.is_bottom v1 then v1 else V1.unop op t v1)
-      (fun v2 -> if V2.is_bottom v2 then v2 else V2.unop op t v2)
-      a
-
-  let binop op t =
-    apply2
-      (fun v1 w1 -> if V1.(is_bottom v1 || is_bottom w1) then V1.bottom else V1.binop op t v1 w1)
-      (fun v2 w2 -> if V2.(is_bottom v2 || is_bottom w2) then V2.bottom else V2.binop op t v2 w2)
-
-  let filter b t =
-    apply
-      (fun v1 -> if V1.is_bottom v1 then v1 else V1.filter b t v1)
-      (fun v2 -> if V2.is_bottom v2 then v2 else V2.filter b t v2)
-
-  (** {2 Backward semantics} *)
-=======
   (** {2 Local semantics} *)
   (** ******************* *)
 
@@ -259,7 +219,6 @@
 
 
   (** {2 Extended semantics} *)
->>>>>>> 34a0c32d
   (** ********************** *)
 
   (** Extened evaluation of expressions, used when the expression can't be
