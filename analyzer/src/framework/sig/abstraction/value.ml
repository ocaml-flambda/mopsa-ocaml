(****************************************************************************)
(*                                                                          *)
(* This file is part of MOPSA, a Modular Open Platform for Static Analysis. *)
(*                                                                          *)
(* Copyright (C) 2017-2019 The MOPSA Project.                               *)
(*                                                                          *)
(* This program is free software: you can redistribute it and/or modify     *)
(* it under the terms of the GNU Lesser General Public License as published *)
(* by the Free Software Foundation, either version 3 of the License, or     *)
(* (at your option) any later version.                                      *)
(*                                                                          *)
(* This program is distributed in the hope that it will be useful,          *)
(* but WITHOUT ANY WARRANTY; without even the implied warranty of           *)
(* MERCHANTABILITY or FITNESS FOR A PARTICULAR PURPOSE.  See the            *)
(* GNU Lesser General Public License for more details.                      *)
(*                                                                          *)
(* You should have received a copy of the GNU Lesser General Public License *)
(* along with this program.  If not, see <http://www.gnu.org/licenses/>.    *)
(*                                                                          *)
(****************************************************************************)

(** Signature of a value abstraction. *)

open Core.All


(*==========================================================================*)
(**                          {2 Value manager}                              *)
(*==========================================================================*)

type ('v,'t) value_man = {
  bottom : 'v;
  top    : 'v;
  is_bottom : 'v -> bool;
  subset : 'v -> 'v -> bool;
  join : 'v -> 'v -> 'v;
  meet : 'v -> 'v -> 'v;
  print : printer -> 'v -> unit;
  get  : 'v -> 't;
  set  : 't -> 'v -> 'v;
  eval : expr -> 'v;
  avalue : 'r. 'r avalue_kind -> 'v -> 'r;
  ask : 'a 'r. ('a,'r) query -> 'r;
}


(*==========================================================================*)
(**                        {2 Valued expressions}                           *)
(*==========================================================================*)

type 'v vexpr =
  | Map of ('v * 'v vexpr) ExprMap.t

let empty_vexpr = Map ExprMap.empty

let singleton_vexpr e v ve =
  Map (ExprMap.singleton e (v,ve))

let root_vexpr = function
  | Map map -> Map (ExprMap.map (fun (v,ve) -> (v,empty_vexpr)) map)

let add_vexpr e v ve = function
  | Map map -> Map (ExprMap.add e (v,ve) map)

let refine_vexpr e v = function
  | Map map ->
    let r =
      match ExprMap.find_opt e map with
      | Some (_,ve) -> (v,ve)
      | None -> (v,empty_vexpr)
    in
    Map (ExprMap.add e r map)

let rec find_vexpr e = function
  | Map map ->
    try ExprMap.find e map
    with Not_found ->
      let rec iter = function
        | [] -> raise Not_found
        | (_,(_,vee))::tl ->
          try find_vexpr e vee
          with Not_found -> iter tl
      in
      iter (ExprMap.bindings map)

let find_vexpr_opt e ve =
  try Some (find_vexpr e ve)
  with Not_found -> None

let rec map_vexpr f = function
  | Map map ->
    let map' =
      ExprMap.map
        (fun (v,ve) -> (f v,map_vexpr f ve))
        map
    in
    Map map'

let fold_root_vexpr f init = function
  | Map map ->
    ExprMap.fold
      (fun e (v,ve) acc -> f acc e v ve)
      map init

let rec fold_vexpr f init = function
  | Map map ->
    ExprMap.fold
      (fun e (v,ve) acc -> fold_vexpr f (f acc e v ve) ve)
      map init

let rec map2_vexpr f1 f2 f ve1 ve2 =
  match ve1,ve2 with
  | Map m1, Map m2 ->
    let m =
      ExprMap.map2o
        (fun e (v1,ve1) -> f1 v1, map_vexpr f1 ve1)
        (fun e (v2,ve2) -> f2 v2, map_vexpr f2 ve2)
        (fun e (v1,ve1) (v2,ve2) ->
           (f v1 v2, map2_vexpr f1 f2 f ve1 ve2)
        )
        m1 m2 in
    Map m

let rec merge_vexpr vmerge ve1 ve2 =
  match ve1,ve2 with
  | Map m1, Map m2 ->
    let m =
      ExprMap.map2zo
        (fun e ve1 -> ve1)
        (fun e ve2 -> ve2)
        (fun e (v1,ve1) (v2,ve2) ->
           (vmerge v1 v2, merge_vexpr vmerge ve1 ve2)
        )
        m1 m2 in
    Map m

(*==========================================================================*)
(**                          {2 Value domain}                               *)
(*==========================================================================*)


module type VALUE =
sig
  type t
  val id : t id
<<<<<<< HEAD
  (** Identifier of the value domain *)

  val accept_type : typ -> bool
  (** Predicate of types abstracted by the value domain *)

=======
  val accept_type : typ -> bool
>>>>>>> 34a0c32d
  val name : string
  val display : string
  val bottom: t
  val top: t
  val is_bottom: t -> bool
  val subset: t -> t -> bool
  val join: t -> t -> t
  val meet: t -> t -> t
  val widen: 'a ctx -> t -> t -> t
  val eval : ('v,t) value_man -> expr -> t
  val avalue : 'r avalue_kind -> t -> 'r option
  val backward : ('v,t) value_man -> expr -> t vexpr -> 'v -> t vexpr
  val filter : bool -> typ -> t -> t
  val compare : ('v,t) value_man -> operator -> bool -> expr -> t -> expr -> t -> (t * t)
  val eval_ext : ('v,t) value_man -> expr -> 'v option
  val backward_ext : ('v,t) value_man -> expr -> 'v vexpr -> 'v -> 'v vexpr option
  val compare_ext : ('v,t) value_man -> operator -> bool -> expr -> 'v -> expr -> 'v -> ('v * 'v) option
  val ask : ('v,t) value_man -> ('a,'r) query -> 'r option
  val print: printer -> t -> unit
end

let default_filter b t v = v
let default_backward man e ve v = ve
let default_compare man op b e1 v1 e2 v2 = (v1,v2)

module DefaultValueFunctions =
struct
  let filter = default_filter
  let backward= default_backward
  let compare = default_compare
  let eval_ext man e = None
  let backward_ext man e ve v = None
  let compare_ext man op b e1 v1 e2 v2 = None
  let avalue avk v = None
  let ask man q = None
end


(*==========================================================================*)
(**                          {2 Registration}                               *)
(*==========================================================================*)

let values : (module VALUE) list ref = ref []

let register_value_abstraction dom =
  values := dom :: !values

let find_value_abstraction name =
  List.find (fun dom ->
      let module D = (val dom : VALUE) in
      compare D.name name = 0
    ) !values

let mem_value_abstraction name =
  List.exists (fun dom ->
      let module D = (val dom : VALUE) in
      compare D.name name = 0
    ) !values

let value_abstraction_names () =
  List.map (fun dom ->
      let module D = (val dom : VALUE) in
      D.name
    ) !values<|MERGE_RESOLUTION|>--- conflicted
+++ resolved
@@ -143,15 +143,7 @@
 sig
   type t
   val id : t id
-<<<<<<< HEAD
-  (** Identifier of the value domain *)
-
   val accept_type : typ -> bool
-  (** Predicate of types abstracted by the value domain *)
-
-=======
-  val accept_type : typ -> bool
->>>>>>> 34a0c32d
   val name : string
   val display : string
   val bottom: t
