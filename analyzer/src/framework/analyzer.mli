(****************************************************************************)
(*                   Copyright (C) 2017 The MOPSA Project                   *)
(*                                                                          *)
(*   This program is free software: you can redistribute it and/or modify   *)
(*   it under the terms of the CeCILL license V2.1.                         *)
(*                                                                          *)
(****************************************************************************)

(** Analyzer - Central orchestrer of the analysis architecture. *)

open Manager

module Make(Domain : Domain.DOMAIN) :
sig

  val init : Ast.program -> Domain.t flow

  val exec : ?zone:Zone.zone -> Ast.stmt -> Domain.t flow -> Domain.t flow

  val eval : ?zone:(Zone.zone * Zone.zone) -> ?via:Zone.zone -> Ast.expr -> Domain.t flow -> (Domain.t, Ast.expr) evl

  val ask : 'r Query.query -> Domain.t Flow.flow -> 'r

  val man : (Domain.t, Domain.t) man

<<<<<<< HEAD
end
=======
  val output_actions : unit -> unit

end

val progress: ('a, Format.formatter, unit, unit) format4 -> 'a
>>>>>>> cadb0187
<|MERGE_RESOLUTION|>--- conflicted
+++ resolved
@@ -23,12 +23,6 @@
 
   val man : (Domain.t, Domain.t) man
 
-<<<<<<< HEAD
-end
-=======
-  val output_actions : unit -> unit
-
 end
 
-val progress: ('a, Format.formatter, unit, unit) format4 -> 'a
->>>>>>> cadb0187
+val progress: ('a, Format.formatter, unit, unit) format4 -> 'a