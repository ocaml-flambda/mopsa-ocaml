--- conflicted
+++ resolved
@@ -70,13 +70,9 @@
 let print range printer flow =
   match !opt_format with
   | F_text -> Text.print range printer flow !opt_file
-<<<<<<< HEAD
-  | F_json -> Json.print range printer flow !opt_file
-=======
   | F_json -> Json.print range printer flow !opt_file
 
 let list_alarms (alarms:alarm_class list) =
   match !opt_format with
   | F_text -> Text.list_alarms alarms !opt_file
-  | F_json -> Json.list_alarms alarms !opt_file
->>>>>>> 3e2ee90d
+  | F_json -> Json.list_alarms alarms !opt_file