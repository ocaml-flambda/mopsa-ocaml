(****************************************************************************)
(*                                                                          *)
(* This file is part of MOPSA, a Modular Open Platform for Static Analysis. *)
(*                                                                          *)
(* Copyright (C) 2017-2019 The MOPSA Project.                               *)
(*                                                                          *)
(* This program is free software: you can redistribute it and/or modify     *)
(* it under the terms of the GNU Lesser General Public License as published *)
(* by the Free Software Foundation, either version 3 of the License, or     *)
(* (at your option) any later version.                                      *)
(*                                                                          *)
(* This program is distributed in the hope that it will be useful,          *)
(* but WITHOUT ANY WARRANTY; without even the implied warranty of           *)
(* MERCHANTABILITY or FITNESS FOR A PARTICULAR PURPOSE.  See the            *)
(* GNU Lesser General Public License for more details.                      *)
(*                                                                          *)
(* You should have received a copy of the GNU Lesser General Public License *)
(* along with this program.  If not, see <http://www.gnu.org/licenses/>.    *)
(*                                                                          *)
(****************************************************************************)

(** Display the results of the analysis in a textual form. *)

open ArgExt
open Core.All
open Sig.Domain.Lowlevel
open Location
open Format


let print out fmt =
  let formatter =
    match out with
    | None -> std_formatter
    | Some file ->
      let o = open_out file in
      formatter_of_out_channel o
  in
  kasprintf (fun str ->
      fprintf formatter "%s%!" str
    ) fmt


module AlarmBodySet = SetExt.Make(struct type t = alarm_body let compare = compare_alarm_body end)
module CallstackSet = SetExt.Make(struct type t = Callstack.cs let compare = Callstack.compare end)



let report ?(flow=None) man alarms time files out =
  if Soundness.is_sound ()
  then print out "%a@." (Debug.color_str "green") "Analysis terminated successfully"
  else print out "%a@." (Debug.color_str "orange") "Unsound analysis";

  let () = match flow with
    | None -> ()
    | Some f ->
      print out "Last flow =@[@\n%a@]@\n"
        (* "Context = @[@\n%a@]@\n" *)
        (Core.Flow.print man.lattice.print) f
        (* (Core.Context.print man.lattice.print) (Flow.get_ctx f) *)
  in

  let () =
    if AlarmSet.is_empty alarms
    then print out "%a No alarm@." ((Debug.color "green") pp_print_string) "✔"
    else
      (* Iterate first on the alarm classes *)
      let cls_map = index_alarm_set_by_class alarms in
      let sub_totals, total = ClassMap.fold (fun cls ss (sub_totals, total) ->

          (* Then iterate on the location ranges within each class *)
          let range_map = index_alarm_set_by_range ss in
          let sub_total = RangeMap.fold (fun range sss sub_total ->

              (* Group similar bodies and callstacks *)
              let bodies, callstacks = AlarmSet.fold (fun alarm (bodies,callstacks) ->
                  AlarmBodySet.add (get_alarm_body alarm) bodies,
                  CallstackSet.add (get_alarm_callstack alarm) callstacks
                ) sss (AlarmBodySet.empty, CallstackSet.empty)
              in

              (* Print the alarm instance *)
              print out "@.@[<v 2>%a: %a%a@,%a@,%a@]@.@."
                pp_range range
                pp_alarm_class cls
                (fun fmt range ->
                   if not @@ is_orig @@ untag_range range then ()
                   else
                   (* Print source code at location range *)
                   let start_pos = get_range_start range in
                   let end_pos = get_range_end range in
                   let file = get_pos_file start_pos in
                   assert (file = get_pos_file end_pos);

                   let delta = 2 in
                   let mem_line_delta i = i >= get_pos_line start_pos - delta && i <= get_pos_line end_pos + delta in
                   let mem_line i = i >= get_pos_line start_pos && i <= get_pos_line end_pos in
                   let after_line i = i > get_pos_line end_pos + delta in

                   (* Read the file from disk *)
                   let f = open_in file in
                   let rec get_lines i =
                     try
                       let l = input_line f in
                       if mem_line i then (i,true,highlight_bug i l) :: get_lines (i+1)
                       else if mem_line_delta i then (i,false,l) :: get_lines (i+1)
                       else if after_line i then []
                       else get_lines (i+1)
                     with End_of_file -> []

                   (* Highlight bug region *)
                   and highlight_bug i l =
                     let n = String.length l in
<<<<<<< HEAD
                     (* prints from c1 to c2 included *)
                     let c1 = get_pos_column start_pos in
                     let c2 = get_pos_column end_pos + 1 in
=======
                     let c1 = get_pos_column start_pos - 1 in
                     let c2 = get_pos_column end_pos - 1 in
>>>>>>> e9968ec3
                     let s1,s2,s3 =
                       if i = get_pos_line start_pos && i = get_pos_line end_pos then
                         String.sub l 0 c1,
                         String.sub l c1 (c2-c1+1),
                         String.sub l (c2+1) (n-c2-1)
                       else if i = get_pos_line start_pos && i = get_pos_line end_pos then
                         String.sub l 0 c1,
                         String.sub l c1 (n-c1),
                         ""
                       else if i = get_pos_line end_pos then
                         "",
                         String.sub l 0 c2,
                         String.sub l c2 (n-c2)
                       else
                         "",
                         l,
                         ""
                     in
                     let () = Format.fprintf Format.str_formatter "%s%a%s" s1 (Debug.color_str "red") s2 s3 in
                     Format.flush_str_formatter ()
                   in

                   (* Print the highlighted lines *)
                   let lines = get_lines 1 in
                   close_in f;
                   fprintf fmt "@,@[<v>%a@]"
                     (pp_print_list ~pp_sep:(fun fmt () -> fprintf fmt "@,")
                        (fun fmt (i,is_bug_line,l) ->
                           fprintf fmt "%a: %s"
                             (Debug.color (if is_bug_line then "red" else "LightSlateBlue") pp_print_int) i
                             l
                        )
                     ) lines
                ) range
                (fun fmt bodies ->
                   (* Print the bodies *)
                   fprintf fmt "@[<hov 8>Cause%a:@ %a@]" Debug.plurial_int (AlarmBodySet.cardinal bodies)
                     (pp_print_list ~pp_sep:(fun fmt () -> fprintf fmt "@,")
                        pp_alarm_body
                     ) (AlarmBodySet.elements bodies)
                ) bodies
                (fun fmt callstacks ->
                   (* Print the callstacks *)
                   fprintf fmt "@[<v>Call trace%a:@,%a@]" Debug.plurial_int (CallstackSet.cardinal callstacks)
                     (pp_print_list ~pp_sep:(fun fmt () -> fprintf fmt "@,\t+@,")
                        (fun fmt cs ->
                           pp_print_list
                             ~pp_sep:(fun fmt () -> fprintf fmt "@,")
                             (fun fmt c -> fprintf fmt "\tfrom %a: %s" pp_range c.Callstack.call_site c.Callstack.call_fun)
                             fmt cs
                        )
                     ) (CallstackSet.elements callstacks);
                ) callstacks
              ;
              sub_total + 1
            ) range_map 0
          in
          (cls,sub_total) :: sub_totals, sub_total + total
        ) cls_map ([],0)
      in
      (* Print alarms summary *)
      print out "@[<v 2>Summary of detected alarms:@,%a@,Total: %d@]@."
        (pp_print_list ~pp_sep:(fun fmt () -> fprintf fmt "@,")
           (fun fmt (cls,nb) -> fprintf fmt "%a: %d" pp_alarm_class cls nb)
        ) sub_totals
        total
  in
  let () =
    match Soundness.get_warnings () with
    | [] -> ()
    | warnings ->
      print out "%d warning%a detected:@,  @[<v>%a@]@." (List.length warnings) Debug.plurial_list warnings
        (pp_print_list
           ~pp_sep:(fun fmt () -> fprintf fmt "@,")
           Core.Soundness.pp_warning
        ) warnings
  in
  print out "Time: %.3fs@." time;
  ()

let panic ?btrace exn files time out =
  print out "%a@." (Debug.color_str "red") "Analysis aborted";
  let () =
    match exn with
    | Exceptions.Panic (msg, "") -> print out "panic: %s@." msg
    | Exceptions.Panic (msg, loc) -> print out "panic raised in %s: %s@." loc msg

    | Exceptions.PanicAt (range, msg, "") -> print out "panic in %a: %s@." Location.pp_range range msg
    | Exceptions.PanicAt (range, msg, loc) -> print out "%a: panic raised in %s: %s@." Location.pp_range range loc msg

    | Exceptions.SyntaxError (range, msg) -> print out "%a: syntax error: %s@." Location.pp_range range msg
    | Exceptions.UnnamedSyntaxError range -> print out "%a: syntax error@." Location.pp_range range

    | Exceptions.SyntaxErrorList l ->
      print out "Syntax errors:@\n  @[%a@]@."
        (pp_print_list ~pp_sep:(fun fmt () -> fprintf fmt "@\n")
           (fun fmt (range, msg) -> fprintf fmt "%a: %s" Location.pp_range range msg
           )
        ) l

    | Exceptions.UnnamedSyntaxErrorList l ->
      print out "Syntax errors:@\n  @[%a@]@."
        (pp_print_list ~pp_sep:(fun fmt () -> fprintf fmt "@\n") Location.pp_range)
        l

    | _ -> print out "Uncaught exception: %s@." (Printexc.to_string exn)
  in
  let () =
    match btrace with
    | Some x when String.length x > 0 -> print out "Backtrace:@\n%s" x
    | _ -> ()
  in
  ()

let group_args_by_category args =
  let sorted = List.sort (fun arg1 arg2 ->
      compare arg1.category arg2.category
    ) args
  in
  let grouped, _ = List.fold_right (fun arg (acc,cat) ->
      if compare cat arg.category <> 0
      then
        (arg.category,[arg]) :: acc, arg.category
      else
        let (_, l) = List.hd acc in
        (cat, arg :: l) :: (List.tl acc), cat
    ) sorted ([],"")
  in
  grouped

let help (args:ArgExt.arg list) out =
  let print_default fmt d =
    if d = "" then ()
    else fprintf fmt " (default: %s)" d
  in
  let groups = group_args_by_category args in
  print out "Options:@.";
  List.iter (fun (cat, args) ->
      print out "  %s@." (String.uppercase_ascii cat);
      List.iter (fun arg ->
          match arg.spec with
          | ArgExt.Symbol(l,_) ->
            print out "    %s={%a} %s%a@."
              arg.key
              (pp_print_list
                 ~pp_sep:(fun fmt () -> pp_print_string fmt ",")
                 pp_print_string
              ) l
              arg.doc
              print_default arg.default
          | _ ->
            print out "    %s %s%a@." arg.key arg.doc print_default arg.default
        ) args
    ) groups

let list_domains (domains:string list) out =
  print out "Domains:@.";
  List.iter (fun d -> print out "  %s@." d) domains

let list_alarms alarms out =
  print out "Alarm classes:@.";
  List.iter (fun a -> print out "  %a@." Core.Alarm.pp_alarm_class a) alarms

let print range printer flow out =
  if Debug.can_print "print" then
    print out "%a@\n  @[%a@]@."
      Location.pp_range range
      printer flow
  else
    ()<|MERGE_RESOLUTION|>--- conflicted
+++ resolved
@@ -111,19 +111,14 @@
                    (* Highlight bug region *)
                    and highlight_bug i l =
                      let n = String.length l in
-<<<<<<< HEAD
                      (* prints from c1 to c2 included *)
                      let c1 = get_pos_column start_pos in
-                     let c2 = get_pos_column end_pos + 1 in
-=======
-                     let c1 = get_pos_column start_pos - 1 in
-                     let c2 = get_pos_column end_pos - 1 in
->>>>>>> e9968ec3
+                     let c2 = get_pos_column end_pos in
                      let s1,s2,s3 =
                        if i = get_pos_line start_pos && i = get_pos_line end_pos then
                          String.sub l 0 c1,
-                         String.sub l c1 (c2-c1+1),
-                         String.sub l (c2+1) (n-c2-1)
+                         String.sub l c1 (c2-c1),
+                         String.sub l c2 (n-c2)
                        else if i = get_pos_line start_pos && i = get_pos_line end_pos then
                          String.sub l 0 c1,
                          String.sub l c1 (n-c1),
