(****************************************************************************)
(*                                                                          *)
(* This file is part of MOPSA, a Modular Open Platform for Static Analysis. *)
(*                                                                          *)
(* Copyright (C) 2017-2019 The MOPSA Project.                               *)
(*                                                                          *)
(* This program is free software: you can redistribute it and/or modify     *)
(* it under the terms of the GNU Lesser General Public License as published *)
(* by the Free Software Foundation, either version 3 of the License, or     *)
(* (at your option) any later version.                                      *)
(*                                                                          *)
(* This program is distributed in the hope that it will be useful,          *)
(* but WITHOUT ANY WARRANTY; without even the implied warranty of           *)
(* MERCHANTABILITY or FITNESS FOR A PARTICULAR PURPOSE.  See the            *)
(* GNU Lesser General Public License for more details.                      *)
(*                                                                          *)
(* You should have received a copy of the GNU Lesser General Public License *)
(* along with this program.  If not, see <http://www.gnu.org/licenses/>.    *)
(*                                                                          *)
(****************************************************************************)

(** Format the results of the analysis in JSON. *)

open Yojson.Basic
open ArgExt
open Core.Alarm
open Core.Soundness


let print out json =
  let channel =
    match out with
    | None -> stdout
    | Some file ->
       open_out_gen [Open_append; Open_wronly; Open_creat] 0o644 file
  in
  Yojson.Basic.pretty_to_channel channel json

let render_pos pos =
  let file = Location.get_pos_file pos in
  let line = Location.get_pos_line pos in
  let column = Location.get_pos_column pos in
  `Assoc [
    "file", `String file;
    "line", `Int line;
    "column", `Int column;
  ]


let render_range range =
  `Assoc [
    "start", render_pos (Location.get_range_start range);
    "end", render_pos (Location.get_range_end range)
  ]

let render_call (c:Core.Callstack.call)  =
  `Assoc [
    "function", `String c.call_fun;
    "range", render_range c.call_site;
  ]

let render_callstack cs  =
  `List (List.map render_call cs)

let render_alarm_class alarm =
  let title =
    let () = pp_alarm_class Format.str_formatter alarm in
    Format.flush_str_formatter ()
  in
  `String title

let render_alarm alarm  =
  let range = Core.Alarm.get_alarm_range alarm in
  let cs = Core.Alarm.get_alarm_callstack alarm in
  `Assoc [
    "title", render_alarm_class (Core.Alarm.get_alarm_class alarm);
    "range", render_range range;
    "callstack", render_callstack cs;
  ]

let render_warning w  =
  match w.warn_range with
  | None ->
    `Assoc [
      "message", `String w.warn_message;
    ]

  | Some r ->
    `Assoc [
      "message", `String w.warn_message;
      "range", render_range r;
    ]
    

let render_var var  =
  `String var.Ast.Var.vname

let render_value value  =
  `String value

let render_env (var,value)  =
  `Assoc [
    "var", render_var var;
    "val"   , render_value value;
  ]


let report ?(flow=None) man alarms time files out : unit =
  let json  = `Assoc [
      "success", `Bool true;
      "time", `Float time;
      "files", `List (List.map (fun f -> `String f) files);
      "alarms", `List (AlarmSet.elements alarms |> List.map render_alarm);
      "warnings", `List (List.map render_warning (get_warnings ()));
    ]
  in
  print out json


let panic ?(btrace="<none>") exn files time out =
  let open Exceptions in
  let error =
    match exn with
    | Panic (msg, loc) -> msg
    | PanicAt (range, msg, loc) -> msg
    | SyntaxError(range, msg) -> msg
    | SyntaxErrorList l -> String.concat ", " (List.map snd l)
    |  _ -> Printexc.to_string exn
  in
  let json  = `Assoc [
      "success", `Bool false;
      "time", `Float time;
      "files", `List (List.map (fun f -> `String f) files);
      "exception", `String error;
      "backtrace", `String btrace;
    ]
  in
  print out json

let help (args:arg list) out =
  let json  = `List (
      args |>
      List.map (fun arg ->
          `Assoc [
            "key", `String arg.key;
            "doc", `String arg.doc;
            "category", `String arg.category;
            "default", `String arg.default;
            "type", `String (
              match arg.spec with
              | ArgExt.Bool _ -> "bool"
              | ArgExt.Set _ -> "set"
              | ArgExt.Clear _ -> "clear"
              | ArgExt.Unit _ -> "unit"
              | ArgExt.Unit_delayed _ -> "unit"
              | ArgExt.String _ -> "string"
              | ArgExt.Set_string _ -> "string"
              | ArgExt.Set_string_list _ -> "string list"
              | ArgExt.Int _ -> "int"
              | ArgExt.Set_int _ -> "int"
              | ArgExt.Symbol (l, _) -> "symbol:" ^ (String.concat "," l)
            )
          ]
        )
    )
  in
  print out json

let list_domains (domains:string list) out =
  let json = `List (
      domains |>
      List.map (fun d -> `String d)
    )
  in
  print out json

<<<<<<< HEAD
=======
let list_alarms alarms out =
  let json = `List (
      List.map render_alarm_class alarms
    )
  in
  print out json

>>>>>>> 3e2ee90d
let print range printer flow out =
  printer Format.str_formatter flow;
  let str = Format.flush_str_formatter () in
  let json =
    `Assoc [
       "channel", `String "print";
       "range", render_range range;
       "msg", `String str;
     ]
  in
  print out json<|MERGE_RESOLUTION|>--- conflicted
+++ resolved
@@ -174,8 +174,6 @@
   in
   print out json
 
-<<<<<<< HEAD
-=======
 let list_alarms alarms out =
   let json = `List (
       List.map render_alarm_class alarms
@@ -183,7 +181,6 @@
   in
   print out json
 
->>>>>>> 3e2ee90d
 let print range printer flow out =
   printer Format.str_formatter flow;
   let str = Format.flush_str_formatter () in
