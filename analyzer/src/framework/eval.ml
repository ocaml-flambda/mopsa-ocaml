(****************************************************************************)
(*                   Copyright (C) 2017 The MOPSA Project                   *)
(*                                                                          *)
(*   This program is free software: you can redistribute it and/or modify   *)
(*   it under the terms of the CeCILL license V2.1.                         *)
(*                                                                          *)
(****************************************************************************)


(** Evaluations of expressions *)

open Ast
open Flow
open Manager
open Zone

let empty = Dnf.mk_false

let case  (c: ('a, 'e) evl_case) : ('a, 'e) evl =
  Dnf.singleton c

let singleton (e: 'e) ?(cleaners=[]) (flow: 'a flow) : ('a, 'e) evl =
  Dnf.singleton {expr = Some e; flow; cleaners}

let empty_singleton flow : ('a, 'e) evl  =
  Dnf.singleton {expr = None; flow; cleaners = []}

let join (evl1: ('a, 'e) evl) (evl2: ('a, 'e) evl) : ('a, 'e) evl =
  Dnf.mk_or evl1 evl2

let join_list (l: ('a, 'e) evl list) : ('a, 'e) evl =
  match l with
  | [] -> []
  | hd :: tl -> List.fold_left join hd tl

let meet (evl1: ('a, 'e) evl) (evl2: ('a, 'e) evl) : ('a, 'e) evl =
  Dnf.mk_and evl1 evl2

let meet_list (l: ('a, 'e) evl list) : ('a, 'e) evl =
  match l with
  | [] -> assert false
  | hd :: tl -> List.fold_left meet hd tl

let iter (f: ('a, 'e) evl_case -> unit) (evl: ('a, 'e) evl) : unit =
  Dnf.to_list evl |>
  List.flatten |>
  List.iter f

let map
    (f: ('a, 'e) evl_case -> ('a, 'f) evl_case)
    (evl: ('a, 'e) evl)
  : ('a, 'f) evl =
  Dnf.map f evl

<<<<<<< HEAD
let pp_evals print fmt (evals: ('a, 'b) evals) =
  let l = Dnf.to_list evals in
  Format.pp_print_list
    ~pp_sep:(fun fmt () -> Format.fprintf fmt "@;⋁@;")
    (fun fmt conj ->
       Format.fprintf fmt "(%a)"
         (Format.pp_print_list
            ~pp_sep:(fun fmt () -> Format.fprintf fmt "@;⋀@;")
            (fun fmt (x, _, _) ->
               match x with
               | None -> Format.pp_print_string fmt "none"
               | Some x -> print fmt x
            )
         ) conj
    )
    fmt l

let pp_oevals print fmt (evals: ('a, 'b) evals option) =
  match evals with
  | None -> Format.fprintf fmt "None"
  | Some evals -> pp_evals print fmt evals

(*==========================================================================*)
(**                       {2 Optional evaluations}                          *)
(*==========================================================================*)

let oeval_singleton (ev: ('a, 'b) eval_case) : ('a, 'b) evals option =
  Some (eval_singleton ev)

let oeval_map
    (f: ('a, 'b) eval_case -> ('c, 'd) eval_case)
    (oevl: ('a, 'b) evals option) : ('c, 'd) evals option
  =
  OptionExt.option_lift1 (eval_map f) oevl

let oeval_join
    (oevl1: ('a, 'b) evals option)
    (oevl2: ('a, 'b) evals option) : ('a, 'b) evals option
  =
  OptionExt.option_neutral2 eval_join oevl1 oevl2

let oeval_meet
    ?(fand=(@)) (oevl1: ('a, 'b) evals option)
    (oevl2: ('a, 'b) evals option) : ('a, 'b) evals option
  =
  OptionExt.option_neutral2 (eval_meet ~fand) oevl1 oevl2


let oeval_iter (f: ('a, 'b) eval_case -> unit) (evals: ('a, 'b) evals option) : unit =
  OptionExt.option_dfl1 (fun () -> ()) (eval_iter f) evals

let oeval_fold (f: 'c -> ('a, 'b) eval_case -> 'c) (x: 'c) (evals: ('a, 'b) evals option) : 'c =
  OptionExt.option_dfl1 (fun () -> x) (eval_fold f x) evals


let oeval_merge
    (f: ('a, 'b) eval_case -> 'c)
    (join: 'c -> 'c -> 'c)
    (meet: 'c -> 'c -> 'c)
    (none: unit -> 'c)
    (oevl: ('a, 'b) evals option) : 'c
  =
  OptionExt.option_dfl1 none (Dnf.substitute f join meet) oevl

let oeval_merge2
    (f1: ('a, 'b) evals -> 'e)
    (f2: ('c, 'd) evals -> 'e)
    (f12: ('a, 'b) evals -> ('c, 'd) evals -> 'e)
    (none: unit -> 'e)
    (oevl1: ('a, 'b) evals option) (oevl2: ('c, 'd) evals option) : 'e =
  OptionExt.option_apply2 f1 f2 f12 none oevl1 oevl2


let oeval_substitute
    (f: ('a, 'b) eval_case -> ('c, 'd) evals option)
    (oevl: ('a, 'b) evals option) : ('c, 'd) evals option =
  oeval_merge f
    (oeval_merge2
       (fun evl1 -> Some evl1)
       (fun evl2 -> Some evl2)
       (fun evl1 evl2 -> Some (eval_join evl1 evl2))
       (fun () -> None)
=======
let add_cleaners (cleaners: Ast.stmt list) (evl: ('e, 'a) evl ) : ('e, 'a) evl  =
  map (fun case ->
      {case with cleaners = case.cleaners @ cleaners}
    ) evl

let fold
    (f: 'b -> ('a, 'e) evl_case -> 'b)
    (join: 'b -> 'b -> 'b)
    (meet: 'b -> 'b -> 'b)
    (init: 'b)
    (evl: ('a, 'e) evl)
  : 'b =
  Dnf.fold f join meet init evl


(* [choose_annot evl] returns any annotation from evaluation flows
   of [evl].
   Should be applied only if [evl] has been correctly constructed
   by propagating annotations in a flow-insensitive manner. *)
let choose_annot evl =
  match Dnf.choose evl with
  | Some case -> get_all_annot case.flow
  | None -> Annotation.empty

let bind
    (f: 'e -> 'a flow -> ('a, 'f) evl)
    (evl: ('a, 'e) evl)
  : ('a, 'f) evl =
  let evl, _ = Dnf.fold2
    (fun annot case ->
      let flow' = set_all_annot annot case.flow in
      let evl' =
        match case.expr with
        | None -> empty_singleton flow'
        | Some expr -> f expr flow' |>
                       add_cleaners case.cleaners
      in
      let annot = choose_annot evl' in
      (evl', annot)
>>>>>>> b54d89b6
    )
    join meet
    (choose_annot evl) evl
  in
  evl

let bind_opt f evl =
  let evl, _ = Dnf.fold2
      (fun annot case ->
         let flow' = set_all_annot annot case.flow in
         let evl' =
           match case.expr with
           | None -> Some (empty_singleton flow')
           | Some expr -> f expr flow' |>
                          Option.option_lift1 (add_cleaners case.cleaners)
         in
         let annot = Option.option_dfl1 annot choose_annot evl' in
         (evl', annot)
      )
      (Option.option_neutral2 join)
      (Option.option_neutral2 meet)
      (choose_annot evl) evl
  in
  evl

let assume
    cond ?(zone = any_zone)
    ~fthen ~felse
    ?(fboth = (fun flow1 flow2 -> (* FIXME: propagate annotations *) join (fthen flow1) (felse flow2)))
    ?(fnone = (fun flow -> empty_singleton flow))
    man flow
  : ('a, 'e) evl  =
  let then_flow = man.exec ~zone (mk_assume cond cond.erange) flow in
  let else_flow = man.exec ~zone (mk_assume (mk_not cond cond.erange) cond.erange) flow in
  match man.is_bottom (Flow.get T_cur man then_flow), man.is_bottom (Flow.get T_cur man else_flow) with
  | false, true -> fthen then_flow
  | true, false -> felse else_flow
  | false, false -> fboth then_flow else_flow
  | true, true -> fnone (Flow.join man then_flow else_flow)

let switch
    (cases : (((expr * bool) list) * ('a Flow.flow -> ('a, 'e) evl )) list)
    ?(zone = any_zone)
    man flow
  : ('a, 'e) evl  =
  match cases with
  | [] -> assert false

  | (cond, t) :: q ->
    let one (cond : (expr * bool) list) t =
      List.fold_left (fun acc (x, b) ->
          let s =
            if b then (mk_assume x x.erange)
            else (mk_assume (mk_not x x.erange) x.erange)
          in
          man.exec ~zone s acc
        ) flow cond
      |> t
    in
    List.fold_left (fun acc (cond, t) -> join (one cond t) acc) (one cond t) q

let eval_list
    (l: 'e list)
    (eval: 'e -> 'c flow -> ('c, 'b) evl)
    (flow: 'c flow)
  : ('c, 'b list) evl =
  let rec aux expl flow clean = function
    | [] ->
      singleton (List.rev expl) flow ~cleaners:clean
    | exp :: tl ->
      eval exp flow |>
      Dnf.substitute2
        (fun case ->
           let exp' = case.expr in
           let flow = case.flow in
           let clean' = case.cleaners in
           match exp' with
           | Some exp' -> (aux (exp' :: expl) flow (clean @ clean') tl)
           | None -> empty_singleton flow
        )
  in
  aux [] flow [] l


let eval_list_opt
    (l: 'e list)
    (eval: 'e -> 'c flow -> ('c, 'b) evl option)
    (flow: 'c flow)
  : ('c, 'b list) evl option =
  let rec aux expl flow clean = function
    | [] ->
      singleton (List.rev expl) flow ~cleaners:clean
    | exp :: tl ->
      eval exp flow |>
      Option.none_to_exn |>
      Dnf.substitute2
        (fun case ->
           let exp' = case.expr in
           let flow = case.flow in
           let clean' = case.cleaners in
           match exp' with
           | Some exp' -> (aux (exp' :: expl) flow (clean @ clean') tl)
           | None -> empty_singleton flow
        )
  in
  try Some (aux [] flow [] l)
  with Option.Found_None -> None

let print ~(pp: Format.formatter -> 'e -> unit) fmt (evl: ('a, 'e) evl) : unit =
  Format.pp_print_list
    ~pp_sep:(fun fmt () -> Format.fprintf fmt "@;∨@;")
    (fun fmt conj ->
       Format.pp_print_list
         ~pp_sep:(fun fmt () -> Format.fprintf fmt "@;∧@;")
         (fun fmt case ->
            match case.expr with
            | None -> Format.pp_print_string fmt "ϵ"
            | Some x -> pp fmt x
         )
         fmt
         conj
    )
    fmt
    (Dnf.to_list evl)

let to_dnf (evl: ('a, 'e) evl) : ('a, 'e) evl_case Dnf.t =
  evl

let choose evl =
  match Dnf.choose evl with
  | Some case -> Some (case.expr, case.flow)
  | None -> None<|MERGE_RESOLUTION|>--- conflicted
+++ resolved
@@ -52,90 +52,6 @@
   : ('a, 'f) evl =
   Dnf.map f evl
 
-<<<<<<< HEAD
-let pp_evals print fmt (evals: ('a, 'b) evals) =
-  let l = Dnf.to_list evals in
-  Format.pp_print_list
-    ~pp_sep:(fun fmt () -> Format.fprintf fmt "@;⋁@;")
-    (fun fmt conj ->
-       Format.fprintf fmt "(%a)"
-         (Format.pp_print_list
-            ~pp_sep:(fun fmt () -> Format.fprintf fmt "@;⋀@;")
-            (fun fmt (x, _, _) ->
-               match x with
-               | None -> Format.pp_print_string fmt "none"
-               | Some x -> print fmt x
-            )
-         ) conj
-    )
-    fmt l
-
-let pp_oevals print fmt (evals: ('a, 'b) evals option) =
-  match evals with
-  | None -> Format.fprintf fmt "None"
-  | Some evals -> pp_evals print fmt evals
-
-(*==========================================================================*)
-(**                       {2 Optional evaluations}                          *)
-(*==========================================================================*)
-
-let oeval_singleton (ev: ('a, 'b) eval_case) : ('a, 'b) evals option =
-  Some (eval_singleton ev)
-
-let oeval_map
-    (f: ('a, 'b) eval_case -> ('c, 'd) eval_case)
-    (oevl: ('a, 'b) evals option) : ('c, 'd) evals option
-  =
-  OptionExt.option_lift1 (eval_map f) oevl
-
-let oeval_join
-    (oevl1: ('a, 'b) evals option)
-    (oevl2: ('a, 'b) evals option) : ('a, 'b) evals option
-  =
-  OptionExt.option_neutral2 eval_join oevl1 oevl2
-
-let oeval_meet
-    ?(fand=(@)) (oevl1: ('a, 'b) evals option)
-    (oevl2: ('a, 'b) evals option) : ('a, 'b) evals option
-  =
-  OptionExt.option_neutral2 (eval_meet ~fand) oevl1 oevl2
-
-
-let oeval_iter (f: ('a, 'b) eval_case -> unit) (evals: ('a, 'b) evals option) : unit =
-  OptionExt.option_dfl1 (fun () -> ()) (eval_iter f) evals
-
-let oeval_fold (f: 'c -> ('a, 'b) eval_case -> 'c) (x: 'c) (evals: ('a, 'b) evals option) : 'c =
-  OptionExt.option_dfl1 (fun () -> x) (eval_fold f x) evals
-
-
-let oeval_merge
-    (f: ('a, 'b) eval_case -> 'c)
-    (join: 'c -> 'c -> 'c)
-    (meet: 'c -> 'c -> 'c)
-    (none: unit -> 'c)
-    (oevl: ('a, 'b) evals option) : 'c
-  =
-  OptionExt.option_dfl1 none (Dnf.substitute f join meet) oevl
-
-let oeval_merge2
-    (f1: ('a, 'b) evals -> 'e)
-    (f2: ('c, 'd) evals -> 'e)
-    (f12: ('a, 'b) evals -> ('c, 'd) evals -> 'e)
-    (none: unit -> 'e)
-    (oevl1: ('a, 'b) evals option) (oevl2: ('c, 'd) evals option) : 'e =
-  OptionExt.option_apply2 f1 f2 f12 none oevl1 oevl2
-
-
-let oeval_substitute
-    (f: ('a, 'b) eval_case -> ('c, 'd) evals option)
-    (oevl: ('a, 'b) evals option) : ('c, 'd) evals option =
-  oeval_merge f
-    (oeval_merge2
-       (fun evl1 -> Some evl1)
-       (fun evl2 -> Some evl2)
-       (fun evl1 evl2 -> Some (eval_join evl1 evl2))
-       (fun () -> None)
-=======
 let add_cleaners (cleaners: Ast.stmt list) (evl: ('e, 'a) evl ) : ('e, 'a) evl  =
   map (fun case ->
       {case with cleaners = case.cleaners @ cleaners}
@@ -175,7 +91,6 @@
       in
       let annot = choose_annot evl' in
       (evl', annot)
->>>>>>> b54d89b6
     )
     join meet
     (choose_annot evl) evl
@@ -190,13 +105,13 @@
            match case.expr with
            | None -> Some (empty_singleton flow')
            | Some expr -> f expr flow' |>
-                          Option.option_lift1 (add_cleaners case.cleaners)
+                          OptionExt.option_lift1 (add_cleaners case.cleaners)
          in
-         let annot = Option.option_dfl1 annot choose_annot evl' in
+         let annot = OptionExt.option_dfl1 annot choose_annot evl' in
          (evl', annot)
       )
-      (Option.option_neutral2 join)
-      (Option.option_neutral2 meet)
+      (OptionExt.option_neutral2 join)
+      (OptionExt.option_neutral2 meet)
       (choose_annot evl) evl
   in
   evl
@@ -270,7 +185,7 @@
       singleton (List.rev expl) flow ~cleaners:clean
     | exp :: tl ->
       eval exp flow |>
-      Option.none_to_exn |>
+      OptionExt.none_to_exn |>
       Dnf.substitute2
         (fun case ->
            let exp' = case.expr in
@@ -282,7 +197,7 @@
         )
   in
   try Some (aux [] flow [] l)
-  with Option.Found_None -> None
+  with OptionExt.Found_None -> None
 
 let print ~(pp: Format.formatter -> 'e -> unit) fmt (evl: ('a, 'e) evl) : unit =
   Format.pp_print_list
