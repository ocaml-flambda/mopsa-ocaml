(****************************************************************************)
(*                                                                          *)
(* This file is part of MOPSA, a Modular Open Platform for Static Analysis. *)
(*                                                                          *)
(* Copyright (C) 2017-2019 The MOPSA Project.                               *)
(*                                                                          *)
(* This program is free software: you can redistribute it and/or modify     *)
(* it under the terms of the GNU Lesser General Public License as published *)
(* by the Free Software Foundation, either version 3 of the License, or     *)
(* (at your option) any later version.                                      *)
(*                                                                          *)
(* This program is distributed in the hope that it will be useful,          *)
(* but WITHOUT ANY WARRANTY; without even the implied warranty of           *)
(* MERCHANTABILITY or FITNESS FOR A PARTICULAR PURPOSE.  See the            *)
(* GNU Lesser General Public License for more details.                      *)
(*                                                                          *)
(* You should have received a copy of the GNU Lesser General Public License *)
(* along with this program.  If not, see <http://www.gnu.org/licenses/>.    *)
(*                                                                          *)
(****************************************************************************)

(** Generic query mechanism for extracting information from domains. *)


type ('a,_) query = ..

type query_operator = {
  apply : 'a 'r.  ('a,'r) query -> ('a -> 'a -> 'a) -> 'r -> 'r -> 'r;
}

type query_info = {
  join : 'a 'r. query_operator -> ('a,'r) query -> ('a->'a->'a) -> 'r -> 'r -> 'r;
  meet : 'a 'r. query_operator -> ('a,'r) query -> ('a->'a->'a) -> 'r -> 'r -> 'r;
}

val register_query : query_info -> unit

val join_query : ?join:('a->'a->'a) -> ('a,'r) query ->'r -> 'r -> 'r

<<<<<<< HEAD
val meet_query : ?meet:('a->'a->'a) -> ('a,'r) query -> 'r -> 'r -> 'r
=======
val meet_query : ('a,'r) query -> meet:('a->'a->'a) -> 'r -> 'r -> 'r

type ('a, _) query += Q_variables_linked_to : Ast.Expr.expr -> ('a, Ast.Var.VarSet.t) query
>>>>>>> 7a0dafe8
<|MERGE_RESOLUTION|>--- conflicted
+++ resolved
@@ -37,10 +37,6 @@
 
 val join_query : ?join:('a->'a->'a) -> ('a,'r) query ->'r -> 'r -> 'r
 
-<<<<<<< HEAD
 val meet_query : ?meet:('a->'a->'a) -> ('a,'r) query -> 'r -> 'r -> 'r
-=======
-val meet_query : ('a,'r) query -> meet:('a->'a->'a) -> 'r -> 'r -> 'r
 
-type ('a, _) query += Q_variables_linked_to : Ast.Expr.expr -> ('a, Ast.Var.VarSet.t) query
->>>>>>> 7a0dafe8
+type ('a, _) query += Q_variables_linked_to : Ast.Expr.expr -> ('a, Ast.Var.VarSet.t) query