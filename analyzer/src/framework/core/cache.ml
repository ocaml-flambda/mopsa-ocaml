--- conflicted
+++ resolved
@@ -95,24 +95,18 @@
 
 module Make(Domain: sig type t end) =
 struct
-<<<<<<< HEAD
-  let exec_cache : ((zone * stmt * Domain.t Token.TokenMap.t * Alarm.AlarmSet.t) * Domain.t post) list ref = ref []
-
-  let eval_cache : (((zone * zone) * expr * Domain.t Token.TokenMap.t * Alarm.AlarmSet.t) * Domain.t eval option) list ref = ref []
-=======
-
->>>>>>> d008eef3
 
   (** {2 Cache of post-conditions} *)
   (** **************************** *)
 
   module ExecCache = Queue(
     struct
-      type t = zone * stmt * Domain.t Token.TokenMap.t
-      let equal (zone1,stmt1,tmap1) (zone2,stmt2,tmap2) =
-        zone1 = zone2 &&
+      type t = zone * stmt * Domain.t Token.TokenMap.t * Alarm.AlarmSet.t
+      let equal (zone1,stmt1,tmap1,alarms1) (zone2,stmt2,tmap2,alarms2) =
+        compare_zone zone1 zone2 = 0 &&
         stmt1 == stmt2 &&
-        tmap1 == tmap2
+        tmap1 == tmap2 &&
+        alarms1 == alarms2
     end
     )
 
@@ -124,45 +118,27 @@
       | None ->
         if Flow.is_bottom man.lattice flow
         then Post.return flow
-<<<<<<< HEAD
         else
           Exceptions.panic_at stmt.srange
             "unable to analyze statement %a in zone %a"
-=======
-
-        else Exceptions.panic
-            "Unable to analyze statement in %a:@\n @[%a@]"
-            Location.pp_range stmt.srange
->>>>>>> d008eef3
             pp_stmt stmt
             pp_zone zone
 
       | Some post -> post
     in
-<<<<<<< HEAD
-    if !opt_cache = 0 then
-      ff ()
-    else
-      try
-        let post = List.assoc (zone, stmt, Flow.get_token_map flow, Flow.get_alarms flow) !exec_cache in
+    if !opt_cache = 0
+    then ff ()
+
+    else try
+        let tmap = Flow.get_token_map flow in
+        let alarms = Flow.get_alarms flow in
+        let post = ExecCache.find (zone,stmt,tmap,alarms) exec_cache in
         Post.set_ctx (
           Context.get_most_recent (Post.get_ctx post) (Flow.get_ctx flow)
         ) post
       with Not_found ->
         let post = ff () in
-        add_to_cache exec_cache ((zone, stmt, Flow.get_token_map flow, Flow.get_alarms flow), post);
-=======
-    if !opt_cache = 0
-    then ff ()
-
-    else try
-        let tmap = Flow.get_token_map flow in
-        let post = ExecCache.find (zone,stmt,tmap) exec_cache in
-        Post.set_ctx (Flow.get_ctx flow) post
-      with Not_found ->
-        let post = ff () in
-        ExecCache.add (zone, stmt, Flow.get_token_map flow) post exec_cache;
->>>>>>> d008eef3
+        ExecCache.add (zone, stmt, Flow.get_token_map flow, Flow.get_alarms flow) post exec_cache;
         post
 
 
@@ -171,42 +147,31 @@
 
   module EvalCache = Queue(
     struct
-      type t = (zone * zone) * expr * Domain.t Token.TokenMap.t
-      let equal (zone1,exp1,tmap1) (zone2,exp2,tmap2) =
-        zone1 = zone2 &&
+      type t = (zone * zone) * expr * Domain.t Token.TokenMap.t * Alarm.AlarmSet.t
+      let equal (zone1,exp1,tmap1,alarms1) (zone2,exp2,tmap2,alarms2) =
+        compare_zone2 zone1 zone2 = 0 &&
         exp1 == exp2 &&
-        tmap1 == tmap2
+        tmap1 == tmap2 &&
+        alarms1 == alarms2
     end
     )
 
-  let eval_cache : (expr, Domain.t) eval option EvalCache.t = EvalCache.create !opt_cache
+  let eval_cache : Domain.t eval option EvalCache.t = EvalCache.create !opt_cache
 
- 
   let eval f zone exp man flow =
     if !opt_cache = 0
     then f exp man flow
-<<<<<<< HEAD
-    else
-      try
-        let evls = List.assoc (zone, exp, Flow.get_token_map flow, Flow.get_alarms flow) !eval_cache in
-        (* debug "evaluation of %a found in cache" pp_expr exp; *)
+    else try
+        let tmap = Flow.get_token_map flow in
+        let alarms = Flow.get_alarms flow in
+        let evls = EvalCache.find (zone,exp,tmap,alarms) eval_cache in
         Option.lift (fun evl ->
             let ctx = Context.get_most_recent (Eval.get_ctx evl) (Flow.get_ctx flow) in
             Eval.set_ctx ctx evl
           ) evls
       with Not_found ->
         let evals = f exp man flow in
-        add_to_cache eval_cache ((zone, exp, Flow.get_token_map flow, Flow.get_alarms flow), evals);
-=======
-
-    else try
-        let tmap = Flow.get_token_map flow in
-        let evls = EvalCache.find (zone,exp,tmap) eval_cache in
-        Option.lift (Eval.map_flow (Flow.copy_ctx flow)) evls
-      with Not_found ->
-        let evals = f exp man flow in
-        EvalCache.add (zone, exp, Flow.get_token_map flow) evals eval_cache;
->>>>>>> d008eef3
+        EvalCache.add (zone, exp, Flow.get_token_map flow, Flow.get_alarms flow) evals eval_cache;
         evals
 
 end