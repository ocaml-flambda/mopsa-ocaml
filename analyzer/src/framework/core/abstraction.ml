--- conflicted
+++ resolved
@@ -207,13 +207,8 @@
       ) map
 
   let post ?(zone = any_zone) (stmt: stmt) man (flow: Domain.t flow) : Domain.t post =
-<<<<<<< HEAD
-    Debug_tree.reach (Location.untag_range stmt.srange);
+    Debug_tree.reach stmt.srange;
     Debug_tree.exec stmt zone man.lattice flow;
-=======
-    Debug_tree.reach stmt.srange;
-    Debug_tree.exec stmt zone man flow;
->>>>>>> 75e2167f
 
     let timer = Timing.start () in
     let fexec =
