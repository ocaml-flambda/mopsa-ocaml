--- conflicted
+++ resolved
@@ -22,12 +22,8 @@
 
 # Framework packs
 framework = core lattices sig combiners toplevel engines output config runner
-<<<<<<< HEAD
-framework.core = semantic route ast print query context alarm token effect \
-=======
-framework.core = semantic route ast print query avalue context alarm token log \
->>>>>>> 40e2bd59
-		 lattice flow cases eval post id manager hook cache all
+framework.core = semantic route ast print query avalue context alarm token effect \
+		         lattice flow cases eval post id manager hook cache all
 framework.core.ast = program frontend typ operator constant var expr stmt visitor
 framework.lattices = partial_map partial_inversible_map_sig \
 		     partial_inversible_map powerset_sig powerset \
