(****************************************************************************)
(*                                                                          *)
(* This file is part of MOPSA, a Modular Open Platform for Static Analysis. *)
(*                                                                          *)
(* Copyright (C) 2017-2019 The MOPSA Project.                               *)
(*                                                                          *)
(* This program is free software: you can redistribute it and/or modify     *)
(* it under the terms of the GNU Lesser General Public License as published *)
(* by the Free Software Foundation, either version 3 of the License, or     *)
(* (at your option) any later version.                                      *)
(*                                                                          *)
(* This program is distributed in the hope that it will be useful,          *)
(* but WITHOUT ANY WARRANTY; without even the implied warranty of           *)
(* MERCHANTABILITY or FITNESS FOR A PARTICULAR PURPOSE.  See the            *)
(* GNU Lesser General Public License for more details.                      *)
(*                                                                          *)
(* You should have received a copy of the GNU Lesser General Public License *)
(* along with this program.  If not, see <http://www.gnu.org/licenses/>.    *)
(*                                                                          *)
(****************************************************************************)

(** Entry point of the analyzer. *)

open Framework


<<<<<<< HEAD
(** Call the appropriate frontend to parse the input sources *)
let parse_program lang files =
  Framework.Logging.phase "parsing";
  match lang with
  | "universal" -> Lang.Universal.Frontend.parse_program files
  | "cfg" -> Lang.Cfg.Frontend.parse_program files
  | "c" -> Lang.C.Frontend.parse_program files
  | "python" -> Lang.Python.Frontend.parse_program files
  | _ -> Exceptions.panic "Unknown language"
=======
(** {2 Command-line options} *)
(** ************************ *)

let opt_interactive = ref false
>>>>>>> 9a565f0f

let () =
  Options.register_builtin_option {
    key = "-interactive";
    doc = " start the analysis in interactive mode";
    spec = Arg.Set opt_interactive;
    default = "false";
  }


(** Parse command line arguments and apply [f] on the list of target
   source files *)
let parse_options f () =
  let files = ref [] in
  let n = Array.length Sys.argv in
  let return_value = ref 0 in
  Arg.parse (Options.to_arg ()) (fun filename ->
      files := filename :: !files;
      if !Arg.current = n - 1 then
        return_value := !return_value * 10 + (f !files)
    ) "Modular Open Platform for Static Analysis";
  !return_value


(** {2 Parsing} *)
(** *********** *)

(** Call the appropriate frontend to parse the input sources *)
let parse_program lang files =
  Framework.Logging.phase "parsing";
  match lang with
  | "universal" -> Lang.Universal.Frontend.parse_program files
  | "c" -> Lang.C.Frontend.parse_program files
  | "python" -> Lang.Python.Frontend.parse_program files
  | _ -> Exceptions.panic "Unknown language"


(** {2 Entry point} *)
(** *************** *)

let () =
  exit @@ parse_options (fun files ->
      try
        let lang, domain = Config.parse () in

        let prog = parse_program lang files in

        (* Top layer analyzer *)
        let module Domain = (val domain) in
        let module Analyzer = Analyzer.Make(Domain) in

        let t = Timing.start () in

        (* Get the appropriate analysis manager *)
        let man =
          if !opt_interactive
          then Analyzer.interactive_man
          else Analyzer.man
        in

        Framework.Logging.phase "computing initial environments";
        let flow = Analyzer.init prog man in

        Framework.Logging.phase "starting the analysis";
        let stmt = Ast.mk_stmt (Ast.S_program prog) prog.prog_range in
        let res = Analyzer.exec stmt man flow in
        let t = Timing.stop t in

        Output.Factory.render Analyzer.man res t files

      with
        e -> Output.Factory.panic ~btrace:(Printexc.get_backtrace()) e files; 2
    ) ()<|MERGE_RESOLUTION|>--- conflicted
+++ resolved
@@ -24,22 +24,10 @@
 open Framework
 
 
-<<<<<<< HEAD
-(** Call the appropriate frontend to parse the input sources *)
-let parse_program lang files =
-  Framework.Logging.phase "parsing";
-  match lang with
-  | "universal" -> Lang.Universal.Frontend.parse_program files
-  | "cfg" -> Lang.Cfg.Frontend.parse_program files
-  | "c" -> Lang.C.Frontend.parse_program files
-  | "python" -> Lang.Python.Frontend.parse_program files
-  | _ -> Exceptions.panic "Unknown language"
-=======
 (** {2 Command-line options} *)
 (** ************************ *)
 
 let opt_interactive = ref false
->>>>>>> 9a565f0f
 
 let () =
   Options.register_builtin_option {
@@ -74,6 +62,7 @@
   | "universal" -> Lang.Universal.Frontend.parse_program files
   | "c" -> Lang.C.Frontend.parse_program files
   | "python" -> Lang.Python.Frontend.parse_program files
+  | "cfg" -> Lang.Cfg.Frontend.parse_program files
   | _ -> Exceptions.panic "Unknown language"
 
 
