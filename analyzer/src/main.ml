--- conflicted
+++ resolved
@@ -27,14 +27,9 @@
 
 
 (** Call the appropriate frontend to parse the input sources *)
-<<<<<<< HEAD
 let parse_program lang files =
+  Framework.Analyzer.progress "parsing";
   match lang with
-=======
-let parse_program files =
-  Framework.Analyzer.progress "parsing";
-  match Options.(common_options.lang) with
->>>>>>> cadb0187
   | "universal" -> Lang.Universal.Frontend.parse_program files
   | "c" -> Lang.C.Frontend.parse_program files
   | "python" -> Lang.Python.Frontend.parse_program files
@@ -81,10 +76,6 @@
         let res = Analyzer.exec stmt flow in
         let t = Timing.stop t in
 
-<<<<<<< HEAD
-=======
-        let () = Analyzer.output_actions () in
->>>>>>> cadb0187
         Output.Factory.render Analyzer.man res t files
 
       with
