(****************************************************************************)
(*                                                                          *)
(* This file is part of MOPSA, a Modular Open Platform for Static Analysis. *)
(*                                                                          *)
(* Copyright (C) 2017-2019 The MOPSA Project.                               *)
(*                                                                          *)
(* This program is free software: you can redistribute it and/or modify     *)
(* it under the terms of the GNU Lesser General Public License as published *)
(* by the Free Software Foundation, either version 3 of the License, or     *)
(* (at your option) any later version.                                      *)
(*                                                                          *)
(* This program is distributed in the hope that it will be useful,          *)
(* but WITHOUT ANY WARRANTY; without even the implied warranty of           *)
(* MERCHANTABILITY or FITNESS FOR A PARTICULAR PURPOSE.  See the            *)
(* GNU Lesser General Public License for more details.                      *)
(*                                                                          *)
(* You should have received a copy of the GNU Lesser General Public License *)
(* along with this program.  If not, see <http://www.gnu.org/licenses/>.    *)
(*                                                                          *)
(****************************************************************************)

(** Entry point of the analyzer. *)

open Framework
open Framework.Ast.All
open Framework.Core
open Framework.Config.Options

(** {2 Command-line options} *)
(** ************************ *)

let opt_interactive = ref false

let () =
  register_builtin_option {
    key = "-interactive";
    category = "Debugging";
    doc = " start the analysis in interactive mode";
    spec = ArgExt.Set opt_interactive;
    default = "false";
  }


(** Parse command line arguments and apply [f] on the list of target
   source files *)
let parse_options f () =
  let files = ref [] in
  let args  = ref None in
  ArgExt.parse (Config.Options.to_arg ())
               (fun filename -> files := filename :: !files)
               (fun rest -> args := Some rest)
               "Modular Open Platform for Static Analysis"
               Config.Options.help;
  f !files !args


(** {2 Parsing} *)
(** *********** *)

(** Call the appropriate frontend to parse the input sources *)
let parse_program lang files =
  Framework.Core.Debug_tree.phase "parsing";
  match lang with
  | "universal" -> Lang.Universal.Frontend.parse_program files
  | "c" -> Lang.C.Frontend.parse_program files
  | "python" -> Lang.Python.Frontend.parse_program files
<<<<<<< HEAD
  | "cfg" -> Lang.Cfg.Frontend.parse_program files
=======
  | "repl" -> Lang.Repl.Frontend.parse_program files
>>>>>>> ad316cf4
  | _ -> Exceptions.panic "Unknown language"


(** {2 Entry point} *)
(** *************** *)

let () =
  exit @@ parse_options (fun files args ->
      try
        let lang, domain = Config.Parser.parse !Config.Parser.opt_config in

        let prog = parse_program lang files in

        (* Top layer analyzer *)
        let module Domain = (val domain) in
        let module Abstraction = Abstraction.Make(Domain) in
        let module Engine =
          (val
            if !opt_interactive
            then
              let module E = Engines.Interactive.Make(Abstraction) in
              (module E)
            else
              let module E = Engines.Automatic.Make(Abstraction) in
              (module E)
            : Framework.Engines.Engine.ENGINE with type t = Domain.t
          )
        in

        let t = Timing.start () in

        Debug_tree.phase "computing initial environments";
        let flow = Engine.init prog in

        Debug_tree.phase "starting the analysis";
        let stmt = mk_stmt (S_program (prog, args)) prog.prog_range in
        let res = Engine.exec stmt flow in
        let t = Timing.stop t in

        Output.Factory.report Engine.man res t files



      with
        e -> Output.Factory.panic ~btrace:(Printexc.get_backtrace()) e files; 2
    ) ()<|MERGE_RESOLUTION|>--- conflicted
+++ resolved
@@ -64,11 +64,8 @@
   | "universal" -> Lang.Universal.Frontend.parse_program files
   | "c" -> Lang.C.Frontend.parse_program files
   | "python" -> Lang.Python.Frontend.parse_program files
-<<<<<<< HEAD
   | "cfg" -> Lang.Cfg.Frontend.parse_program files
-=======
   | "repl" -> Lang.Repl.Frontend.parse_program files
->>>>>>> ad316cf4
   | _ -> Exceptions.panic "Unknown language"
 
 
