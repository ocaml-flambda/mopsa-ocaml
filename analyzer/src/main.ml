(****************************************************************************)
(*                   Copyright (C) 2017 The MOPSA Project                   *)
(*                                                                          *)
(*   This program is free software: you can redistribute it and/or modify   *)
(*   it under the terms of the CeCILL license V2.1.                         *)
(*                                                                          *)
(****************************************************************************)

(** Entry point of the analyzer. *)

open Framework


(** Initialize options from environment variables *)
let init_from_env () =
  (* Initialize debug channels from the environment variable MOPSADEBUG. *)
  (try Debug.parse (Unix.getenv "MOPSADEBUG")
   with Not_found -> ());

  (* Get the path of configuration file from variable MOPSACONFIG *)
  (try Options.(common_options.config <- Unix.getenv "MOPSACONFIG")
   with Not_found ->());
  ()


(** Start the analysis of [prog] using [domain] as the global abstraction. *)
let perform_analysis (domain: (module Domain.DOMAIN)) (prog : Ast.program) =
  (* Top layer analyzer *)
  let module Domain = (val domain) in
  let module Analyzer = Analyzer.Make(Domain) in

  let t = Timing.start () in

  Debug.info "Computing initial environments ...";
  let flow = Analyzer.init prog in
  Debug.info "Initial environments:@\n%a" (Flow.print Analyzer.man) flow;
  let stmt =
    Ast.mk_stmt (Ast.S_program prog) Framework.Location.(mk_file_range prog.Framework.Ast.prog_file)
  in

  Debug.info "Starting the analysis ...";

  let res = Analyzer.exec stmt flow in
  let t = Timing.stop t in
  Debug.debug ~channel:"result" "Result:@\n@[<h 2>  %a@]" (Flow.print Analyzer.man) res;

  Debug.info "Collecting alarms ...";
  let alarms = Flow.fold (fun acc tk env ->
      match tk with
      | Alarm.T_alarm a -> a :: acc
      | _ -> acc
    ) [] Analyzer.man res in
  t, alarms

type analysis_results =
  | ExcPanic of string
  | ExcPanicAt of Location.range * string
  | ExcUncaught of string * string
  | Success of float * Framework.Alarm.alarm list


let print_results analysis_res =
  match analysis_res with
  | Success(t, []) ->
    Format.printf "Analysis terminated in %.3fs@\n%a No alarm@\n" t
      ((Debug.color "green") Format.pp_print_string) "✔"
  | Success(t, alarms) ->
    Format.printf "Analysis terminated in %.3fs@\n%d alarm%a detected:@\n@[<hov4>    %a@]@\n"
      t
      (List.length alarms)
      Debug.plurial_list alarms
      (Format.pp_print_list
         ~pp_sep:(fun fmt () -> Format.fprintf fmt "@\n@\n--------------------------------------@\n@\n")
         Framework.Alarm.pp_alarm
      ) alarms
  | ExcPanic s
  | ExcPanicAt(_, s) -> (* FIXME: process this case separately *)
    Debug.fail "Panic: %s" s
  | ExcUncaught(name, backtrace)  ->
    Debug.fail "Uncaught analyzer exception in %s@\n%s"
      name
      backtrace



(** Return the path of the configuration file *)
let get_config_path () =
  let config = Framework.Options.(common_options.config) in
  if Sys.file_exists config then config
  else
    let config' = "configs/" ^ config in
    if Sys.file_exists config' then config'
    else
      let config'' = "analyzer/" ^ config' in
      if Sys.file_exists config'' then config''
      else Framework.Exceptions.fail "Unable to find configuration file %s" config

let error_msg_printer s =
  if Options.common_options.Options.escape_string_error_message then
    String.escaped s
  else s


(** Call the appropriate frontend to parse the input sources *)
let parse_program files =
  match Options.(common_options.lang) with
  | "universal" -> Lang.Universal.Frontend.parse_program files
  | "c" -> Lang.C.Frontend.parse_program files
  | "python" -> Lang.Python.Frontend.parse_program files
  | _ -> Framework.Exceptions.panic "Unknown language"



(** Parse command line arguments and apply [f] on the list of target
   source files *)
let iter_sources f () =
  init_from_env ();
  let files = ref [] in
  let n = Array.length Sys.argv in
  Arg.parse !Options.spec (fun filename ->
      if not (Sys.file_exists filename) then
        Debug.fail "File %s does not exist" filename;
      files := filename :: !files;
      if !Arg.current = n - 1 then
<<<<<<< HEAD
        let result =
          try
            let prog =
              match Options.(common_options.lang) with
              | "c" -> Lang.C.Frontend.parse_program !files
              | "python" -> Lang.Python.Frontend.parse_program !files
              | "universal" -> Lang.Universal.Frontend.parse_program !files
              | _ -> Framework.Exceptions.panic "Unknown language"
            in
            Debug.info "Parsing configuration file ...";
            let config = get_config_path () in
            let domain = Config.parse config in
            (* Start the analysis *)
            let () = Debug.debug ~channel:("main") "%a" Framework.Pp.pp_program prog in
            let t, alarms = perform_analysis domain prog in
            Success(t, alarms)
          with
          | Framework.Exceptions.Panic msg -> ExcPanic (error_msg_printer msg)
          | Framework.Exceptions.PanicAt (range, msg) -> ExcPanicAt (range, error_msg_printer msg)
          | e -> ExcUncaught(error_msg_printer (Printexc.to_string e), Printexc.get_backtrace ())
        in
        match Options.(common_options.output_mode) with
        | "bench" ->
          bench_printing result
        | _ ->
          verbose_printing result
    ) "Modular Open Platform for Static Analysis"
=======
        f !files
    ) "Modular Open Platform for Static Analysis"



(** Main entry point *)
let () =
  iter_sources (fun files ->
      let result = try
          let prog = parse_program files in
          let config = get_config_path () in
          let domain = Config.parse config in

          (* Start the analysis *)
          let () = Debug.debug ~channel:("main") "%a" Framework.Ast.pp_program prog in
          let t, alarms = perform_analysis domain prog in
          Success(t, alarms)
        with
        | Framework.Exceptions.Panic msg -> ExcPanic  msg
        | Framework.Exceptions.PanicAt (range, msg) -> ExcPanicAt (range,  msg)
        | e -> ExcUncaught(Printexc.to_string e, Printexc.get_backtrace ())
      in
      print_results result
    ) ()
>>>>>>> b54d89b6
<|MERGE_RESOLUTION|>--- conflicted
+++ resolved
@@ -95,10 +95,6 @@
       if Sys.file_exists config'' then config''
       else Framework.Exceptions.fail "Unable to find configuration file %s" config
 
-let error_msg_printer s =
-  if Options.common_options.Options.escape_string_error_message then
-    String.escaped s
-  else s
 
 
 (** Call the appropriate frontend to parse the input sources *)
@@ -122,35 +118,6 @@
         Debug.fail "File %s does not exist" filename;
       files := filename :: !files;
       if !Arg.current = n - 1 then
-<<<<<<< HEAD
-        let result =
-          try
-            let prog =
-              match Options.(common_options.lang) with
-              | "c" -> Lang.C.Frontend.parse_program !files
-              | "python" -> Lang.Python.Frontend.parse_program !files
-              | "universal" -> Lang.Universal.Frontend.parse_program !files
-              | _ -> Framework.Exceptions.panic "Unknown language"
-            in
-            Debug.info "Parsing configuration file ...";
-            let config = get_config_path () in
-            let domain = Config.parse config in
-            (* Start the analysis *)
-            let () = Debug.debug ~channel:("main") "%a" Framework.Pp.pp_program prog in
-            let t, alarms = perform_analysis domain prog in
-            Success(t, alarms)
-          with
-          | Framework.Exceptions.Panic msg -> ExcPanic (error_msg_printer msg)
-          | Framework.Exceptions.PanicAt (range, msg) -> ExcPanicAt (range, error_msg_printer msg)
-          | e -> ExcUncaught(error_msg_printer (Printexc.to_string e), Printexc.get_backtrace ())
-        in
-        match Options.(common_options.output_mode) with
-        | "bench" ->
-          bench_printing result
-        | _ ->
-          verbose_printing result
-    ) "Modular Open Platform for Static Analysis"
-=======
         f !files
     ) "Modular Open Platform for Static Analysis"
 
@@ -174,5 +141,4 @@
         | e -> ExcUncaught(Printexc.to_string e, Printexc.get_backtrace ())
       in
       print_results result
-    ) ()
->>>>>>> b54d89b6
+    ) ()