--- conflicted
+++ resolved
@@ -97,11 +97,8 @@
 let parse_program files =
   match Options.(common_options.lang) with
   | "universal" -> Lang.Universal.Frontend.parse_program files
-<<<<<<< HEAD
   | "c" -> Lang.C.Frontend.parse_program files
-=======
   | "python" -> Lang.Python.Frontend.parse_program files
->>>>>>> 97635eb6
   | _ -> Framework.Exceptions.panic "Unknown language"
 
 
