(****************************************************************************)
(*                                                                          *)
(* This file is part of MOPSA, a Modular Open Platform for Static Analysis. *)
(*                                                                          *)
(* Copyright (C) 2017-2019 The MOPSA Project.                               *)
(*                                                                          *)
(* This program is free software: you can redistribute it and/or modify     *)
(* it under the terms of the GNU Lesser General Public License as published *)
(* by the Free Software Foundation, either version 3 of the License, or     *)
(* (at your option) any later version.                                      *)
(*                                                                          *)
(* This program is distributed in the hope that it will be useful,          *)
(* but WITHOUT ANY WARRANTY; without even the implied warranty of           *)
(* MERCHANTABILITY or FITNESS FOR A PARTICULAR PURPOSE.  See the            *)
(* GNU Lesser General Public License for more details.                      *)
(*                                                                          *)
(* You should have received a copy of the GNU Lesser General Public License *)
(* along with this program.  If not, see <http://www.gnu.org/licenses/>.    *)
(*                                                                          *)
(****************************************************************************)

(** Entry point of the analyzer. *)

open Framework
open Framework.Ast.All
open Framework.Core
open Framework.Config.Options

(** {2 Command-line options} *)
(** ************************ *)

let opt_interactive = ref false

let () =
  register_builtin_option {
    key = "-interactive";
    category = "Debugging";
    doc = " start the analysis in interactive mode";
    spec = ArgExt.Set opt_interactive;
    default = "false";
  }


(** Parse command line arguments and apply [f] on the list of target
   source files *)
let parse_options f () =
  let files = ref [] in
<<<<<<< HEAD
  let n = Array.length Sys.argv in
  let return_value = ref 0 in
  Arg.parse (Config.Options.to_arg ()) (fun filename ->
      files := filename :: !files;
      if !Arg.current = n - 1 then
        return_value := !return_value * 10 + (f !files)
    ) "Modular Open Platform for Static Analysis";
  !return_value
=======
  ArgExt.parse (Options.to_arg ())
               (fun filename -> files := filename :: !files)
               "Modular Open Platform for Static Analysis"
               Options.help;
  f !files
>>>>>>> 120b9793


(** {2 Parsing} *)
(** *********** *)

(** Call the appropriate frontend to parse the input sources *)
let parse_program lang files =
  Framework.Core.Debug_tree.phase "parsing";
  match lang with
  | "universal" -> Lang.Universal.Frontend.parse_program files
  | "c" -> Lang.C.Frontend.parse_program files
  | "python" -> Lang.Python.Frontend.parse_program files
  | "repl" -> Lang.Repl.Frontend.parse_program files
  | _ -> Exceptions.panic "Unknown language"


(** {2 Entry point} *)
(** *************** *)

let () =
  exit @@ parse_options (fun files ->
      try
        let lang, domain = Config.Parser.parse () in

        let prog = parse_program lang files in

        (* Top layer analyzer *)
        let module Domain = (val domain) in
        let module Abstraction = Abstraction.Make(Domain) in
        let module Engine =
          (val
            if !opt_interactive
            then
              let module E = Engines.Interactive.Make(Abstraction) in
              (module E)
            else
              let module E = Engines.Automatic.Make(Abstraction) in
              (module E)
            : Framework.Engines.Engine.ENGINE with type t = Domain.t
          )
        in

        let t = Timing.start () in

        Debug_tree.phase "computing initial environments";
        let flow = Engine.init prog in

        Debug_tree.phase "starting the analysis";
        let stmt = mk_stmt (S_program prog) prog.prog_range in
        let res = Engine.exec stmt flow in
        let t = Timing.stop t in

        Output.Factory.render Engine.man res t files

      with
        e -> Output.Factory.panic ~btrace:(Printexc.get_backtrace()) e files; 2
    ) ()<|MERGE_RESOLUTION|>--- conflicted
+++ resolved
@@ -45,22 +45,11 @@
    source files *)
 let parse_options f () =
   let files = ref [] in
-<<<<<<< HEAD
-  let n = Array.length Sys.argv in
-  let return_value = ref 0 in
-  Arg.parse (Config.Options.to_arg ()) (fun filename ->
-      files := filename :: !files;
-      if !Arg.current = n - 1 then
-        return_value := !return_value * 10 + (f !files)
-    ) "Modular Open Platform for Static Analysis";
-  !return_value
-=======
-  ArgExt.parse (Options.to_arg ())
+  ArgExt.parse (Config.Options.to_arg ())
                (fun filename -> files := filename :: !files)
                "Modular Open Platform for Static Analysis"
-               Options.help;
+               Config.Options.help;
   f !files
->>>>>>> 120b9793
 
 
 (** {2 Parsing} *)
@@ -113,7 +102,7 @@
         let res = Engine.exec stmt flow in
         let t = Timing.stop t in
 
-        Output.Factory.render Engine.man res t files
+        Output.Factory.report Engine.man res t files
 
       with
         e -> Output.Factory.panic ~btrace:(Printexc.get_backtrace()) e files; 2
