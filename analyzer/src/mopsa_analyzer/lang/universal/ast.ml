(****************************************************************************)
(*                                                                          *)
(* This file is part of MOPSA, a Modular Open Platform for Static Analysis. *)
(*                                                                          *)
(* Copyright (C) 2017-2019 The MOPSA Project.                               *)
(*                                                                          *)
(* This program is free software: you can redistribute it and/or modify     *)
(* it under the terms of the GNU Lesser General Public License as published *)
(* by the Free Software Foundation, either version 3 of the License, or     *)
(* (at your option) any later version.                                      *)
(*                                                                          *)
(* This program is distributed in the hope that it will be useful,          *)
(* but WITHOUT ANY WARRANTY; without even the implied warranty of           *)
(* MERCHANTABILITY or FITNESS FOR A PARTICULAR PURPOSE.  See the            *)
(* GNU Lesser General Public License for more details.                      *)
(*                                                                          *)
(* You should have received a copy of the GNU Lesser General Public License *)
(* along with this program.  If not, see <http://www.gnu.org/licenses/>.    *)
(*                                                                          *)
(****************************************************************************)

(** Abstract Syntax Tree extension for the simple Universal language. *)

open Mopsa
open Format


(** {2 Universal types} *)
(*  ******************* *)

type float_prec =
  | F_SINGLE      (** IEEE single-precision 32-bit *)
  | F_DOUBLE      (** IEEE double-precision 64-bit *)
  | F_LONG_DOUBLE (** extended precision, abstracted as double *)
  | F_FLOAT128    (** quadruple precision, abstracted as double *)
  | F_REAL        (** no rounding, abstracted as double *)

type typ +=
  | T_bool (** Boolean *)
  | T_int (** Mathematical integers with arbitrary precision. *)
  | T_float of float_prec (** Floating-point real numbers. *)
  | T_string (** Strings. *)
  | T_array of typ (** Array of [typ] *)
  | T_unit (** Unit type *)
  | T_char

let pp_float_prec fmt = function
  | F_SINGLE      -> pp_print_string fmt "float"
  | F_DOUBLE      -> pp_print_string fmt "double"
  | F_LONG_DOUBLE -> pp_print_string fmt "long double"
  | F_FLOAT128    -> pp_print_string fmt "__float128"
  | F_REAL        -> pp_print_string fmt "real"

let pp_float_op opreal opfloat fmt = function
  | F_SINGLE      -> fprintf fmt "%sf" opfloat
  | F_DOUBLE      -> fprintf fmt "%sd" opfloat
  | F_LONG_DOUBLE -> fprintf fmt "%sl" opreal
<<<<<<< HEAD
  | F_FLOAT128    -> fprintf fmt "%sl" opreal
=======
  | F_FLOAT128    -> fprintf fmt "%sq" opreal
>>>>>>> 6c79fee5
  | F_REAL        -> pp_print_string fmt opreal

let () =
  register_typ {
    compare = (fun next t1 t2 ->
        match t1, t2 with
        | T_array t1, T_array t2 -> compare_typ t1 t2
        | _ -> next t1 t2
      );

    print = (fun default fmt typ ->
        match typ with
        | T_unit -> pp_print_string fmt "unit"
        | T_bool -> pp_print_string fmt "bool"
        | T_int -> pp_print_string fmt "int"
        | T_float p -> pp_float_prec fmt p
        | T_string -> pp_print_string fmt "string"
        | T_addr -> pp_print_string fmt "addr"
        | T_char -> pp_print_string fmt "char"
        | T_array t -> Format.fprintf fmt "[%a]" pp_typ t
        | _ -> default fmt typ
      );
  }


(** {2 Universal constants} *)
(*  *********************** *)

type constant +=
  | C_unit
  | C_bool of bool
  | C_int of Z.t (** Integer numbers, with arbitrary precision. *)
  | C_float of float (** Floating-point numbers. *)
  | C_string of string (** String constants. *)
  | C_int_interval of ItvUtils.IntBound.t * ItvUtils.IntBound.t (** Integer ranges. *)
  | C_float_interval of float * float (** Float ranges. *)
(** Constants. *)

let () =
  register_constant {
    compare = (fun next c1 c2 ->
        match c1, c2 with
        | C_int z1, C_int z2 -> Z.compare z1 z2
        | C_float f1, C_float f2 -> Stdlib.compare f1 f2
        | C_string s1, C_string s2 -> Stdlib.compare s1 s2
        | C_int_interval(z1, z1'), C_int_interval(z2, z2') ->
          Compare.compose [
            (fun () -> ItvUtils.IntBound.compare z1 z2);
            (fun () -> ItvUtils.IntBound.compare z1' z2')
          ]
        | C_float_interval(f1, f1'), C_float_interval(f2, f2') ->
          Compare.compose [
            (fun () -> Stdlib.compare f1 f2);
            (fun () -> Stdlib.compare f1' f2')
          ]
        | _ -> next c1 c2
      );

    print = (fun default fmt -> function
        | C_unit -> fprintf fmt "()"
        | C_bool(b) -> fprintf fmt "%a" Format.pp_print_bool b
        | C_string(s) -> fprintf fmt "\"%s\"" s
        | C_int(n) -> Z.pp_print fmt n
        | C_float(f) -> pp_print_float fmt f
        | C_int_interval(a,b) -> fprintf fmt "[%a,%a]" ItvUtils.IntBound.fprint a ItvUtils.IntBound.fprint b
        | C_float_interval(a,b) -> fprintf fmt "[%a,%a]" pp_print_float a pp_print_float b
        | c -> default fmt c
      );
  }


(** {2 Universal operators} *)
(*  *********************** *)

type float_class =
  { float_valid: bool; (* normal, denormal, +0 or -0 float *)
    float_inf: bool;   (* +∞ or -∞ *)
    float_nan: bool;   (* not-a-number *)
  }

let pp_float_class fmt c =
  pp_print_list
    ~pp_sep:(fun fmt () -> pp_print_string fmt ",")
    pp_print_string
    fmt
    ((if c.float_valid then ["valid"] else [])@
     (if c.float_inf then ["inf"] else [])@
     (if c.float_nan then ["nan"] else []))

type operator +=
  (* Unary operators *)
  | O_sqrt              (** square root *)
  | O_abs               (** absolute value *)
  | O_bit_invert        (** bitwise ~ *)
  | O_wrap of Z.t * Z.t (** wrap *)
  | O_filter_float_class of float_class (** filter float by class *)

  (* Binary operators *)
  | O_plus       (** + *)
  | O_minus      (** - *)
  | O_mult       (** * *)
  | O_div        (** / *)
  | O_mod        (** % *)
  | O_ediv       (** euclidian division *)
  | O_erem       (** remainder for euclidian division *)
  | O_pow        (** power *)
  | O_bit_and    (** & *)
  | O_bit_or     (** | *)
  | O_bit_xor    (** ^ *)
  | O_bit_rshift (** >> *)
  | O_bit_lshift (** << *)
  | O_concat     (** concatenation of arrays and strings *)

  (* Float predicates *)
  | O_float_class of float_class

let () =
  register_operator {
    compare = (fun next op1 op2 ->
        match op1, op2 with
        | O_wrap(l1, u1), O_wrap(l2, u2) ->
          Compare.compose [
            (fun () -> Z.compare l1 l2);
            (fun () -> Z.compare u1 u2)
          ]
        | _ -> next op1 op2
      );
    print = (fun default fmt op ->
        match op with
        | O_plus       -> pp_print_string fmt "+"
        | O_minus      -> pp_print_string fmt "-"
        | O_mult       -> pp_print_string fmt "*"
        | O_div        -> pp_print_string fmt "/"
        | O_mod        -> pp_print_string fmt "%"
        | O_ediv       -> pp_print_string fmt "/↓"
        | O_erem       -> pp_print_string fmt "%↓"
        | O_pow        -> pp_print_string fmt "**"
        | O_sqrt       -> pp_print_string fmt "sqrt"
        | O_abs        -> pp_print_string fmt "abs"
        | O_bit_invert -> pp_print_string fmt "~"
        | O_wrap(l,u)  -> fprintf fmt "wrap(%a, %a)" Z.pp_print l Z.pp_print u
        | O_concat     -> pp_print_string fmt "@"
        | O_bit_and    -> pp_print_string fmt "&"
        | O_bit_or     -> pp_print_string fmt "|"
        | O_bit_xor    -> pp_print_string fmt "^"
        | O_bit_rshift -> pp_print_string fmt ">>"
        | O_bit_lshift -> pp_print_string fmt "<<"
        | O_float_class c -> Format.fprintf fmt "float_class[%a]" pp_float_class c
        | O_filter_float_class c -> Format.fprintf fmt "filter_float_class[%a]" pp_float_class c
        | op           -> default fmt op
      );
  }

(** {2 Universal functions} *)
(*  *********************** *)


(** Function definition *)
type fundec = {
  fun_orig_name: string; (** original name of the function *)
  fun_uniq_name: string; (** unique name of the function *)
  fun_range: range; (** function range *)
  fun_parameters: var list; (** list of parameters *)
  fun_locvars : var list; (** list of local variables *)
  mutable fun_body: stmt; (** body of the function *)
  fun_return_type: typ option; (** return type *)
  fun_return_var: var; (** variable storing the return value *)
}

type fun_builtin =
  { name: string;
    args: typ option list;
    output: typ
  }

type fun_expr =
  | User_defined of fundec
  | Builtin of fun_builtin

let compare_fun_expr x y = match x, y with
  | User_defined a, User_defined b -> Stdlib.compare a.fun_uniq_name b.fun_uniq_name
  | Builtin a, Builtin b -> Stdlib.compare a b
  | _ -> 1


(** {2 Universal program} *)
(*  ********************* *)

type prog_kind +=
  | P_universal of {
      universal_gvars   : var list;
      universal_fundecs : fundec list;
      universal_main    : stmt;
    }

let () =
  register_program {
    compare = (fun next -> next);
    print   = (fun default fmt prg ->
        match prg.prog_kind with
        | P_universal (u_prog) ->
          Format.fprintf fmt "@[<v>%a@,%a@]"
            (
              pp_print_list ~pp_sep:(fun fmt () -> fprintf fmt "@\n")
                (fun fmt f ->
                   fprintf fmt "%a %a(%a) {@\n@[<v 4>  %a@]@\n}"
                     (fun fmt ot ->
                        match ot with
                        | None -> pp_print_string fmt "void"
                        | Some t -> pp_typ fmt t
                     ) f.fun_return_type
                     Format.pp_print_string f.fun_orig_name
                     (pp_print_list ~pp_sep:(fun fmt () -> fprintf fmt ", ")
                        (fun fmt v -> Format.fprintf fmt "%a %a"
                            pp_typ v.vtyp
                            pp_var v
                        )
                     ) f.fun_parameters
                     pp_stmt f.fun_body
                )
            ) u_prog.universal_fundecs
            pp_stmt u_prog.universal_main
        | _ -> default fmt prg
      );
  }


(** {2 Universal expressions} *)
(*  ************************* *)

type expr_kind +=
  (** Function expression *)
  | E_function of fun_expr

  (** Function calls *)
  | E_call of expr (** Function expression *) * expr list (** List of arguments *)

  (** Array value as a list of expressions *)
  | E_array of expr list

  (** Subscript access to an indexed object (arrays) *)
  | E_subscript of expr * expr

  (** Length of array or string *)
  | E_len of expr


let () =
  register_expr_with_visitor {
    compare = (fun next e1 e2 ->
        match ekind e1, ekind e2 with
        | E_function(f1), E_function(f2) -> compare_fun_expr f1 f2

        | E_call(f1, args1), E_call(f2, args2) ->
          Compare.compose [
            (fun () -> compare_expr f1 f2);
            (fun () -> Compare.list compare_expr args1 args2)
          ]

        | E_array(el1), E_array(el2) ->
          Compare.list compare_expr el1 el2

        | E_subscript(a1, i1), E_subscript(a2, i2) ->
          Compare.compose [
            (fun () -> compare_expr a1 a2);
            (fun () -> compare_expr i1 i2);
          ]

        | E_len(a1), E_len(a2) -> compare_expr a1 a2

        | _ -> next e1 e2
      );

    print = (fun default fmt exp ->
        match ekind exp with
        | E_array(el) ->
          fprintf fmt "[@[<h>%a@]]"
            (pp_print_list ~pp_sep:(fun fmt () -> pp_print_string fmt ", ") pp_expr) el
        | E_subscript(v, e) -> fprintf fmt "%a[%a]" pp_expr v pp_expr e
        | E_function(f) -> fprintf fmt "fun %s" (match f with | User_defined f -> f.fun_orig_name | Builtin f -> f.name)
        | E_call(f, args) ->
          fprintf fmt "%a(%a)"
            pp_expr f
            (pp_print_list ~pp_sep:(fun fmt () -> fprintf fmt ", ") pp_expr) args
        | E_len exp -> Format.fprintf fmt "|%a|" pp_expr exp
        | _ -> default fmt exp
      );

    visit = (fun default exp ->
        match ekind exp with
        | E_function _ -> leaf exp

        | E_subscript(v, e) ->
          {exprs = [v; e]; stmts = []},
          (fun parts -> {exp with ekind = (E_subscript(List.hd parts.exprs, List.hd @@ List.tl parts.exprs))})

        | E_array(el) ->
          {exprs = el; stmts = []},
          (fun parts -> {exp with ekind = E_array parts.exprs})

        | E_call(f, args) ->
          {exprs = f :: args; stmts = []},
          (fun parts -> {exp with ekind = E_call(List.hd parts.exprs, List.tl parts.exprs)})

        | E_len(e) ->
          {exprs = [e]; stmts = []},
          (fun parts -> {exp with ekind = E_len(List.hd parts.exprs)})

        | _ -> default exp
      );
  }


(** {2 Universal statements} *)
(*  ************************ *)

type stmt_kind +=
   | S_expression of expr
   (** Expression statement, useful for calling functions without a return value *)

   | S_if of expr (** condition *) * stmt (** then branch *) * stmt (** else branch *)

   | S_return of expr option (** Function return with an optional return expression *)

   | S_while of expr (** loop condition *) *
                  stmt (** loop body *)
   (** While loops *)

   | S_break (** Loop break *)

   | S_continue (** Loop continue *)

   | S_unit_tests of (string * stmt) list (** list of unit tests and their names *)
   (** Unit tests suite *)

   | S_assert of expr
   (** Unit tests assertions *)

   | S_satisfy of expr
   (** Unit tests satisfiability check *)

   | S_print_state
   (** Print the abstract flow map at current location *)

   | S_print_expr of expr list
   (** Pretty print the values of expressions *)

   | S_free of addr
   (** Release a heap address *)


let () =
  register_stmt_with_visitor {
    compare = (fun next s1 s2 ->
        match skind s1, skind s2 with
        | S_expression(e1), S_expression(e2) -> compare_expr e1 e2

        | S_if(c1,then1,else1), S_if(c2,then2,else2) ->
          Compare.compose [
            (fun () -> compare_expr c1 c2);
            (fun () -> compare_stmt then1 then2);
            (fun () -> compare_stmt else1 else2);
          ]

        | S_return(e1), S_return(e2) -> Compare.option compare_expr e1 e2

        | S_while(c1, body1), S_while(c2, body2) ->
          Compare.compose [
            (fun () -> compare_expr c1 c2);
            (fun () -> compare_stmt body1 body2)
          ]

        | S_unit_tests(tl1), S_unit_tests(tl2) ->
          Compare.list (fun (t1, _) (t2, _) -> Stdlib.compare t1 t2) tl1 tl2

        | S_assert(e1), S_assert(e2) -> compare_expr e1 e2

        | S_satisfy(e1), S_satisfy(e2) -> compare_expr e1 e2

        | S_free(a1), S_free(a2) -> compare_addr a1 a2

        | S_print_expr el1, S_print_expr el2 -> Compare.list compare_expr el1 el2

        | _ -> next s1 s2
      );

    print = (fun default fmt stmt ->
        match skind stmt with
        | S_expression(e) -> fprintf fmt "%a;" pp_expr e
        | S_if(e, s1, s2) ->
          fprintf fmt "@[<v 4>if (%a) {@,%a@]@,@[<v 4>} else {@,%a@]@,}" pp_expr e pp_stmt s1 pp_stmt s2
        | S_return(None) -> pp_print_string fmt "return;"
        | S_return(Some e) -> fprintf fmt "return %a;" pp_expr e
        | S_while(e, s) ->
          fprintf fmt "@[<v 4>while %a {@,%a@]@,}" pp_expr e pp_stmt s
        | S_break -> pp_print_string fmt "break;"
        | S_continue -> pp_print_string fmt "continue;"
        | S_unit_tests (tests) -> pp_print_list ~pp_sep:(fun fmt () -> fprintf fmt "@\n") (fun fmt (name, test) -> fprintf fmt "test %s:@\n  @[%a@]" name pp_stmt test) fmt tests
        | S_assert e -> fprintf fmt "assert(%a);" pp_expr e
        | S_satisfy e -> fprintf fmt "sat(%a);" pp_expr e
        | S_print_state -> fprintf fmt "print();"
        | S_print_expr el -> fprintf fmt "print_expr(%a);" (pp_print_list ~pp_sep:(fun fmt () -> pp_print_string fmt ", ") pp_expr) el
        | S_free(a) -> fprintf fmt "free(%a);" pp_addr a
        | _ -> default fmt stmt
      );

    visit = (fun default stmt ->
        match skind stmt with
        | S_break
        | S_continue -> leaf stmt

        | S_expression(e) ->
          {exprs = [e]; stmts = []},
          (fun parts -> {stmt with skind = S_expression(List.hd parts.exprs)})


        | S_if(e, s1, s2) ->
          {exprs = [e]; stmts = [s1; s2]},
          (fun parts -> {stmt with skind = S_if(List.hd parts.exprs, List.hd parts.stmts, List.nth parts.stmts 1)})

        | S_while(e, s)  ->
          {exprs = [e]; stmts = [s]},
          (fun parts -> {stmt with skind = S_while(List.hd parts.exprs, List.hd parts.stmts)})

        | S_return(None) -> leaf stmt

        | S_return(Some e) ->
          {exprs = [e]; stmts = []},
          (function {exprs = [e]} -> {stmt with skind = S_return(Some e)} | _ -> assert false)

        | S_assert(e) ->
          {exprs = [e]; stmts = []},
          (function {exprs = [e]} -> {stmt with skind = S_assert(e)} | _ -> assert false)


        | S_satisfy(e) ->
          {exprs = [e]; stmts = []},
          (function {exprs = [e]} -> {stmt with skind = S_satisfy(e)} | _ -> assert false)

        | S_unit_tests(tests) ->
          let tests_names, tests_bodies = List.split tests in
          {exprs = []; stmts = tests_bodies},
          (function {stmts = tests_bodies} ->
             let tests = List.combine tests_names tests_bodies in
             {stmt with skind = S_unit_tests(tests)}
          )

        | S_print_state -> leaf stmt

        | S_print_expr el ->
          {exprs = el; stmts = []},
          (function {exprs} -> {stmt with skind = S_print_expr exprs})

        | S_free _ -> leaf stmt

        | _ -> default stmt
      );
  }


(** {2 Utility functions} *)
(*  ********************* *)

let rec is_universal_type t =
  match t with
  | T_bool | T_int | T_float _
  | T_string | T_addr | T_unit | T_char ->
    true

  | T_array tt -> is_universal_type tt

  | _ -> false

let mk_int i ?(typ=T_int) erange =
  mk_constant ~etyp:typ (C_int (Z.of_int i)) erange

let mk_z i ?(typ=T_int) erange =
  mk_constant ~etyp:typ (C_int i) erange

let mk_float ?(prec=F_DOUBLE) f erange =
  mk_constant ~etyp:(T_float prec) (C_float f) erange

let mk_int_interval a b ?(typ=T_int) range =
  mk_constant ~etyp:typ (C_int_interval (ItvUtils.IntBound.of_int a, ItvUtils.IntBound.of_int b)) range

let mk_int_general_interval a b ?(typ=T_int) range =
  mk_constant ~etyp:typ (C_int_interval (a, b)) range

let mk_z_interval a b ?(typ=T_int) range =
  mk_constant ~etyp:typ (C_int_interval (ItvUtils.IntBound.Finite a, ItvUtils.IntBound.Finite b)) range

let mk_float_interval ?(prec=F_DOUBLE) a b range =
  mk_constant ~etyp:(T_float prec) (C_float_interval (a, b)) range

let mk_string ?(etyp=T_string) s =
  mk_constant ~etyp:etyp (C_string s)

let mk_in ?(strict = false) ?(left_strict = false) ?(right_strict = false) ?(etyp=T_bool) v e1 e2 erange =
  match strict, left_strict, right_strict with
  | true, _, _
  | false, true, true ->
    mk_binop
      (mk_binop e1 O_lt v ~etyp erange)
      O_log_and
      (mk_binop v O_lt e2 ~etyp erange)
      ~etyp
      erange

  | false, true, false ->
    mk_binop
      (mk_binop e1 O_lt v ~etyp erange)
      O_log_and
      (mk_binop v O_le e2 ~etyp erange)
      ~etyp
      erange

  | false, false, true ->
    mk_binop
      (mk_binop e1 O_le v ~etyp erange)
      O_log_and
      (mk_binop v O_lt e2 ~etyp erange)
      ~etyp
      erange

  | false, false, false ->
    mk_binop
      (mk_binop e1 O_le v ~etyp erange)
      O_log_and
      (mk_binop v O_le e2 ~etyp erange)
      ~etyp
      erange

let mk_zero = mk_int 0
let mk_one = mk_int 1
let mk_minus_one = mk_int (-1)

let universal_constants_range = tag_range (mk_fresh_range ()) "universal-constants"

let zero = mk_zero universal_constants_range
let one = mk_one universal_constants_range
let minus_one = mk_minus_one universal_constants_range

let of_z = mk_z
let of_int = mk_int

let add e1 e2 ?(typ=e1.etyp) range = mk_binop e1 O_plus e2 range ~etyp:typ
let sub e1 e2 ?(typ=e1.etyp) range = mk_binop e1 O_minus e2 range ~etyp:typ
let mul e1 e2 ?(typ=e1.etyp) range = mk_binop e1 O_mult e2 range ~etyp:typ
let div e1 e2 ?(typ=e1.etyp) range = mk_binop e1 O_div e2 range ~etyp:typ
let ediv e1 e2 ?(typ=e1.etyp) range = mk_binop e1 O_ediv e2 range ~etyp:typ
let _mod_ e1 e2 ?(typ=e1.etyp) range = mk_binop e1 O_mod e2 range ~etyp:typ
let erem e1 e2 ?(typ=e1.etyp) range = mk_binop e1 O_erem e2 range ~etyp:typ

let succ e range = add e one range
let pred e range = sub e one range
let mk_succ = succ
let mk_pred = pred

let eq e1 e2 ?(etyp=T_bool) range = mk_binop e1 O_eq e2 ~etyp range
let ne e1 e2 ?(etyp=T_bool) range = mk_binop e1 O_ne e2 ~etyp range
let lt e1 e2 ?(etyp=T_bool) range = mk_binop e1 O_lt e2 ~etyp range
let le e1 e2 ?(etyp=T_bool) range = mk_binop e1 O_le e2 ~etyp range
let gt e1 e2 ?(etyp=T_bool) range = mk_binop e1 O_gt e2 ~etyp range
let ge e1 e2 ?(etyp=T_bool) range = mk_binop e1 O_ge e2 ~etyp range
let mk_eq = eq
let mk_ne = ne
let mk_lt = lt
let mk_le = le
let mk_gt = gt
let mk_ge = ge

let log_or e1 e2 ?(etyp=T_bool) range = mk_binop e1 O_log_or e2 ~etyp range
let log_and e1 e2 ?(etyp=T_bool) range = mk_binop e1 O_log_and e2 ~etyp range
let log_xor e1 e2 ?(etyp=T_bool) range = mk_binop e1 O_log_xor e2 ~etyp range
let mk_log_or = log_or
let mk_log_and = log_and
let mk_log_xor = log_xor

(* float classes *)

let float_class ?(valid=false) ?(inf=false) ?(nan=false) () =
  { float_valid = valid; float_inf=inf; float_nan=nan; }

let inv_float_class c =
  float_class ~valid:(not c.float_valid) ~inf:(not c.float_inf) ~nan:(not c.float_nan) ()

let float_valid   = float_class ~valid:true ()
let float_inf     = float_class ~inf:true ()
let float_nan     = float_class ~nan:true ()

let mk_float_class (c:float_class) e range =
  mk_unop (O_float_class c) e ~etyp:T_bool range

let mk_filter_float_class (c:float_class) e range =
  mk_unop (O_filter_float_class c) e ~etyp:(etyp e) range

let mk_unit range = mk_constant C_unit ~etyp:T_unit range

let mk_bool b range = mk_constant ~etyp:T_bool (C_bool b) range
let mk_true = mk_bool true
let mk_false = mk_bool false

let is_int_type = function
  | T_int | T_bool -> true
  | _ -> false

let is_float_type = function
  | T_float _ -> true
  | _ -> false

let is_numeric_type = function
  | T_bool | T_int | T_float _ -> true
  | _ -> false

let is_math_type = function
  | T_int | T_float _ | T_bool -> true
  | _ -> false

let is_predicate_op = function
  | O_float_class _ -> true
  | _ -> false

let mk_assert e range =
  mk_stmt (S_assert e) range

let mk_satisfy e range =
  mk_stmt (S_satisfy e) range

let mk_block block ?(vars=[]) range = mk_stmt (S_block (block,vars)) range

let mk_nop range = mk_block [] range

let mk_if cond body orelse range =
  mk_stmt (S_if (cond, body, orelse)) range

let mk_while cond body range =
  mk_stmt (S_while (cond, body)) range

let mk_call fundec args range =
  mk_expr
    (E_call (
        mk_expr (E_function (User_defined fundec)) range,
        args
      ))
    ~etyp:(match fundec.fun_return_type with None -> T_any | Some t -> t)
    range

let mk_expr_stmt e =
  mk_stmt (S_expression e)

let mk_free addr range =
  mk_stmt (S_free addr) range

let mk_remove_addr a range =
  mk_remove (mk_addr a range) range

let mk_invalidate_addr a range =
  mk_invalidate (mk_addr a range) range

let mk_rename_addr a1 a2 range =
  mk_rename (mk_addr a1 range) (mk_addr a2 range) range

let mk_expand_addr a al range =
  mk_expand (mk_addr a range) (List.map (fun aa -> mk_addr aa range) al) range

let mk_fold_addr a al range =
  mk_fold (mk_addr a range) (List.map (fun aa -> mk_addr aa range) al) range

let rec expr_to_const e : constant option =
  if not (is_numeric_type e.etyp) then None else
  match ekind e with
  | E_constant c -> Some c

  | E_unop(O_log_not, ee) ->
    begin
      match expr_to_const ee with
      | None -> None
      | Some (C_bool b) ->
        Some (C_bool (not b))
      | Some (C_top T_bool) as x -> x
      | _ -> None
    end

  | E_unop (O_minus, e') ->
    begin
      match expr_to_const e' with
      | None -> None
      | Some (C_int n) -> Some (C_int (Z.neg n))
      | Some (C_top T_int) as x -> x
      | _ -> None
    end

  | E_binop(op, e1, e2) when is_comparison_op op ->
    begin
      match op, expr_to_const e1, expr_to_const e2 with
      | O_eq, Some (C_int n1), Some (C_int n2) ->
        Some (C_bool Z.(n1 = n2))

      | O_eq, Some (C_int n), Some (C_int_interval (a,b))
      | O_eq, Some (C_int_interval (a,b)), Some (C_int n) ->
        let n = ItvUtils.IntBound.Finite n in
        let c = if ItvUtils.IntBound.leq a n && ItvUtils.IntBound.leq n b then C_top T_bool else C_bool false in
        Some c

      | O_ne, Some (C_int n1), Some (C_int n2) ->
        Some (C_bool Z.(n1 <> n2))

      | O_ne, Some (C_int n), Some (C_int_interval (a,b))
      | O_ne, Some (C_int_interval (a,b)), Some (C_int n) ->
        let n = ItvUtils.IntBound.Finite n in
        let c = if ItvUtils.IntBound.leq a n && ItvUtils.IntBound.leq n b then C_top T_bool else C_bool true in
        Some c

      | O_le, Some (C_int n1), Some (C_int n2)
      | O_ge, Some (C_int n2), Some (C_int n1)  ->
        Some (C_bool Z.(n1 <= n2))

      | O_le, Some (C_int n), Some (C_int_interval (a,b))
      | O_ge, Some (C_int_interval (a,b)), Some (C_int n) ->
        let n = ItvUtils.IntBound.Finite n in
        let c = if ItvUtils.IntBound.leq n a then C_bool true else if ItvUtils.IntBound.gt n b then C_bool false else C_top T_bool in
        Some c

      | O_le, Some (C_int_interval (a,b)), Some (C_int n)
      | O_ge, Some (C_int n), Some (C_int_interval (a,b)) ->
        let n = ItvUtils.IntBound.Finite n in
        let c = if ItvUtils.IntBound.leq b n then C_bool true else if ItvUtils.IntBound.gt a n then C_bool false else C_top T_bool in
        Some c

      | O_lt, Some (C_int n1), Some (C_int n2)
      | O_gt, Some (C_int n2), Some (C_int n1)  ->
        Some (C_bool Z.(n1 < n2))

      | O_lt, Some (C_int n), Some (C_int_interval (a,b))
      | O_gt, Some (C_int_interval (a,b)), Some (C_int n) ->
        let n = ItvUtils.IntBound.Finite n in
        let c = if ItvUtils.IntBound.lt n a then C_bool true else if ItvUtils.IntBound.geq n b then C_bool false else C_top T_bool in
        Some c

      | O_lt, Some (C_int_interval (a,b)), Some (C_int n)
      | O_gt, Some (C_int n), Some (C_int_interval (a,b)) ->
        let n = ItvUtils.IntBound.Finite n in
        let c = if ItvUtils.IntBound.lt b n then C_bool true else if ItvUtils.IntBound.geq a n then C_bool false else C_top T_bool in
        Some c

      | _ -> None
    end

  | E_binop(O_log_and, e1, e2) ->
    begin
      match expr_to_const e1, expr_to_const e2 with
      | Some (C_bool b1), Some (C_bool b2) ->
        Some (C_bool (b1 && b2))

      | Some (C_top T_bool), x
      | x, Some (C_top T_bool) ->
        x

      | _ -> None
    end

  | E_binop(O_log_or, e1, e2) ->
    begin
      match expr_to_const e1, expr_to_const e2 with
      | Some (C_bool b1), Some (C_bool b2) ->
        Some (C_bool (b1 || b2))

      | Some (C_top T_bool), x
      | x, Some (C_top T_bool) ->
        Some (C_top T_bool)

      | _ -> None
    end

  | E_binop(O_log_xor, e1, e2) ->
    begin
      match expr_to_const e1, expr_to_const e2 with
      | Some (C_bool b1), Some (C_bool b2) ->
        Some (C_bool (if b1 then not b2 else b2))
      | Some (C_top T_bool), _
      | _, Some (C_top T_bool) ->
        Some (C_top T_bool)
      | _ -> None
    end

  | E_binop(O_plus | O_minus | O_mult | O_div | O_mod | O_ediv | O_erem as op, e1, e2) ->
    begin
      match expr_to_const e1, expr_to_const e2 with
      | Some (C_int n1), Some (C_int n2) ->
        begin
          match op with
          | O_plus -> Some (C_int (Z.add n1 n2))
          | O_minus -> Some (C_int (Z.sub n1 n2))
          | O_mult -> Some (C_int (Z.mul n1 n2))
          | O_div -> if Z.equal n2 Z.zero then None else Some (C_int (Z.div n1 n2))
          | O_mod -> if Z.equal n2 Z.zero then None else Some (C_int (Z.rem n1 n2))
          | O_ediv -> if Z.equal n2 Z.zero then None else Some (C_int (Z.ediv n1 n2))
          | O_erem -> if Z.equal n2 Z.zero then None else Some (C_int (Z.erem n1 n2))
          | _ -> None
        end
      | _ -> None
    end

  | _ -> None

let expr_to_z (e:expr) : Z.t option =
  match expr_to_const e with
  | Some (C_int n) -> Some n
  | Some (C_bool true) -> Some Z.one
  | Some (C_bool false) -> Some Z.zero
  | _ -> None

module Addr =
struct
  type t = addr
  let compare = compare_addr
  let print = unformat pp_addr
  let from_expr e =
    match ekind e with
    | E_addr (addr, _) -> addr
    | _ -> assert false
end

module AddrSet =
struct
  include SetExt.Make(Addr)
  let print printer s =
    pp_list Addr.print printer (elements s) ~lopen:"{" ~lsep:"," ~lclose:"}"
end<|MERGE_RESOLUTION|>--- conflicted
+++ resolved
@@ -55,11 +55,7 @@
   | F_SINGLE      -> fprintf fmt "%sf" opfloat
   | F_DOUBLE      -> fprintf fmt "%sd" opfloat
   | F_LONG_DOUBLE -> fprintf fmt "%sl" opreal
-<<<<<<< HEAD
-  | F_FLOAT128    -> fprintf fmt "%sl" opreal
-=======
   | F_FLOAT128    -> fprintf fmt "%sq" opreal
->>>>>>> 6c79fee5
   | F_REAL        -> pp_print_string fmt opreal
 
 let () =
