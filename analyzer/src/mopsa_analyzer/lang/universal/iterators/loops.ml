--- conflicted
+++ resolved
@@ -303,17 +303,8 @@
     let is_sub = man.lattice.subset (Flow.get_ctx flow') cur' cur in
     debug "lfp range %a is_sub: %b" pp_range body.srange is_sub;
     if is_sub then
-<<<<<<< HEAD
-      (* Add a decreasing iteration if new alarms are reported *)
-      if not !opt_loop_decreasing_it && subset_report (Flow.get_report flow') (Flow.get_report flow_init) then
-        Post.return flow'
-      else
-        let () = debug "decreasing iteration" in
-        decr_iteration cond body man flow_init flow'
-=======
       (* Convergence *)
       Post.return flow'
->>>>>>> 6ec207a4
     else if delay = 0 then
       (* Widen *)
       let wflow = Flow.widen man.lattice flow flow' in
