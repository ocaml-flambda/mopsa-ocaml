(****************************************************************************)
(*                                                                          *)
(* This file is part of MOPSA, a Modular Open Platform for Static Analysis. *)
(*                                                                          *)
(* Copyright (C) 2017-2019 The MOPSA Project.                               *)
(*                                                                          *)
(* This program is free software: you can redistribute it and/or modify     *)
(* it under the terms of the GNU Lesser General Public License as published *)
(* by the Free Software Foundation, either version 3 of the License, or     *)
(* (at your option) any later version.                                      *)
(*                                                                          *)
(* This program is distributed in the hope that it will be useful,          *)
(* but WITHOUT ANY WARRANTY; without even the implied warranty of           *)
(* MERCHANTABILITY or FITNESS FOR A PARTICULAR PURPOSE.  See the            *)
(* GNU Lesser General Public License for more details.                      *)
(*                                                                          *)
(* You should have received a copy of the GNU Lesser General Public License *)
(* along with this program.  If not, see <http://www.gnu.org/licenses/>.    *)
(*                                                                          *)
(****************************************************************************)

(** Packing functor with static strategy.

    This functor lifts an abstract domain to a set of packs with fewer
    dimensions. Users of the functor need to define a static strategy that
    gives the packs of a given variable.

    The packs are represented as a map from packing keys to abstract
    elements. Lattice operators are defined pointwise. To compute the
    post-state of a statement, the functor inspects the statement to extract
    the affected variables, and propagate the (modified) statement to the
    appropriate pack.
*)

open Mopsa
open Sig.Abstraction.Simplified_functor
open Sig.Abstraction.Simplified
open Ast
open Format
open Context
open Bot_top


(** Signature of a static packing strategy *)
module type STRATEGY =
sig

  val name : string
  (** Name of the packing strategy *)

  type pack
  (** Packs are finite abstraction of the dimensions of a the underlying domain. *)

  val id : pack id
  (** Unique identifier of the packing strategy *)

  val compare : pack -> pack -> int
  (** Total order of packs *)

  val print : printer -> pack -> unit
  (** Pretty printer of packs *)

  val init : program -> unit
  (** Initialization of the strategy *)

  val packs_of_var : 'a ctx -> var -> pack list
  (** Return the packs containing a dimension (a variable) *)

end


(** Identifier of packed domains *)
type _ id += D_static_packing : 'k id * 'a id -> ('k,'a) Framework.Lattices.Partial_map.map id


let () =
  let open Eq in
  register_id {
    eq = (
      let f : type a b. witness -> a id -> b id -> (a, b) eq option =
        fun next id1 id2 ->
          match id1, id2 with
          | D_static_packing(s1,d1), D_static_packing(s2,d2) ->
            begin match equal_id s1 s2 with
              | Some Eq ->
                begin match equal_id d1 d2 with
                  | Some Eq -> Some Eq
                  | _ -> None
                end
              | _ -> None
            end
          | _ -> next.eq id1 id2
      in
      f
    );
  }


(** Creation of a domain functor from a packing strategy *)
module Make(Strategy:STRATEGY) : SIMPLIFIED_FUNCTOR =
struct

  (** {2 Header of the functor} *)
  (** ************************* *)

  let name = Strategy.name

  module Functor(Domain:SIMPLIFIED) =
  struct

    (** Partial map from packs to abstract elements *)
    module Map = Framework.Lattices.Partial_map.Make
        (struct
          type t = Strategy.pack
          let compare = Strategy.compare
          let print = Strategy.print
        end)
        (struct
          include Domain
          let print = print_state
          let widen x y = assert false
        end)

    module PolyMap = MapExtPoly


    (** Set of packs *)
    module Set = SetExt.Make(struct type t = Strategy.pack let compare = Strategy.compare end)


    (** Packs of each variable can be kept in a cache, since the strategy is static *)
    module Cache = Hashtbl.Make(struct
        type t = var
        let equal v1 v2 = v1.vname = v2.vname
        let hash v = Hashtbl.hash v.vname
      end)

    let cache : Strategy.pack list Cache.t = Cache.create 16


    (** Abstract element *)
    type t = Map.t


    (** The name of the domain is the name of the strategy *)
    let name = Strategy.name

    (** Identifier of the functor *)
    let id = D_static_packing (Strategy.id, Domain.id)


    (** {2 Lattice operators} *)
    (** ********************* *)

    let bottom = Map.bottom

    let top = Map.top

    let is_bottom = Map.is_bottom

    let subset = Map.subset

    let join = Map.join

    let meet = Map.meet

    let widen ctx a1 a2 =
      Map.map2zo
        (fun _ aa1 -> aa1)
        (fun _ aa2 -> aa2)
        (fun _ aa1 aa2 -> Domain.widen ctx aa1 aa2)
        a1 a2

    let merge pre (a,e1) (b,e2) =
      Map.map2zo
        (fun _ a1 -> a1)
        (fun _ a2 -> a2)
        (fun pack a1 a2 ->
           let prea = try Map.find pack pre with Not_found -> Domain.top in
           Domain.merge prea (a1,e1) (a2,e2)
        ) a b


    (** {2 Transfer functions} *)
    (** ********************** *)

    (** Initialization *)
    let init prog =
      let () = Strategy.init prog in
      Map.empty


    (** Get the packs of a variable *)
    let packs_of_var ctx v =
      try Cache.find cache v
      with Not_found ->
        let packs = Strategy.packs_of_var ctx v in
        let packs' = List.sort_uniq Strategy.compare packs in
        let () = Cache.add cache v packs' in
        packs'

    (** Get the packs of the variables present in an expression *)
    let rec packs_of_expr ctx e =
      Visitor.fold_expr
        (fun acc ee ->
           match ekind ee with
           | E_var (v,_) ->
             let packs = packs_of_var ctx v |> Set.of_list in
             let packs' =
               if Set.is_empty packs then
                 List.fold_left
                   (fun acc eee ->
                      Set.union acc (packs_of_expr ctx eee)
                   ) Set.empty ee.ehistory
               else
                 packs
             in
             Keep (Set.union packs' acc)
           | _ -> VisitParts acc
        )
        (fun acc s -> VisitParts acc)
        Set.empty e


    (** Get the packs of the variables affected by a statement *)
    let packs_of_stmt ctx stmt =
      Visitor.fold_stmt
        (fun acc e ->
           let packs = packs_of_expr ctx e in
           Visitor.Keep (Set.union packs acc)
        )
        (fun acc stmt ->
           Visitor.VisitParts acc
        )
        Set.empty stmt


    (** Rewrite an expression w.r.t. to a pack by replacing missing variables with their intervals *)
    let resolve_expr_missing_vars pack man ctx e =
      Visitor.map_expr
        (fun ee ->
           match ekind ee with
           | E_var (v,_) ->
             let packs = packs_of_var ctx v in
             if List.exists (fun p -> Strategy.compare p pack = 0) packs then
               Visitor.Keep ee
             else
               begin match ee.etyp with
                 | T_int | T_bool ->
                   let itv = man.ask (Numeric.Common.mk_int_interval_query ee) in
                   if Numeric.Values.Intervals.Integer.Value.is_bounded itv then
                     let l,u = Numeric.Values.Intervals.Integer.Value.bounds itv in
                     Visitor.Keep (mk_z_interval l u ee.erange)
                   else
                     Visitor.Keep (mk_top ee.etyp ee.erange)

                 | T_float prec ->
                   let itv = man.ask (Numeric.Common.mk_float_interval_query ee) in
                   if ItvUtils.FloatItvNan.is_finite itv then
                     match itv.itv with
                     | Bot.Nb f ->
                       Visitor.Keep (mk_float_interval ~prec f.lo f.up ee.erange)
                     | _ ->
                       Visitor.Keep (mk_top ee.etyp ee.erange)
                   else
                     Visitor.Keep (mk_top ee.etyp ee.erange)

                 | _ ->
                   Visitor.Keep (mk_top ee.etyp ee.erange)
               end
           | _ ->
             Visitor.VisitParts ee
        )
        (fun s -> Visitor.VisitParts s)
        e


    (** Rewrite a statement w.r.t. to a pack by replacing missing variables with their intervals *)
    let resolve_stmt_missing_vars pack man ctx s =
      Visitor.map_stmt
        (fun ee -> Visitor.Keep (resolve_expr_missing_vars pack man ctx ee))
        (fun ss -> Visitor.VisitParts ss)
        s

    (** Get the manager of a pack *)
    let pack_man pack man : ('a,Domain.t) simplified_man = {
      man with
      exec = (fun stmt -> try man.exec stmt |> Map.find pack with Not_found -> Domain.top);
    }


    (** 𝕊⟦ add v ⟧ *)
    let exec_add_var stmt man ctx a =
      let v = match skind stmt with
        | S_add { ekind = E_var (v,_) } -> v
        | _ -> assert false
      in
      let packs = packs_of_var ctx v in
      let () = Cache.add cache v packs in
      List.fold_left (fun acc pack ->
          let aa = try Map.find pack acc with Not_found -> Domain.top in
          let aa' = Domain.exec stmt (pack_man pack man) ctx aa |> OptionExt.none_to_exn in
          Map.add pack aa' acc
        ) a packs


    (** 𝕊⟦ v = e; ⟧ *)
    let exec_assign_var stmt man ctx a =
      let v,lval,e = match skind stmt with
        | S_assign ({ ekind = E_var (v,_) } as lval, e ) -> v, lval, e
        | _ -> assert false
      in
      let packs = packs_of_var ctx v in
      try
        List.fold_left (fun acc pack ->
            let aa = try Map.find pack acc with Not_found -> Domain.top in
            let e' = resolve_expr_missing_vars pack man ctx e in
            let stmt' = { stmt with skind = S_assign (lval, e') } in
            let aa' = Domain.exec stmt' (pack_man pack man) ctx aa |> OptionExt.none_to_exn in
            Map.add pack aa' acc
          ) a packs
        |> OptionExt.return
      with OptionExt.Found_None -> None


    (** 𝕊⟦ expand/fold (v,vl) ⟧ *)
    let exec_expand_fold_var stmt man ctx a =
      let v,vl = match skind stmt with
        | S_expand ({ ekind = E_var (v,_) }, el) -> v, List.map (function { ekind = E_var(v,_) } -> v | _ -> assert false) el
        | S_fold ({ ekind = E_var (v,_) }, el) -> v, List.map (function { ekind = E_var(v,_) } -> v | _ -> assert false) el
        | _ -> assert false
      in
      let packs = packs_of_var ctx v in
      let () = Cache.add cache v packs in
      List.fold_left (fun acc pack ->
          let aa = try Map.find pack acc with Not_found -> Domain.top in
          let aa' = Domain.exec stmt (pack_man pack man) ctx aa |> OptionExt.none_to_exn in
          Map.add pack aa' acc
        ) a packs


    (** 𝕊⟦ rename (v1,v2) ⟧ *)
    let exec_rename_var stmt man ctx a =
      let v1,v2 = match skind stmt with
        | S_rename ({ ekind = E_var (v1,_) }, { ekind = E_var (v2,_) }) -> v1,v2
        | _ -> assert false
      in
      let packs = packs_of_var ctx v1 in
      let () = Cache.add cache v1 packs in
      List.fold_left (fun acc pack ->
          let aa = try Map.find pack acc with Not_found -> Domain.top in
          let aa' = Domain.exec stmt (pack_man pack man) ctx aa |> OptionExt.none_to_exn in
          Map.add pack aa' acc
        ) a packs


    (* 𝕊⟦  ⟧ *)
    let exec stmt man ctx a =
      match skind stmt with
      | S_add {ekind = E_var _} ->
        exec_add_var stmt man ctx a |>
        OptionExt.return

      | S_assign ({ekind = E_var _}, _) ->
        exec_assign_var stmt man ctx a

      | S_expand( {ekind = E_var _}, _)
      | S_fold( {ekind = E_var _}, _) ->
        exec_expand_fold_var stmt man ctx a |>
        OptionExt.return

      | S_rename( {ekind = E_var _}, {ekind = E_var _}) ->
        exec_rename_var stmt man ctx a |>
        OptionExt.return

      | _ ->
        let has_vars = Visitor.fold_stmt
            (fun acc e ->
               match ekind e with
               | E_var _ -> Keep true
               | _ -> if acc then Keep true else VisitParts acc
            )
            (fun acc s -> if acc then Keep true else VisitParts acc)
            false stmt
        in
        try
          if not has_vars then
            (* let a' = Map.map (fun aa ->
             *     Domain.exec stmt man ctx aa |>
             *     OptionExt.none_to_exn
             *   ) a
             * in
             * Some a' *)
            None
          else
            (* Statement contains variables, so see which packs are concerned *)
            let packs = packs_of_stmt ctx stmt in
            let a' = Set.fold (fun pack acc ->
                let aa = try Map.find pack acc with Not_found -> Domain.top in
                let stmt' = resolve_stmt_missing_vars pack man ctx stmt in
                let aa' = Domain.exec stmt' (pack_man pack man) ctx aa |> OptionExt.none_to_exn in
                Map.add pack aa' acc
              ) packs a
            in
            Some a'
        with OptionExt.Found_None -> None


    (** Handler of queries *)
    let ask q man ctx a =
      match a with
      | BOT | TOP -> None
      | Nbt m ->
        let rep = PolyMap.mapi (fun pack aa -> Domain.ask q (pack_man pack man) ctx aa) m |>
                  PolyMap.bindings |>
                  List.map snd
        in
        let rec loop = function
          | [] -> None
          | r :: tl ->
            OptionExt.neutral2
              (meet_query q)
              r
              (loop tl)
        in
        loop rep

    (** State pretty printer *)
    let print_state printer a =
      match a with
      | TOP -> Domain.print_state printer Domain.top
      | BOT -> Domain.print_state printer Domain.bottom
      | _ ->
        Map.bindings a |>
<<<<<<< HEAD
        List.map (fun (pack,aa) -> Format.asprintf "pack(%a)" (format Strategy.print) pack,aa) |>
          pp_map
          (unformat Format.pp_print_string)
          Domain.print_state
          printer
=======
        pp_map
          Strategy.print Domain.print_state printer
>>>>>>> ace2f775
          ~mopen:"" ~mclose:"" ~msep:"" ~mbind:":"

    (** Pretty printer *)
    let print_expr man ctx a printer exp =
      let packs = packs_of_expr ctx exp in
      Set.iter
        (fun pack ->
           match Map.find_opt pack a with
           | None -> ()
           | Some aa ->
             let key = fkey "pack(%a)" (format Strategy.print) pack in
             pprint printer ~path:[key]
               (pbox (Domain.print_expr (pack_man pack man) ctx aa) exp)
        ) packs

  end
end

let register_strategy s =
  let module S = (val s : STRATEGY) in
  let module F = Make(S) in
  register_simplified_functor (module F)<|MERGE_RESOLUTION|>--- conflicted
+++ resolved
@@ -432,16 +432,8 @@
       | BOT -> Domain.print_state printer Domain.bottom
       | _ ->
         Map.bindings a |>
-<<<<<<< HEAD
-        List.map (fun (pack,aa) -> Format.asprintf "pack(%a)" (format Strategy.print) pack,aa) |>
-          pp_map
-          (unformat Format.pp_print_string)
-          Domain.print_state
-          printer
-=======
         pp_map
           Strategy.print Domain.print_state printer
->>>>>>> ace2f775
           ~mopen:"" ~mclose:"" ~msep:"" ~mbind:":"
 
     (** Pretty printer *)
