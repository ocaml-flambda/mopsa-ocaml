(****************************************************************************)
(*                                                                          *)
(* This file is part of MOPSA, a Modular Open Platform for Static Analysis. *)
(*                                                                          *)
(* Copyright (C) 2017-2019 The MOPSA Project.                               *)
(*                                                                          *)
(* This program is free software: you can redistribute it and/or modify     *)
(* it under the terms of the GNU Lesser General Public License as published *)
(* by the Free Software Foundation, either version 3 of the License, or     *)
(* (at your option) any later version.                                      *)
(*                                                                          *)
(* This program is distributed in the hope that it will be useful,          *)
(* but WITHOUT ANY WARRANTY; without even the implied warranty of           *)
(* MERCHANTABILITY or FITNESS FOR A PARTICULAR PURPOSE.  See the            *)
(* GNU Lesser General Public License for more details.                      *)
(*                                                                          *)
(* You should have received a copy of the GNU Lesser General Public License *)
(* along with this program.  If not, see <http://www.gnu.org/licenses/>.    *)
(*                                                                          *)
(****************************************************************************)

(** Main handler of standalone C programs. *)


open Mopsa
open Sig.Abstraction.Stateless
open Universal.Ast
open Stubs.Ast
open Ast
open Common.Points_to
open Common.Base
open Universal.Numeric.Common
module StringMap = MapExt.StringMap


(** Iterator domain *)
(** =============== *)

module Domain =
struct


  (** Domain identification *)
  (** ===================== *)

  include GenStatelessDomainId(struct
      let name = "c.iterators.program"
    end)


  (** Command line options *)
  (** ==================== *)

  (** Name of the entry function to be analyzed. *)
  let opt_entry_function = ref "main"

  let () =
    register_domain_option name {
      key = "-c-entry";
      category = "C";
      doc = " name of the entry function to be analyzed";
      spec = ArgExt.Set_string opt_entry_function;
      default = "main";
    }


  (** Symbolic main arguments. *)
  let opt_symbolic_args = ref None

  let parse_symbolic_args_spec spec : int * int option =
    if not Str.(string_match (regexp "\\([0-9]+\\)\\(:\\([0-9]+\\)\\)?") spec 0) then
      panic "incorrect argument '%s' for option -c-symbolic-args" spec
    ;
    let lo = Str.matched_group 1 spec |> int_of_string in
    let hi = try Some (Str.matched_group 3 spec |> int_of_string) with Not_found -> None in
    lo,hi

  let () =
    register_domain_option name {
      key = "-c-symbolic-args";
      category = "C";
      doc = " set the number of symbolic arguments given to main (syntax: min[:max])";
      spec = ArgExt.String (fun s -> opt_symbolic_args := Some (parse_symbolic_args_spec s));
      default = "";
    }


  let checks = []


  (** Initialization of environments *)
  (** ============================== *)

  let init prog man flow =
    match prog.prog_kind with
    | C_program p -> set_c_program p flow
    | _ -> flow


  (** Computation of post-conditions *)
  (** ============================== *)


  (** Initialize global variables *)
  let init_globals globals man flow =
    globals |>
    List.fold_left (fun acc (v, init) ->
        let cvar =
          match v.vkind with
          | V_cvar cvar -> cvar
          | _ -> assert false
        in
        if cvar.cvar_scope = Variable_extern then acc
        else
          let stmt = mk_c_declaration v init cvar.cvar_scope cvar.cvar_range in
          acc >>% man.exec stmt
      ) (Post.return flow)


  (** Execute stub directives *)
  let exec_stub_directives directives man flow =
    directives |>
    List.fold_left (fun acc directive ->
        let stmt = mk_stub_directive directive directive.stub_directive_range in
        acc >>% man.exec stmt
      ) (Post.return flow)


  (** Fund a function by name *)
  let find_function f functions =
    List.find (function
          {c_func_org_name} -> c_func_org_name = f
      ) functions

  (** Find a global variable by name *)
  let find_variable v vars =
    List.find (fun (vv,_) ->
        match vv.vkind with
        | V_cvar {cvar_orig_name} -> cvar_orig_name = v
        | _ -> false
      ) vars
    |> fst


  (** Execute exit functions using a loop *)
  let exec_exit_functions_with_loop a b buf range man flow =
    let rec aux i flow =
      if i < Z.zero then
        (* We have reached the end of the array *)
        Post.return flow
      else
        (* Resolve the pointed function *)
        let fp = mk_c_subscript_access buf (mk_z i range) range in
        resolve_pointer fp man flow >>$ fun p flow ->
        let input = flow in
        match p with
        | P_fun f ->
          (* Execute the function *)
          let stmt = mk_c_call_stmt f [] range in
          man.exec stmt flow >>% fun flow' ->
          (* Function to return the correct flow depending on the
             position in the array. If index [i] is above [a], this
             means that function [f] hasn't been registered in some
             traces, so we put the input flow also *)
          let fix_flow f = if Z.(i < a) then f else Flow.join man.lattice input f in
          (* If the output is empty, this was due to calls to _exit or due to alarms. So we stop the loop *)
          if man.lattice.is_bottom (Flow.get T_cur man.lattice flow') then
            Post.return (fix_flow flow')
          else
            aux (Z.pred i) flow' >>% fun flow'' ->
            Post.return (fix_flow flow'')

        | P_top ->
          Flow.add_global_assumption
            Soundness.A_ignore_undetermined_exit_functions
            flow |>
          Post.return

        | _ -> assert false
    in
    aux (Z.pred b) flow >>% fun flow ->
    Post.return (Flow.remove T_cur flow)



  (** Execute functions registered with atexit *)
  let exec_exit_functions name range man flow =
    let prog = get_c_program flow in
    try
      let nb = mk_var (find_variable ("_next_"^name^"_fun_slot") prog.c_globals) range in
      let buf = mk_var (find_variable ("_"^name^"_fun_buf") prog.c_globals) range in
      let nb_itv =
        let evl = man.eval nb flow ~translate:"Universal" in
        Cases.fold_result
          (fun acc nb flow ->
             man.ask (mk_int_interval_query nb) flow |>
             I.join_bot acc
          ) Bot.BOT evl
      in
      match nb_itv with
      | Bot.BOT ->
        Post.return flow

      | Bot.Nb itv when I.is_bounded itv ->
        let a,b = match itv with I.B.Finite a, I.B.Finite b -> (a,b) | _ -> assert false in
        exec_exit_functions_with_loop a b buf range man flow

      | _ ->
        Flow.add_global_assumption
          Soundness.A_ignore_undetermined_exit_functions
          flow |>
        Flow.remove T_cur |>
        Post.return

    (* Variables _next_exit_fun_slot and _exit_fun_buf not found,
       probably because <stdlib.h> not included. In this case, do nothing *)
    with Not_found -> Post.return flow


  let exec_entry_body f man flow =
    match f.c_func_body with
    | None -> panic "entry function %s is not defined" f.c_func_org_name
    | Some stmt ->
      let f' = { f with c_func_parameters = [] } in
      let stmt = mk_c_call_stmt f' [] f.c_func_name_range in
      man.exec stmt flow


  (** {2 Creation of argc and argv} *)
  (** ***************************** *)

  let argv_resource = "argv"
  let arg_single_resource i = "arg#"^(string_of_int i)
  let arg_smash_resource i = "arg#+"^(string_of_int i)

  let is_argv_resource r = (r=argv_resource)

  let is_arg_single_resource r =
    Str.string_match (Str.regexp "arg#[0-9]+") r 0

  let is_arg_smash_resource r =
    Str.string_match (Str.regexp "arg#\\+[0-9]+") r 0

  let is_arg_resource r =
    is_arg_single_resource r ||
    is_arg_smash_resource r

  let () =
    Universal.Heap.Policies.register_mk_addr
      (fun next a ->
         match a with
         | A_stub_resource r
           when is_argv_resource r
             || is_arg_resource r ->
           Universal.Heap.Policies.mk_addr_all a
         | a -> next a )

  (** Allocate the argv array *)
  let alloc_argv range man flow =
    let arange = tag_range range "%s" argv_resource in
    man.eval (mk_stub_alloc_resource argv_resource arange) flow >>$ fun addr flow ->
    Eval.singleton { addr with etyp = T_c_pointer (T_c_pointer s8) } flow


  (** Allocate an address for a concrete argument *)
  let alloc_concrete_arg i range man flow =
    let resource = arg_single_resource i in
    let irange = tag_range range "%s" resource in
    man.eval (mk_stub_alloc_resource resource irange) flow >>$ fun addr flow ->
    Eval.singleton { addr with etyp =  T_c_pointer s8 } flow


  (** Initialize an argument with a concrete string *)
  let init_concrete_arg arg str range man flow =
    let n = String.length str in
    let rec aux i flow =
      let argi = mk_c_subscript_access arg (mk_int i range) range in
      if i = n then man.exec (mk_assign argi zero range) flow
      else
        man.exec (mk_assign argi (mk_c_character (String.get str i) range) range) flow >>% fun flow ->
        aux (i + 1) flow
    in
    aux 0 flow

  let eval_bytes obj range man flow =
    man.eval (mk_expr (Stubs.Ast.E_stub_builtin_call (BYTES, [obj])) range) flow

  (** Initialize argc and argv with concrete values and execute the body of main *)
  let call_main_with_concrete_args main args man flow =
    let range = main.c_func_name_range in

    (* argc is set to |args| + 1 *)
    let nargs = List.length args in
    let argc = mk_int (nargs + 1) range in

    (* Create the memory block pointed by argv. *)
    alloc_argv range man flow >>$ fun argv flow ->

    (* Initialize its size to (|args| + 2)*sizeof(ptr) *)
    eval_bytes argv range man flow >>$ fun argv_bytes flow ->
    let n = Z.mul (sizeof_type (T_c_pointer s8)) (Z.of_int (nargs + 2)) in
    man.exec (mk_assign argv_bytes (mk_z n range) range) flow >>% fun flow ->

    (* Initialize argv[0] with the name of the program *)
    alloc_concrete_arg 0 range man flow >>$ fun arg flow ->
    eval_bytes arg range man flow >>$ fun arg0_bytes flow ->
    let program_name = "a.out" in
    let min = mk_int (String.length program_name + 1) range in
    let max = mk_z (snd (rangeof size_type)) range in
    man.exec (mk_assume (mk_in arg0_bytes min max range) range) flow >>% fun flow ->
    init_concrete_arg arg program_name range man flow >>% fun flow ->
    let argv0 = mk_c_subscript_access argv (mk_zero range) range in
    man.exec (mk_assign argv0 arg range) flow >>% fun flow ->

    (* Initialize argv[i | 1 <= i < argc] with command-line arguments *)
    let rec iter i flow =
      if i >= nargs + 1
      then Post.return flow
      else
        let str = List.nth args (i-1) in
        alloc_concrete_arg i range man flow >>$ fun arg flow ->
        eval_bytes arg range man flow >>$ fun argi_bytes flow ->
        let min = mk_int (String.length str + 1) range in
        man.exec (mk_assume (mk_in argi_bytes min max range) range) flow >>% fun flow ->
        init_concrete_arg arg str range man flow >>% fun flow ->
        let argvi = mk_c_subscript_access argv (mk_int i range) range in
        man.exec (mk_assign argvi arg range) flow >>% fun flow ->
        iter (i + 1) flow
    in
    iter 1 flow >>% fun flow ->

    (* Put NULL in argv[argc + 1] *)
    let last = mk_c_subscript_access argv argc range in
    man.exec (mk_assign last (mk_c_null range) range) flow >>% fun flow ->

    (* assign main parameters and call the body *)
    let argcv, argvv = match main.c_func_parameters with
      | [v1;v2] -> mk_var v1 range, mk_var v2 range
      | _ -> assert false
    in
    man.exec (mk_add argcv range) flow >>% fun flow ->
    man.exec (mk_assign argcv argc range) flow >>% fun flow ->
    man.exec (mk_add argvv range) flow >>% fun flow ->
    man.exec (mk_assign argvv argv range) flow >>% fun flow ->
    exec_entry_body main man flow


  (** Allocate addresses for symbolic arguments *)
  let alloc_symbolic_args lo hi range man flow =
    (* Allocate concrete args for indices in [0,lo-1] *)
    let rec iter args i flow =
      if i >= lo then Cases.singleton (List.rev args) flow
      else
        alloc_concrete_arg i range man flow >>$ fun arg flow ->
        iter (arg::args) (i+1) flow in
    iter [] 0 flow >>$ fun args flow ->

    (* Allocate a smashed block for the remaining arguments *)
    if lo = hi then
      Cases.singleton (args,None) flow
    else
      let resource = arg_smash_resource lo in
      let arange = tag_range range "%s" resource in
      man.eval (mk_stub_alloc_resource resource ~mode:WEAK arange) flow >>$ fun addr flow ->
      let smashed = { addr with etyp =  T_c_pointer s8 } in
      Cases.singleton (args, Some smashed) flow


  let assume_valid_string arg ivar range man flow =
    let i = mk_var ivar range in
    (* ∃ i∈[0, sizeof(arg)-1]: arg[i] == 0 *)
    let l = mk_zero range in
    eval_bytes arg range man flow >>$ fun bytes flow ->
    let u = mk_pred bytes range in
    man.exec (mk_add i range) flow >>% fun flow ->
    man.exec (mk_assume (mk_in i l u range) range) flow >>% fun flow ->
    let some_arg_cell = mk_c_subscript_access arg i range in
    man.exec (mk_assume (mk_stub_quantified_formula
                           [EXISTS,ivar,S_interval(l,u)]
                           (eq some_arg_cell (mk_zero range) range) range) range) flow >>% fun flow ->
    man.exec (mk_remove i range) flow

  let memset_argv_with_smash argc argv smash l ivar range man flow =
    let l = mk_int l range in
    let u = sub argc (mk_one range) range in
    let i = mk_var ivar range in
    let argvi = mk_c_subscript_access argv i range in
    assume (gt l u range) man flow
      ~fthen:(fun flow -> Post.return flow)
      ~felse:(fun flow ->
          man.exec (mk_add i range) flow >>% fun flow ->
          man.exec (mk_assume (mk_in i l u range) range) flow >>% fun flow ->
          man.exec (mk_assume (mk_stub_quantified_formula
                                 [FORALL,ivar,S_interval(l,u)]
                                 (eq argvi smash range ~etyp:s32) range) range) flow >>% fun flow ->
          man.exec (mk_remove i range) flow
        ) |>
    Post.remove_duplicates man.lattice

  (** Initialize argc and argv with symbolic arguments *)
  let call_main_with_symbolic_args main (lo:int) (hi:int option) man flow =
    (* FIXME: we may generate here false alarms. Since we are sure everything is
       safe, we can remove these alarms. *)
    let report = Flow.get_report flow in
    let range = main.c_func_name_range in

    let argc_var, argv_var = match main.c_func_parameters with
      | [v1;v2] -> v1,v2
      | _ -> assert false
    in

    (* Add the symbolic variable argc representing the number of
       arguments. It should greater than 1 due to the presence of the
       program name. Also, it should not exceed INT_MAX - 1, because
       the argument argv[argc + 1] contains terminating NULL pointer
       (i.e. to avoid integer overflow).
    *)
    let argc = mk_var argc_var range in
    man.exec (mk_add argc range) flow >>% fun flow ->
    let lo' = lo + 1 in
    let hi' =
      match hi with
      | None -> lo'
      | Some hi -> hi + 1 in
    let int_max = rangeof s32 |> snd |> Z.to_int in
    if (lo' > hi') || (hi' > int_max - 1) then
      panic "incorrect argc value [%d,%d]" lo' hi'
    ;
    man.exec (mk_assume (mk_in argc (mk_int lo' range) (mk_int hi' range) range) range) flow >>% fun flow ->

    (* Create the memory block pointed by argv. *)
    alloc_argv range man flow >>$ fun argv flow ->
    let argvv = mk_var argv_var range in
    man.exec (mk_add argvv range) flow >>% fun flow ->
    man.exec (mk_assign argvv argv range) flow >>% fun flow ->

    (* Initialize its size to argc + 1 *)
    eval_bytes argv range man flow >>$ fun argv_bytes flow ->
    let n =
      mul (add argc (mk_one range) range)
          (mk_z (sizeof_type (T_c_pointer s8)) range)
          range
    in
    man.exec (mk_assume (eq argv_bytes n range) range) flow >>% fun flow ->

    (* Create a symbolic argument *)
    alloc_symbolic_args lo' hi' range man flow >>$ fun (args,smash_arg) flow ->

    (* Initialize the size of arguments *)
    let min_size = mk_one range in
    let max_size = mk_z (rangeof size_type |> snd) range in
    let init_size arg flow =
      eval_bytes arg range man flow >>$ fun bytes flow ->
      man.exec (mk_assume (mk_in bytes min_size max_size range) range) flow
    in
    List.fold_left
      (fun acc arg -> acc >>% init_size arg
      ) (Post.return flow) args
    >>% fun flow ->
    (* We need to strongify the address to apply the constraints on all concrete arguments *)
    let strong_smash_arg =
      match smash_arg with
      | None -> None
      | Some ({ekind = E_addr(addr,None)} as e) -> Some { e with ekind = E_addr(addr,Some STRONG)}
      | _ -> assert false
    in
    ( match strong_smash_arg with
      | None     -> Post.return flow
      | Some arg -> init_size arg flow
    ) >>% fun flow ->

    (* Ensure that arguments are valid string with at least one character *)
    (* Create a quantifier variable *)
    (* FIXME: When using the packing domain, relations on this variable can't be
       represented because it's not a local variable of any function (`main`
       hasn't been called yet). So, for the moment, we consider it as a local
       variable of `main`. *)
    let qi = mkv "#i" (V_cvar {
        cvar_scope = Variable_local main;
        cvar_range = range;
        cvar_uid = 0;
        cvar_orig_name = "#i";
        cvar_uniq_name = "#i";
      }) size_type in
    List.fold_left
      (fun acc arg -> acc >>% assume_valid_string arg qi range man)
      (Post.return flow) args
    >>% fun flow ->
    ( match strong_smash_arg with
      | None -> Post.return flow
      | Some arg -> assume_valid_string arg qi range man flow
    ) >>% fun flow ->

    (* Initialize argv[0] = program_name *)
    let program_name,other_args = match args with hd::tl -> hd,tl | [] -> assert false in
    let first = mk_c_subscript_access argv zero range in
    man.exec (mk_assign first program_name range) flow >>% fun flow ->

    (* Put the symbolic arguments in argv[1 : argc-1] *)
    let post,n =
      List.fold_left
        (fun (acc,i) arg ->
           let argvi = mk_c_subscript_access argv (mk_int i range) range in
           let acc' = acc >>% man.exec (mk_assign argvi arg range) in
           acc',(i+1)
        ) (Post.return flow,1) other_args
    in
    ( match smash_arg with
      | None -> post
      | Some smash -> post >>% memset_argv_with_smash argc argv smash n qi range man
    ) >>% fun flow ->

    (* Put the terminating NULL pointer in argv[argc] *)
    let last = mk_c_subscript_access argv argc range in
    man.exec (mk_assign last (mk_c_null range) range) flow >>% fun flow ->
    (* Put the initial alarms report *)
    let flow = Flow.set_report report flow in

    exec_entry_body main man flow



  let call_main main args functions man flow =
    if List.length main.c_func_parameters = 2 then
      match !opt_symbolic_args, args with
      | None, Some args   -> call_main_with_concrete_args main args man flow
      | Some(lo,hi), None -> call_main_with_symbolic_args main lo hi man flow
      | None, None        ->
        let hi = rangeof s16 |> snd |> Z.to_int in
        call_main_with_symbolic_args main 0 (Some (hi-2)) man flow
      | Some(lo,hi), Some args  -> panic "-c-symbolic-main-args used with concrete arguments"
    else
      exec_entry_body main man flow >>% fun flow ->
      exec_exit_functions "exit" main.c_func_name_range man flow


  let exec stmt man flow =
    match skind stmt with
    | S_program ({ prog_kind = C_program {c_globals; c_functions; c_stub_directives} }, args)
      when not !Universal.Iterators.Unittest.unittest_flag ->
      (* Initialize global variables *)
      init_globals c_globals man flow >>%? fun flow ->

      (* Execute stub directives *)
      exec_stub_directives c_stub_directives man flow >>%? fun flow ->

      (* Find entry function *)
      let entry =
        try find_function !opt_entry_function c_functions
        with Not_found ->
          panic "entry function %s not found" !opt_entry_function
      in

      (* Special processing for main for initializing argc and argv*)
      if !opt_entry_function = "main" then
        call_main entry args c_functions man flow |>
        OptionExt.return
      else
      if List.length entry.c_func_parameters = 0 then
        (* Otherwise execute the body *)
        exec_entry_body entry man flow |>
        OptionExt.return
      else
        panic "entry function %s with arguments not supported" entry.c_func_org_name


    | S_program ({ prog_kind = C_program{ c_globals; c_functions; c_stub_directives } }, _)
      when !Universal.Iterators.Unittest.unittest_flag ->
      (* Initialize global variables *)
      init_globals c_globals man flow >>%? fun flow1 ->

      (* Execute stub directives *)
      exec_stub_directives c_stub_directives man flow1 >>%? fun flow1 ->

      let is_test fundec =
        let name = fundec.c_func_org_name in
        if String.length name < 5 then false
        else String.sub name 0 4 = "test"
      in

      let get_test_functions functions =
        List.filter is_test functions
      in

      let mk_c_unit_tests tests =
        let tests =
          tests |> List.map (fun test ->
              let name = test.c_func_org_name in
              let stmt = mk_c_call_stmt test [] test.c_func_name_range in
              (name, stmt)
            )
        in
        mk_stmt (Universal.Ast.S_unit_tests tests) (srange stmt)
      in

      let tests = get_test_functions c_functions in
      let stmt = mk_c_unit_tests tests in
      man.exec stmt flow1 |>
      OptionExt.return

    | _ -> None


  (** Evaluation of expressions *)
  (** ========================= *)

  let eval_exit name code range man flow =
    man.eval code flow >>$ fun _ flow ->
    exec_exit_functions name range man flow >>% fun flow ->
    Eval.singleton (mk_unit range) flow

  let eval exp man flow =
    match ekind exp with
    | E_c_builtin_call("exit", [code]) ->
      eval_exit "exit" code exp.erange man flow |>
      OptionExt.return
    | E_c_builtin_call("quick_exit", [code]) ->
      eval_exit "quick_exit" code exp.erange man flow |>
      OptionExt.return

    | _ -> None


  (** Handler of queries *)
  (** ================== *)

  let ask : type r. ('a,r) query -> _ man -> _ flow -> r option = fun query man flow ->
    let open Framework.Engines.Interactive in
    match query with
    (* Get the list of variables in the current scope *)
<<<<<<< HEAD
    | Q_debug_variables ->
       (try
         let prog = get_c_program flow in
         let cs = Flow.get_callstack flow in
         (* Get global variables *)
         let globals = List.map fst prog.c_globals in
         (* Get local variables of all functions in the callstack, following the same order *)
         let locals = List.fold_right (fun call acc ->
                          try
                            let f = find_function call.Callstack.call_fun_orig_name prog.c_functions in
                            f.c_func_local_vars @ f.c_func_parameters @ acc
                          with Not_found ->
                            warn "Q_debug_variables: function %s not found in C definitions" call.Callstack.call_fun_orig_name;
                            acc
                        ) cs []
         in
         let all_vars = globals @ locals in
         let records = List.fold_left (fun recmap var ->
                           match remove_typedef_qual @@ vtyp var with
                           | T_c_record r ->
                              StringMap.add r.c_record_unique_name r recmap
                           | T_c_pointer r when is_c_record_type r ->
                              let r = match remove_typedef_qual r with
                                | T_c_record r -> r
                                | _ -> assert false in
                              StringMap.add r.c_record_unique_name r recmap
                           | _ -> recmap) StringMap.empty all_vars in
         debug "records cheatsheet:@.%a"
           (StringMap.fprint {print_begin="";print_arrow=": "; print_sep="\n"; print_end=""; print_empty=""} Format.pp_print_string
              (fun fmt r ->
                Format.fprintf fmt "%a"
                  (Format.pp_print_list ~pp_sep:(fun fmt () -> Format.fprintf fmt ", ")
                     (fun fmt rf ->
                       Format.fprintf fmt "%d: %s" rf.c_field_offset rf.c_field_name))
                  r.c_record_fields
           ))
           records;
         Some all_vars
        with Not_found -> None
       )

    (* Get the value of a variable *)
    | Q_debug_variable_value var when is_c_type (vtyp var) ->
=======
    | Q_defined_variables ->
      let prog = get_c_program flow in
      let cs = Flow.get_callstack flow in
      (* Get global variables *)
      let globals = List.map fst prog.c_globals in
      (* Get local variables of all functions in the callstack, following the same order *)
      let locals = List.fold_right (fun call acc ->
          let f = find_function call.Callstack.call_fun_orig_name prog.c_functions in
          f.c_func_local_vars @ f.c_func_parameters @ acc
                     ) cs []
      in
      let all_vars = globals @ locals in
      let records = List.fold_left (fun recmap var ->
                        match vtyp var with
                        | T_c_record r ->
                           StringMap.add r.c_record_unique_name r recmap
                        | _ -> recmap) StringMap.empty all_vars in
      debug "records cheatsheet:@.%a"
        (StringMap.fprint {print_begin="";print_arrow=": "; print_sep="\n"; print_end=""; print_empty=""} Format.pp_print_string
           (fun fmt r ->
             Format.fprintf fmt "%a"
               (Format.pp_print_list ~pp_sep:(fun fmt () -> Format.fprintf fmt ", ")
                  (fun fmt rf ->
                    Format.fprintf fmt "%d: %s" rf.c_field_offset rf.c_field_name))
                    r.c_record_fields
             ))
        records;
      Some all_vars


    (* Get the value of a variable *)
    | Framework.Engines.Interactive.Query.Q_debug_variable_value var ->
      let open Framework.Engines.Interactive.Query in
>>>>>>> 6ec207a4
      let open Universal.Numeric.Common in
      let module StringSet = SetExt.StringSet in
      let range = mk_fresh_range () in

      (* Get the direct value of an expression *)
      let rec get_value e =
        if is_c_int_type e.etyp then int_value e else
        if is_c_float_type e.etyp then float_value e else
        if is_c_array_type e.etyp then array_value e else
        if is_c_record_type e.etyp then record_value e else
        if is_c_pointer_type e.etyp then pointer_value e
        else assert false

      (* Get the direct value of an integer expression *)
      and int_value e =
        let evl = man.eval e flow ~translate:"Universal" in
        let itv = Cases.fold_result
            (fun acc ee flow ->
              let itv = man.ask (mk_int_interval_query ~fast:false ee) flow in
              I.join_bot itv acc
            ) Bot.BOT evl
        in
        match itv with
        | Bot.BOT -> None
        | Bot.Nb (I.B.Finite a, I.B.Finite b) when Z.equal a b -> Some (Z.to_string a)
        | Bot.Nb i -> Some (I.to_string i)

      (* Get the direct value of a float expression *)
      and float_value e =
        let evl = man.eval e flow ~translate:"Universal" in
        let itv = Cases.fold_result
            (fun acc ee flow ->
               let itv = man.ask (mk_float_interval_query ee) flow in
               ItvUtils.FloatItvNan.join itv acc
            ) ItvUtils.FloatItvNan.bot evl
        in
        if ItvUtils.FloatItvNan.is_bot itv then None
        else Some ItvUtils.FloatItvNan.(to_string dfl_fmt itv)

      (* Arrays have no direct value *)
      and array_value e = None

      (* Records have no direct value *)
      and record_value e = None

      (* Get the direct value a pointer expression *)
      and pointer_value e =
        let evl = resolve_pointer e man flow in
        let s = Cases.fold_result
            (fun acc pt flow ->
               match pt with
               | P_null -> StringSet.add "NULL" acc
               | P_invalid -> StringSet.add "INVALID" acc
               | P_block (base,offset,_) ->
                 begin match int_value offset with
                   | None -> acc
                   | Some o ->
                     let v = Format.asprintf "&%a + %s" pp_base base o in
                     StringSet.add v acc
                 end
               | P_fun f -> StringSet.add f.c_func_org_name acc
               | P_top -> StringSet.add "⊤" acc
            ) StringSet.empty evl
        in
        match StringSet.elements s with
        | []  -> None
        | [x] -> Some x
        | l   -> Some Format.(asprintf "{%a}"
                                (pp_print_list ~pp_sep:(fun fmt () -> fprintf fmt ", ")
                                   pp_print_string
                                ) l)
      in

      (* Get the sub-values of an expressions *)
      let rec get_sub_value past v e =
        if is_c_int_type e.etyp then int_sub_value v e else
        if is_c_float_type e.etyp then float_sub_value v e else
        if is_c_array_type e.etyp then array_sub_value past v e else
        if is_c_record_type e.etyp then record_sub_value past v e else
        if is_c_pointer_type e.etyp then pointer_sub_value past v e
        else panic "get_sub_value: unsupported expression %a of type %a" pp_expr e pp_typ e.etyp

      (* Integer expression have no sub-values *)
      and int_sub_value v e = None

      (* Float expression have no sub-values *)
      and float_sub_value v e = None

      (* Get the sub-values of an array *)
      and array_sub_value past v e =
        match e.etyp |> remove_typedef_qual with
        | T_c_array(t,C_array_length_cst n) ->
          let rec aux i =
            if Z.(i = n) then []
            else
              let vv = Format.asprintf "[%a]" Z.pp_print i in
              get_var_value past vv (mk_c_subscript_access e (mk_z i range) range) :: (aux Z.(succ i))
          in
          let l = aux Z.zero in
          Some (Indexed_sub_value l)

        | _ -> None

      (* Get the sub-values of a record *)
      and record_sub_value past v e =
        match e.etyp |> remove_typedef_qual with
        | T_c_record r ->
          let l = List.fold_right
              (fun field acc ->
                 (field.c_field_org_name, get_var_value past field.c_field_org_name (mk_c_member_access e field range)) :: acc
              ) r.c_record_fields []
          in
          Some (Named_sub_value l)

        | _ -> None

      (* Get the sub-values of a pointer *)
      and pointer_sub_value past v e =
        if is_c_pointer_type e.etyp && is_c_void_type (under_pointer_type e.etyp) then None else
        let evl = resolve_pointer e man flow in
        (* Get sub-values of pointers only if they are valid + not already processed *)
        let pts = Cases.fold_result
            (fun acc pt flow ->
               match pt with
               | P_block _ when not (PointsToSet.mem pt past) ->
                 PointsToSet.add pt acc
               | _ -> acc
            ) PointsToSet.empty evl
        in
        if PointsToSet.is_empty pts then
          None
        else
          let vv = "*" ^ v in
          let past' = PointsToSet.union pts past in
          match get_var_value past' vv (mk_c_deref e range) with
          | {var_value = None; var_sub_value = None} -> None
          | x -> Some (Named_sub_value [vv,x])

      (* Get the value of an expression *)
      and get_var_value past v e =
        { var_value = get_value e;
          var_value_type = e.etyp;
          var_sub_value = get_sub_value past v e; }
      in

      (* All together! *)
      let vname = Format.asprintf "%a" pp_var var in
      Some (get_var_value PointsToSet.empty vname (mk_var var range))

    | _ -> None


  let print_expr _ _ _ _ = ()

end

let () =
  register_stateless_domain (module Domain)<|MERGE_RESOLUTION|>--- conflicted
+++ resolved
@@ -628,51 +628,6 @@
     let open Framework.Engines.Interactive in
     match query with
     (* Get the list of variables in the current scope *)
-<<<<<<< HEAD
-    | Q_debug_variables ->
-       (try
-         let prog = get_c_program flow in
-         let cs = Flow.get_callstack flow in
-         (* Get global variables *)
-         let globals = List.map fst prog.c_globals in
-         (* Get local variables of all functions in the callstack, following the same order *)
-         let locals = List.fold_right (fun call acc ->
-                          try
-                            let f = find_function call.Callstack.call_fun_orig_name prog.c_functions in
-                            f.c_func_local_vars @ f.c_func_parameters @ acc
-                          with Not_found ->
-                            warn "Q_debug_variables: function %s not found in C definitions" call.Callstack.call_fun_orig_name;
-                            acc
-                        ) cs []
-         in
-         let all_vars = globals @ locals in
-         let records = List.fold_left (fun recmap var ->
-                           match remove_typedef_qual @@ vtyp var with
-                           | T_c_record r ->
-                              StringMap.add r.c_record_unique_name r recmap
-                           | T_c_pointer r when is_c_record_type r ->
-                              let r = match remove_typedef_qual r with
-                                | T_c_record r -> r
-                                | _ -> assert false in
-                              StringMap.add r.c_record_unique_name r recmap
-                           | _ -> recmap) StringMap.empty all_vars in
-         debug "records cheatsheet:@.%a"
-           (StringMap.fprint {print_begin="";print_arrow=": "; print_sep="\n"; print_end=""; print_empty=""} Format.pp_print_string
-              (fun fmt r ->
-                Format.fprintf fmt "%a"
-                  (Format.pp_print_list ~pp_sep:(fun fmt () -> Format.fprintf fmt ", ")
-                     (fun fmt rf ->
-                       Format.fprintf fmt "%d: %s" rf.c_field_offset rf.c_field_name))
-                  r.c_record_fields
-           ))
-           records;
-         Some all_vars
-        with Not_found -> None
-       )
-
-    (* Get the value of a variable *)
-    | Q_debug_variable_value var when is_c_type (vtyp var) ->
-=======
     | Q_defined_variables ->
       let prog = get_c_program flow in
       let cs = Flow.get_callstack flow in
@@ -706,7 +661,6 @@
     (* Get the value of a variable *)
     | Framework.Engines.Interactive.Query.Q_debug_variable_value var ->
       let open Framework.Engines.Interactive.Query in
->>>>>>> 6ec207a4
       let open Universal.Numeric.Common in
       let module StringSet = SetExt.StringSet in
       let range = mk_fresh_range () in
