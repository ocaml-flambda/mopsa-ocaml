--- conflicted
+++ resolved
@@ -201,11 +201,7 @@
     | S_add ({ekind = E_addr (a, _)}) ->
       debug "S_add";
       let cur = get_env T_cur man flow in
-<<<<<<< HEAD
-      if mem a cur then panic_at range "%a but the address exists" pp_stmt stmt;
-=======
-      if mem a cur && a.addr_mode = STRONG then panic_at range "%a but the address exists@.%a" pp_stmt stmt (format @@ Flow.print man.lattice.print) flow;
->>>>>>> 797cbd16
+      if mem a cur && a.addr_mode = STRONG then panic_at range "%a but the address exists" pp_stmt stmt;
       let ncur = add a AttrSet.empty cur in
       debug "S_add ok?";
       set_env T_cur ncur man flow |>
