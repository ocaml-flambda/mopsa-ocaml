--- conflicted
+++ resolved
@@ -25,7 +25,6 @@
 
     let debug fmt = Debug.debug ~channel:name fmt
 
-<<<<<<< HEAD
     let opt_stubs = ref []
 
     let () =
@@ -36,10 +35,7 @@
         default = "";
       }
 
-    let exec_interface = {export = [any_zone]; import = []}
-=======
     let exec_interface = {export = [Zone.Z_py]; import = []}
->>>>>>> 9f81f5c8
     let eval_interface = {export = []; import = []}
 
     let rec exec zone stmt man flow =
