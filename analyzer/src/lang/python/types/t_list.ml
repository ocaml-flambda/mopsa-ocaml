open Framework.Essentials
open Ast
open Universal.Ast
open MapExt
open Addr
(* au moins gérer les strings *)

module Domain =
  struct
    type _ domain += D_python_types_t_list : unit domain

    let id = D_python_types_t_list
    let name = "python.types.t_list"
    let identify : type a. a domain -> (unit, a) eq option =
      function
      | D_python_types_t_list -> Some Eq
      | _ -> None

    let debug fmt = Debug.debug ~channel:name fmt

    let exec_interface = {export = []; import = []}
    let eval_interface = {export = [any_zone, any_zone]; import = []}

    let init _ _ _ = None

    let eval zs exp (man: ('a, unit) man) (flow:'a flow) : ('a, expr) evl option =
      debug "eval %a@\n" pp_expr exp;
      let range = erange exp in
      match ekind exp with
      (* 𝔼⟦ list.__op__(e1, e2) | op ∈ {==, !=, <, ...} ⟧ *)
      | E_py_call({ekind = E_py_object ({addr_kind = A_py_function (F_builtin f)}, _)}, [e1; e2], [])
           when is_compare_op_fun "list" f ->
         Eval.eval_list [e1; e2] man.eval flow |>
           Eval.bind (fun el flow ->
               let e1, e2 = match el with [e1; e2] -> e1, e2 | _ -> assert false in
               Eval.assume
                 (mk_py_isinstance_builtin e1 "list" range)
                 ~fthen:(fun true_flow ->
                   Eval.assume
                     (mk_py_isinstance_builtin e2 "list" range)
                     ~fthen:(fun true_flow ->
                       man.eval (mk_py_top T_bool range) true_flow)
                     ~felse:(fun false_flow ->
                       let expr = mk_constant ~etyp:T_py_not_implemented C_py_not_implemented range in
                       man.eval expr false_flow)
                     man true_flow
                 )
                 ~felse:(fun false_flow ->
                   let flow = man.exec (Utils.mk_builtin_raise "TypeError" range) false_flow in
                   Eval.empty_singleton flow)
                 man flow
             )
         |>  OptionExt.return

      | E_py_call({ekind = E_py_object ({addr_kind = A_py_function (F_builtin "list.__mul__")}, _)}, [e1; e2], []) ->
         Eval.eval_list [e1; e2] man.eval flow |>
           Eval.bind (fun el flow ->
               let e1, e2 = match el with [e1; e2] -> e1, e2 | _ -> assert false in
               Eval.assume
                 (mk_py_isinstance_builtin e1 "list" range)
                 ~fthen:(fun true_flow ->
                   Eval.assume
                     (mk_py_isinstance_builtin e2 "int" range)
                     ~fthen:(fun true_flow ->
                     (* FIXME: works only USING TYPES! *)
                       Eval.singleton e1 true_flow
                     )
                     ~felse:(fun false_flow ->
                       man.exec (Utils.mk_builtin_raise "TypeError" range) false_flow |>
                         Eval.empty_singleton)
                     man flow
                 )
                 ~felse:(fun false_flow ->
                   man.exec (Utils.mk_builtin_raise "TypeError" range) false_flow |>
                     Eval.empty_singleton)
                 man flow
             )
         |> OptionExt.return

      | E_py_call({ekind = E_py_object ({addr_kind = A_py_function (F_builtin "list.__len__")}, _)}, [e], []) ->
         man.eval e flow |>
           Eval.bind (fun el flow ->
               Eval.assume
                 (mk_py_isinstance_builtin e "list" range)
                 ~fthen:(fun true_flow ->
                   man.eval (mk_py_top T_int range) true_flow)
                 ~felse:(fun false_flow ->
                   man.exec (Utils.mk_builtin_raise "TypeError" range) false_flow |>
                     Eval.empty_singleton)
                 man flow)
         |> OptionExt.return


      | E_py_call({ekind = E_py_object ({addr_kind = A_py_function (F_builtin "list.insert")} as addr, r)} as call, args, []) ->
      (* we're just doing a type analysis, so we can rewrite list.insert into list.append *)
         let tyerror = fun flow -> man.exec (Utils.mk_builtin_raise "TypeError" range) flow |> Eval.empty_singleton in
         if List.length args = 3 then
           Eval.eval_list args man.eval flow |>
             Eval.bind (fun eargs flow ->
                 let lst, idx, el = match eargs with | [e1; e2; e3] -> e1, e2, e3 | _ -> assert false in
                 Eval.assume (mk_py_isinstance_builtin lst "list" range)
                   ~fthen:(fun flow ->
                     Eval.assume (mk_py_isinstance_builtin idx "int" range)
                       ~fthen:(fun flow ->
<<<<<<< HEAD
                         man.eval {exp with ekind = E_py_call({call with ekind = E_py_object ({addr with addr_kind = A_py_function (F_builtin "list.append")}, r)}, args, [])} flow)
=======
                         man.eval {exp with ekind = E_py_call({call with ekind = E_py_object ({addr with addr_kind = A_py_function (F_builtin "list.append")}, r)}, lst::el::[], [])} flow)
>>>>>>> 4ff55f06
                       ~felse:tyerror
                       man flow)
                   ~felse:tyerror
                   man flow)
           |> OptionExt.return
         else tyerror flow |> OptionExt.return

      | _ -> None

    let exec _ _ _ _ = None
    let ask _ _ _ = None
  end

let () = Framework.Domains.Stateless.register_domain (module Domain)<|MERGE_RESOLUTION|>--- conflicted
+++ resolved
@@ -102,11 +102,7 @@
                    ~fthen:(fun flow ->
                      Eval.assume (mk_py_isinstance_builtin idx "int" range)
                        ~fthen:(fun flow ->
-<<<<<<< HEAD
-                         man.eval {exp with ekind = E_py_call({call with ekind = E_py_object ({addr with addr_kind = A_py_function (F_builtin "list.append")}, r)}, args, [])} flow)
-=======
                          man.eval {exp with ekind = E_py_call({call with ekind = E_py_object ({addr with addr_kind = A_py_function (F_builtin "list.append")}, r)}, lst::el::[], [])} flow)
->>>>>>> 4ff55f06
                        ~felse:tyerror
                        man flow)
                    ~felse:tyerror
