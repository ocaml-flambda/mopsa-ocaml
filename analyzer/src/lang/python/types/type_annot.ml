--- conflicted
+++ resolved
@@ -84,13 +84,8 @@
                         | Keys.Global _ -> Keep (TVMap.add var set acc)
                       end)
                    | Some set2 ->
-<<<<<<< HEAD
                       if ESet.equal set set2 then Keep acc
                       else Exceptions.panic_at (erange expr) "conflict for typevar %s, sets %a and %a differ" s ESet.print set ESet.print set2
-=======
-                     if ESet.equal set set2 then Keep acc
-                     else Exceptions.panic_at (erange expr) "conflict for typevar %s, sets %a and %a differ" s (format ESet.print) set (format ESet.print) set2
->>>>>>> 417d3f41
                  end
                | _ ->
                  VisitParts acc)
