(* todo: replace ...vuid < ...vuid by the proper compare *)
(* dans addr_underattr on fait des changements en place sur d2, mais d1 est fonctionnel, c'est nul *)
(* il faut aussi changer le 'a pyTypeInst sur les attributs. ça me fait penser qu'on pourrait utiliser un des domaines fournis par mopsa pour gérer cet encadrement *)
open Pp
open Framework.Ast
open Top
open MapExt
open SetExt
open Addr
open Ast
(* open Framework.Pp *)
open Universal.Ast
(* open Framework.Lattices.Powerset *)
type pyVar = Framework.Ast.var

let name = "python.types.typingdomain"
let debug fmt = Debug.debug ~channel:name fmt



(* module StringRange = Framework.Lattices.Range_set.Make(
 *                          struct
 *                            type t = string
 *                            let compare = Pervasives.compare
 *                            let print fmt s = Format.fprintf fmt "%s" s
 *                          end) *)
(* question: possible dans 'a pytype inst de declarer un module stringrange qui aurait pour type t stirng * 'a pytype ? il y a de la récursivité mutuelle un peu poussée là *)


type typeid = int
type 'a pytype =
  | Bot | Top
  | List of 'a pytype
  (* standard library containers are defined locally *)
  | Iterator of 'a pytype * int
  (* used as Iterator[List[int]] to define list_iterator for example *)
  (* and position in iterator, if applicable *)
  | FiniteTuple of 'a pytype list
  (* tuples of given size *)
  | Dict of 'a pytype * 'a pytype
  (* keys and values are abstracted separately *)
  | Set of 'a pytype
  | Instance of 'a pytypeinst
  (* instances are described using a classname, and under-approximation of the attributes, and an over-approximation of the attributes *)
  | Class of class_address * py_object list (* class * mro *)
  (* we use the classes defined in MOPSA *)
  | Function of function_address
  (* same for functions *)
  | Module of module_address
  (* and for modules *)
  | Typevar of 'a
(* polymorphic variables, to use later *)
  | Method of function_address * typeid
and 'a pytypeinst =
  {classn:'a pytype; uattrs: 'a pytype StringMap.t; oattrs: 'a pytype StringMap.t }

type typevar = int
type monotype = unit pytype
type polytype = typevar pytype


let builtin_inst s =
  let obj = Addr.find_builtin s in
  match Addr.kind_of_object obj with
  | A_py_class (c, b) ->
     Instance {classn=Class (c, b) ; uattrs=StringMap.empty; oattrs=StringMap.empty}
  | _ -> assert false

let map_printer = MapExtSig.{ print_empty = "∅";
                              print_begin = "{";
                              print_arrow = ":";
                              print_sep = ";";
                              print_end = "}"; }

let rec pp_pytype (print_vars:Format.formatter -> 'a -> unit)  (fmt:Format.formatter) (ty: 'a pytype) =
  match ty with
  | Bot -> Format.fprintf fmt "⊥"
  | Top -> Format.fprintf fmt "⊤"
  | List ty -> Format.fprintf fmt "List[%a]" (pp_pytype print_vars) ty
  | Set ty -> Format.fprintf fmt "Set[%a]" (pp_pytype print_vars) ty
  | FiniteTuple l -> Format.fprintf fmt "FiniteTuple[%a]" (Format.pp_print_list ~pp_sep:(fun fmt () -> Format.fprintf fmt ",@ ") (pp_pytype print_vars)) l
  | Dict (k, v) -> Format.fprintf fmt "Dict[%a:%a]" (pp_pytype print_vars) k (pp_pytype print_vars) v
  | Iterator (ty, d) -> Format.fprintf fmt "Iterator[%a, %d]" (pp_pytype print_vars) ty d
  | Instance {classn; uattrs; oattrs} ->
     if StringMap.is_empty uattrs && StringMap.is_empty oattrs then
       Format.fprintf fmt "Instance[%a]" (pp_pytype print_vars) classn
     else
       let pp_attrs = (StringMap.fprint map_printer Format.pp_print_string (pp_pytype print_vars)) in
       Format.fprintf fmt "Instance[%a, %a, %a]" (pp_pytype print_vars) classn pp_attrs uattrs pp_attrs oattrs
  | Class (C_user c, _) -> Format.fprintf fmt "Class {%a}" pp_var c.py_cls_var
  | Class (C_builtin c, _) | Class (C_unsupported c, _) -> Format.fprintf fmt "Class[%s]" c
  | Function (F_user f) -> Format.fprintf fmt "Function {%a}" pp_var f.py_func_var
  | Function (F_builtin f) | Function (F_unsupported f) -> Format.fprintf fmt "Function[%s]" f
  | Module (M_user (m, _) | M_builtin(m)) -> Format.fprintf fmt "Module[%s]" m
  | Typevar t -> print_vars fmt t
  | Method (F_user f, i) -> Format.fprintf fmt "Method {%a}, id=%d" pp_var f.py_func_var i
  | Method (F_builtin f, i) | Method (F_unsupported f, i) -> Format.fprintf fmt "Method {%s}, id=%d" f i

let pp_typevar fmt (i:typevar) = Format.fprintf fmt "α(%d)" i

let pp_polytype = pp_pytype pp_typevar
let pp_monotype = pp_pytype (fun fmt (s:unit) -> Format.fprintf fmt "???")



type pyVarOrTy = Var of pyVar | Ty of typeid
type Universal.Ast.addr_kind += Type of pyVarOrTy
type 'a with_undefs = {lundef: bool; gundef: bool; def: 'a option}

let merge_undefs (r: 'a with_undefs) (s: 'b with_undefs) (c: 'c) : 'c with_undefs =
  let {lundef=rl;gundef=rg;def=rd} = r and
      {lundef=sl;gundef=sg;def=sd} = s in
  let resl = rl || sl and resg = rg || sg in
  {lundef=resl; gundef=resg; def=Some c}
  (* match rd, sd with
   * | None, _ -> {lundef=resl; gundef=resg; def=sd}, d
   * | _, None -> {lundef=resl; gundef=resg; def=rd}, d
   * | Some rd, Some sd -> let res, d = f rd sd d in
   *                       {lundef=resl; gundef=resg; def=Some res}, d *)

module PyVarOrTyOrUndefVarMap =
  Framework.Lattices.Total_map.Make
    (struct
      type t = var
      let compare v1 v2 = compare_var v1 v2
      let print = pp_var
    end)
    (struct
      type t = pyVarOrTy with_undefs
      let bottom = {lundef=false; gundef=false; def=None}
      let top = {lundef=true; gundef=true; def=Some (Ty (-1))}
      let is_bottom {lundef;gundef;def} =
        (not lundef) && (not gundef) && def = None
      let is_top {lundef;gundef;def} =
        lundef && gundef && def = Some (Ty (-1))
      let subset _ _ = assert false
      let join _ _ = assert false
      let meet _ _ = assert false
      let widen _ _ _ = assert false
      let print fmt {lundef;gundef;def} =
        let print_last fmt def = match def with
          | None -> Format.fprintf fmt "None"
          | Some (Var v) -> Format.fprintf fmt "v%a" pp_var v
          | Some (Ty i) -> Format.fprintf fmt "t%d" i
        in
        match lundef, gundef with
        | true, true ->
           Format.fprintf fmt "LU, GU, {%a}" print_last def
        | false, true ->
           Format.fprintf fmt "GU, {%a}" print_last def
        | true, false ->
           Format.fprintf fmt "LU, {%a}" print_last def
        | false, false ->
           print_last fmt def
    end)


module VarSet = Set.Make(
                    struct
                      type t = var
                      let compare v1 v2 = compare_var v1 v2
                      let print = pp_var
                    end)

module Typevarset = Set.Make(
                    struct
                      type t = typevar
                      let compare = compare
                      let print = pp_typevar
                    end)


module Monotypeset = Framework.Lattices.Powerset.Make(
                         struct
                           type t = monotype
                           let compare = Pervasives.compare
                           (* todo: bad idea ? *)
                           let print = pp_monotype
                         end)


module Polytypeset = Framework.Lattices.Powerset.Make(
                         struct
                           type t = polytype
                           let compare = Pervasives.compare
                           (* todo: bad idea ? *)
                           let print = pp_polytype
                         end)


module TypeIdMap = MapExt.Make(struct type t = typeid let compare = compare end)
module TypeVarMap = MapExt.Make(struct type t = typevar let compare = compare end)

module VarMap = PyVarOrTyOrUndefVarMap

(* invariant: if d1.(i) = VarId j, then j < i (unicity of aliasing will be better to handle afterwards I think) *)
type d1 = PyVarOrTyOrUndefVarMap.t (*pyVarOrTy with_undef VarMap.t (*pyVarOrTy array*)*)
type d2 = polytype TypeIdMap.t
type d3 = Monotypeset.t TypeVarMap.t (* on pourrait faire un set quand même... *)

let map_printer = MapExtSig.{ print_empty = "⊥";
                              print_begin = "{";
                              print_arrow = ":";
                              print_sep = ";";
                              print_end = "}"; }

type domain =
  { d1: d1;
    d2: d2;
    d3: d3;
    pos_d2: int;
    pos_d3: int }

let bottom = {d1=VarMap.empty; d2=TypeIdMap.empty; d3=TypeVarMap.empty; pos_d2=0; pos_d3=0}
let is_bottom {d1;d2;d3} =
  VarMap.is_bottom d1 (* TypeIdMap.is_empty d2 && TypeVarMap.is_empty d3 *)

let top = {d1=VarMap.top; d2=TypeIdMap.empty; d3=TypeVarMap.empty; pos_d2=0; pos_d3=0}
let is_top {d1;d2;d3} =
  (* vérifier que dans d2 tout est à top plutôt... *)
  Exceptions.panic "ni"

let pp_d2 fmt (d2:d2) =
  TypeIdMap.fprint map_printer (fun fmt k -> Format.fprintf fmt "%d" k)
    pp_polytype fmt d2

let pp_d3 fmt (d3:d3) =
  TypeVarMap.fprint map_printer (fun fmt k -> Format.fprintf fmt "α(%d)" k)
    Monotypeset.print fmt d3

let print fmt {d1;d2;d3} =
  Format.fprintf fmt "@[d1=%a@\nd2=%a@\nd3=%a@]@\n" VarMap.print d1 pp_d2 d2 pp_d3 d3

let rec typeindex_of_var (d1:d1) (var:pyVar) =
  match (VarMap.find var d1).def with
  | None -> assert false
  | Some (Ty i) -> i
  | Some (Var v) -> typeindex_of_var d1 v

let typeindex_aliasing_of_var d1 var =
  match (VarMap.find var d1).def with
  | None -> assert false
  | Some (Ty i) -> i, None
  | Some (Var v) -> typeindex_of_var d1 var, Some v

let rec unsafe_cast (f:'a -> 'b) (t:'a pytype) : 'b pytype =
  match t with
  | Bot -> Bot
  | Top -> Top
  | Class (c, b) -> Class (c, b)
  | Function func -> Function func
  | Module m -> Module m
  | Method (f, i) -> Method (f, i)
  | List v -> List (unsafe_cast f v)
  | Set v -> Set (unsafe_cast f v)
  | FiniteTuple l -> FiniteTuple ((List.map @@ unsafe_cast f) l)
  | Dict (k, v) -> Dict (unsafe_cast f k, unsafe_cast f v)
  | Iterator (t, d) -> Iterator ((unsafe_cast f t), d)
  | Typevar v -> Typevar (f v)
  | Instance {classn;uattrs;oattrs} ->
     let classn = unsafe_cast f classn in
     let uattrs = StringMap.map (unsafe_cast f) uattrs in
     let oattrs = StringMap.map (unsafe_cast f) oattrs in
     Instance {classn; uattrs; oattrs}

let mono_cast (t:polytype) : monotype =
  unsafe_cast (fun _ -> assert false) t

let poly_cast (t:monotype) : polytype =
  unsafe_cast (fun _ -> assert false) t

let mono_set_cast (ts:Polytypeset.t) : Monotypeset.t =
  Polytypeset.fold (fun el monos -> Monotypeset.add (mono_cast el) monos) ts Monotypeset.empty

let poly_set_cast (ts:Monotypeset.t) : Polytypeset.t =
  Monotypeset.fold (fun el polys -> Polytypeset.add (poly_cast el) polys) ts Polytypeset.empty

let rec subst (t:'a pytype) (var:'a) (value:'a pytype) =
  (* t[var |-> value] *)
  match t with
  | Typevar v when v = var -> value
  | List v -> List (subst v var value)
  | Set v -> Set (subst v var value)
  | FiniteTuple l -> FiniteTuple (List.map (fun v -> subst v var value) l)
  | Dict (k, v) -> Dict (subst k var value, subst v var value)
  | Iterator (v, d) -> Iterator ((subst v var value), d)
  | Instance {classn; uattrs; oattrs} ->
     let classn = subst classn var value in
     let uattrs = StringMap.map (fun v -> subst v var value) uattrs in
     let oattrs = StringMap.map (fun v -> subst v var value) oattrs in
     Instance {classn; uattrs; oattrs}
  | _ -> t

let collect_vars (t:polytype) : Typevarset.t =
  let rec collect t acc =
    match t with
    | List t -> collect t acc
    | Set t -> collect t acc
    (* l: 'a pytype list *)
    (* el : 'a pytype *)
    (* acc: Typevarset *)
    | FiniteTuple l ->
       List.fold_left (fun set el -> collect el set) acc l
    | Dict (k, v) -> collect k (collect v acc)
    | Iterator (t, _) -> collect t acc
    | Typevar v -> Typevarset.add v acc
    | Instance {classn; uattrs; oattrs} ->
       let acc = collect classn acc in
       let acc = StringMap.fold (fun _ v acc -> collect v acc) uattrs acc in
       StringMap.fold (fun _ v acc -> collect v acc) oattrs acc
    | _ -> acc
  in collect t Typevarset.empty

let concretize_poly (t:polytype) (d3:d3) : Monotypeset.t =
  (* TODO: test that function *)
  (* to concretize a list of polymorphic types into a list of monomorphic ones, we go through the list of variables used in the polymorphic types *)
  (* for each type variable, we create every possible assignation given the environment of type variables d3, and substitute the variable with its value for each value. we remove duplicates and *)
  (* then we recurse until we have no more variables *)
  let vars = collect_vars t in
  let concretize_tvar (tvar:typevar) (ts:Polytypeset.t) : Polytypeset.t =
    let tvar_values = TypeVarMap.find tvar d3 in
    let r = Monotypeset.fold
              (fun value acc_tvar_othervalues ->
                Polytypeset.fold
                  (fun t acc -> Polytypeset.add (subst t tvar (poly_cast value)) acc)
                  ts acc_tvar_othervalues
              ) tvar_values Polytypeset.empty in
    r
  in
  let res_poly = Typevarset.fold concretize_tvar vars (Polytypeset.add t (Polytypeset.empty)) in
  mono_set_cast res_poly

let join_classes (c:class_address * py_object list) (c':class_address * py_object list) : (class_address  * py_object list) option =
  debug "Join_classes: FIXME@\n";
  if c = c' then Some c
  else None

let supp_attr (m: 'a StringMap.t) : StringSet.t =
  StringMap.fold (fun k _ acc -> StringSet.add k acc) m StringSet.empty

let instance_sanity_check i =
  assert (StringSet.is_empty (StringSet.inter (supp_attr i.oattrs) (supp_attr i.uattrs)))

let search_d3 (ms:Monotypeset.t) (d3:d3) : typevar option =
  TypeVarMap.fold (fun k v acc -> match acc with
                                  | None -> if Monotypeset.equal v ms then Some k else None
                                  | Some v -> Some v) d3 None


let rec join_poly (t, d3: polytype * d3) (t', d3': polytype * d3) (d3_acc:d3) (pos_d3:int) : polytype * d3 * int =
  match t, t' with
  | Top, _ | _, Top -> Top, d3_acc, pos_d3
  | Bot, Bot -> Bot, d3_acc, pos_d3
  | Bot, e | e, Bot ->
     let vars = collect_vars e in
     let d3 = if t = Bot then d3' else d3 in
     Typevarset.fold (fun v (ty, d3_acc, pos_d3) ->
       (* for each v in vars, we need to substitute v by pos_d3 in ty, and add the binding d3_acc.(pos_d3) to the value of d3.v *)
         let ty = subst ty v (Typevar pos_d3) in
         let d3_acc = TypeVarMap.add pos_d3 (TypeVarMap.find v d3) d3_acc in
         ty, d3_acc, pos_d3+1)
       vars (e, d3_acc, pos_d3)
  | List t, List t' ->
     let t, d3_acc, pos_d3 = join_poly (t, d3) (t', d3') d3_acc pos_d3 in
     List t, d3_acc, pos_d3
  | Set t, Set t' ->
     let t, d3_acc, pos_d3 = join_poly (t, d3) (t', d3') d3_acc pos_d3 in
     Set t, d3_acc, pos_d3
  | FiniteTuple l, FiniteTuple l' when List.length l = List.length l' ->
     let t, d3_acc, pos_d3 =
       List.fold_left2 (fun (t_l, d3_acc, pos_d3) t t' ->
           let r, d3_acc, pos_d3 = join_poly (t, d3) (t', d3') d3_acc pos_d3 in
           r :: t_l, d3_acc, pos_d3) ([], d3_acc, pos_d3) l l' in
     FiniteTuple (List.rev t), d3_acc, pos_d3
  | Dict (k, v), Dict (k', v') ->
     let rk, d3_acc, pos_d3 = join_poly (k, d3) (k', d3') d3_acc pos_d3 in
     let rv, d3_acc, pos_d3 = join_poly (v, d3) (v', d3') d3_acc pos_d3 in
     Dict (rk, rv), d3_acc, pos_d3
  | Iterator (t, d), Iterator (t', d') ->
     let t, d3_acc, pos_d3 = join_poly (t, d3) (t', d3') d3_acc pos_d3 in
     (* FIXME *)
     Iterator (t, -1), d3_acc, pos_d3
  | Function f, Function f' when f = f' ->
     Function f, d3_acc, pos_d3
  | Module m, Module m' when m = m' ->
     Module m, d3_acc, pos_d3
  | Class (c, b), Class (c', b') when join_classes (c, b) (c', b') <> None ->
     let ty = match join_classes (c, b) (c', b') with
       | None -> assert false
       | Some (cl, bl) -> Class (cl, bl) in
     ty, d3_acc, pos_d3
  | Instance {classn=c; uattrs=u ; oattrs=o},
    Instance {classn=c'; uattrs=u'; oattrs=o'} when match c, c' with
                                                    | Class (c, b), Class (c', b') -> join_classes (c, b) (c', b') <> None
                                                    | _ -> false ->
     (* FIXME: if classn <> c and classn <> c', we should add the attributes in c not in classn and in c' not in classn to the optional attributes *)
     (* we join c and c', we join the common attributes of u and u', and keep the rest to join it with those of o and o' *)
     let classn, d3_acc, pos_d3 = join_poly (c, d3) (c', d3') d3_acc pos_d3 in
     let supp_u = supp_attr u and supp_u' = supp_attr u'
         and supp_o = supp_attr o and supp_o' = supp_attr o' in
     let supp_uattrs = StringSet.inter supp_u supp_u' in
     let supp_oattrs = StringSet.union (StringSet.union supp_o supp_o') (StringSet.diff (StringSet.union supp_u supp_u') supp_uattrs) in
     let join_uattrs = (fun attrn (acc, d3_acc, pos_d3) ->
         let new_t, d3_acc, pos_d3 = join_poly (StringMap.find attrn u, d3) (StringMap.find attrn u', d3') d3_acc pos_d3 in
         let new_acc = StringMap.add attrn new_t acc in
         new_acc, d3_acc, pos_d3) in
     let uattrs, d3_acc, pos_d3 = StringSet.fold join_uattrs supp_uattrs (StringMap.empty, d3_acc, pos_d3) in
     debug "uo of %a@\n" pp_polytype t;
     let uo = StringMap.merge (fun k l r -> match l, r with
                                            | Some l, None -> Some l
                                            | None, Some r -> Some r
                                            | None, None -> debug "NoneNone@\n"; assert false
                                            | Some l, Some l' -> debug "Some %a Some %a@\n" pp_polytype l pp_polytype l'; assert false) u o
     and uo' = StringMap.merge (fun k l r -> match l, r with
                                            | Some l, None -> Some l
                                            | None, Some r -> Some r
                                            | _ -> assert false) u' o' in
     let join_oattrs = fun attrn (acc, d3_acc, pos_d3) ->
       match StringMap.mem attrn uo, StringMap.mem attrn uo' with
       | true, true ->
          let new_t, d3_acc, pos_d3 = join_poly (StringMap.find attrn uo, d3) (StringMap.find attrn uo', d3') d3_acc pos_d3 in
          let new_acc = StringMap.add attrn new_t acc in
          new_acc, d3_acc, pos_d3
       | true, false ->
          let new_acc = StringMap.add attrn (StringMap.find attrn uo) acc in
          new_acc, d3_acc, pos_d3
       | false, true ->
          let new_acc = StringMap.add attrn (StringMap.find attrn uo') acc in
          new_acc, d3_acc, pos_d3
       | false, false -> assert false in
     let oattrs, d3_acc, pos_d3 = StringSet.fold join_oattrs supp_oattrs (StringMap.empty, d3_acc, pos_d3) in
     Instance {classn; uattrs; oattrs}, d3_acc, pos_d3
  (* | Typevar u, _ when Monotypeset.subset (concretize_poly t' d3') (TypeVarMap.find u d3) -> *)
  (*** oups, what if the variable u is already used in d3_acc ? ***)
  | _, _ ->
     let concr_t = concretize_poly t d3 and
         concr_t' = concretize_poly t' d3' in
     let concr = Monotypeset.union () concr_t concr_t' in
     match search_d3 concr d3_acc with
     | None ->
        let d3_acc = TypeVarMap.add pos_d3 concr d3_acc in
        Typevar pos_d3, d3_acc, (pos_d3+1)
     | Some i ->
        Typevar i, d3_acc, pos_d3

let search_d2 (t:polytype) (d2:d2) : typeid option =
  TypeIdMap.fold (fun k v acc -> match acc with
                                  | None -> if v = t then Some k else None
                                  | Some v -> Some v) d2 None


let get_type ?local_use:(local_use=false) (d:domain) (t:polytype) : typeid * domain =
  if not local_use && not (Typevarset.is_empty (collect_vars t)) then
    Exceptions.panic "get_type: not monomorphic, bad idea"
  else
    let opos = search_d2 t d.d2 in
    match opos with
    | None ->
       let d2 = TypeIdMap.add d.pos_d2 t d.d2 in
       d.pos_d2, {d with d2=d2; pos_d2=d.pos_d2+1}
    | Some pos -> pos, d


let join (d:domain) (d':domain) : domain =
  (* FIXME: see if union of vars still (as we are now handling the undefs *)
  debug "Joining %a and@\n%a@\n" print d print d';
  if is_bottom d then d'
  else if is_bottom d' then d
  else
  let h = Hashtbl.create (2 * (fst (TypeIdMap.max_binding d.d2))) in
  let all_vars = VarMap.fold (fun k _ acc -> VarSet.add k acc) d.d1 VarSet.empty in
  let all_vars = VarMap.fold (fun k _ acc -> VarSet.add k acc) d'.d1 all_vars in
  let res = VarSet.fold
              (fun var dcur ->
                (* debug "Var is %a@\n" pp_var var; *)
      let el1 = VarMap.find var d.d1 and el1' = VarMap.find var d'.d1 in
      match el1.def, el1'.def with
      | None, None ->
         let el = {lundef=el1.lundef||el1'.lundef;
                   gundef=el1.gundef||el1'.gundef;
                   def=None} in
         let d1 = VarMap.add var el dcur.d1 in
         {dcur with d1}
      | None, Some e | Some e, None ->
         (* hum, il faut quand même transférer le type et les variables de types associées *)
         (* FIXME: aliasing *)
         let {d1;d2;d3} = if el1.def = None then d' else d in
         let tid, ov = typeindex_aliasing_of_var d1 var in
         let new_ty, d3, pos_d3 = join_poly (TypeIdMap.find tid d2, d3) (Bot, d3) dcur.d3 dcur.pos_d3 in
         let tid, dcur = get_type ~local_use:true {dcur with d3;pos_d3} new_ty in
         let d1 = VarMap.add var (merge_undefs el1 el1' (Ty tid)) dcur.d1 in
         {dcur with d1}
      | Some _, Some _ ->
         let tid1, ov1 = typeindex_aliasing_of_var d.d1 var and
             tid2, ov2 = typeindex_aliasing_of_var d'.d1 var in
         begin match Hashtbl.mem h (tid1, tid2) with
         | true ->
            (* this equivalence class is already known *)
            let r = Hashtbl.find h (tid1, tid2) in
            (* there are now two cases:
                  1) if ov1 <> None and ov1 = ov2 and the concrete types described by d2.(tid1) and d2.(tid2) are the same , there is the same aliasing so we can preserve it (we need to find the good root for the aliasing?! <- nope, due to the fact the all variable alias to the one having the smallest vuid <- todo: fix vuid issue)
                  2) otherwise, we bind the result of this variable to the good type id
             *)
            begin match ov1, ov2 with
            | Some v1, Some v2 when v1 = v2 && concretize_poly (TypeIdMap.find tid1 d.d2) d.d3 = concretize_poly (TypeIdMap.find tid2 d'.d2) d'.d3 ->
               let r = merge_undefs el1 el1' (Var v1) in
               {dcur with d1 = VarMap.add var r dcur.d1}
            | _, _ ->
               let r = merge_undefs el1 el1' (Ty r) in
               {dcur with d1 = VarMap.add var r dcur.d1} end
         | false ->
            let pos_d2 = dcur.pos_d2 in
            Hashtbl.add h (tid1, tid2) pos_d2;
            let t1 =
              if TypeIdMap.mem tid1 d.d2 then TypeIdMap.find tid1 d.d2
              else Bot in
            let t2 =
              if TypeIdMap.mem tid2 d'.d2 then TypeIdMap.find tid2 d'.d2
              else Bot in
            let new_ty, d3, pos_d3 = join_poly (t1, d.d3) (t2, d'.d3) dcur.d3 dcur.pos_d3 in
            let d1 = VarMap.add var (merge_undefs el1 el1' (Ty pos_d2)) dcur.d1 in
            let d2 = TypeIdMap.add pos_d2 new_ty dcur.d2 in
            let pos_d2 = pos_d2+1 in
            {d1;d2;d3;pos_d2;pos_d3}
         end)  all_vars top
  in
  res

let class_le (c, b:class_address * py_object list) (d, b':class_address * py_object list) : bool =
  Exceptions.warn "class_le not correctly implemented@\n";
  List.exists (fun x -> match (fst x).addr_kind with
                        | A_py_class (x, _) -> x = d
                        | _ -> false) b (* = d && b = b' *)
  (* let cname = match c with
   *   | C_builtin s | C_unsupported s -> s
   *   | C_user c -> c.py_cls_var.vname in
   * let dname = match d with
   *   | C_builtin s | C_unsupported s -> s
   *   | C_user s -> s.py_cls_var.vname in
   * let oc = if Addr.is_builtin_name cname then Addr.find_builtin cname
   *          else
   *            (\* TODO: FIXME: mro *\)
   *            {addr_kind=A_py_class (c, b); addr_range=Range_fresh (-1); addr_uid=(-1)}, {ekind=E_py_undefined true; etyp=T_any; erange=Range_fresh (-1)}
   * in
   * let od = if Addr.is_builtin_name dname then Addr.find_builtin dname
   *          else
   *                         {addr_kind=A_py_class (d, b'); addr_range=Range_fresh (-1); addr_uid=(-1)}, {ekind=E_py_undefined true; etyp=T_any; erange=Range_fresh (-1)}
   * in
   * issubclass oc od *)

let is_mono (u:polytype)  : bool =
  Typevarset.is_empty (collect_vars u)

let rec polytype_leq (t, d3: polytype * d3) (t', d3' : polytype * d3) : bool =
  match t, t' with
  | Bot, _ | _, Top -> true
  | List u, List v | Set u, Set v  -> polytype_leq (u, d3) (v, d3')
  | Dict (k, v), Dict (k', v') -> polytype_leq (k, d3) (k', d3')
  | FiniteTuple l, FiniteTuple l' when List.length l = List.length l' ->
     List.fold_left2 (fun acc t t' -> acc && polytype_leq (t, d3) (t', d3')) true l l'
  | Iterator (u, _), Iterator (v, _) -> polytype_leq (u, d3) (v, d3')
  | Class (c, b), Class (c', b') -> class_le (c, b) (c', b')
  | Function f, Function f' -> f = f'
  | Module m, Module m' -> m = m'
  | Instance {classn=c; uattrs=u; oattrs=o},
    Instance {classn=c'; uattrs=u'; oattrs=o'} ->
     polytype_leq (c, d3) (c', d3') &&
       StringMap.fold (fun attr tya acc ->
           acc && StringMap.mem attr u' && polytype_leq (tya, d3) (StringMap.find attr u', d3')
         ) u true &&
         StringMap.fold (fun attr tya acc ->
             acc && ((StringMap.mem attr o' && polytype_leq (tya, d3) (StringMap.find attr o', d3'))
                     || (StringMap.mem attr u' && polytype_leq (tya, d3) (StringMap.find attr u', d3')))) o true
  | Typevar u, _ ->
     let us = TypeVarMap.find u d3 in
     Monotypeset.fold (fun ty acc ->
         acc && polytype_leq (poly_cast ty, d3) (t', d3')) us true
  | _, Typevar v ->
     if is_mono t then
       Monotypeset.exists (fun concr_v -> polytype_leq (t, d3) (poly_cast concr_v, d3')) (TypeVarMap.find v d3')
     else
       let concrt = concretize_poly t d3 in
       Monotypeset.fold (fun ty acc ->
           acc && polytype_leq (poly_cast ty, d3) (t', d3')) concrt true
  | _, _ -> false

let leq d d' =
  VarMap.fold (fun id1 tid1 acc ->
      if tid1.lundef || tid1.gundef || tid1.def = None then acc
      else
        let tid1, ov1 = typeindex_aliasing_of_var d.d1 id1 in
        let tid2, ov2 = typeindex_aliasing_of_var d'.d1 id1 in
        let ty1 = TypeIdMap.find tid1 d.d2 and
            ty2 = TypeIdMap.find tid2 d'.d2 in
        acc && (polytype_leq (ty1, d.d3) (ty2, d'.d3)) && (ov1 = None || ov1 = ov2)) d.d1 true

let meet d1 d2 = Exceptions.panic "ni"

let rec widening_poly (t, d3: polytype * d3) (t', d3': polytype * d3) (d3_acc:d3) (pos_d3:int) : polytype * d3 * int =
  (* FIXME: except for the last case, this is like the join. So maybe we should just give a flag to join_poly enforcing the widening *)
  match t, t' with
  | Top, _ | _, Top -> Top, d3_acc, pos_d3
  | Bot, Bot -> Bot, d3_acc, pos_d3
  | Bot, e | e, Bot ->
     let vars = collect_vars e in
     let d3 = if t = Bot then d3' else d3 in
     Typevarset.fold (fun v (ty, d3_acc, pos_d3) ->
       (* for each v in vars, we need to substitute v by pos_d3 in ty, and add the binding d3_acc.(pos_d3) to the value of d3.v *)
         let ty = subst ty v (Typevar pos_d3) in
         let d3_acc = TypeVarMap.add pos_d3 (TypeVarMap.find v d3) d3_acc in
         ty, d3_acc, pos_d3+1)
       vars (e, d3_acc, pos_d3)
  | List t, List t' ->
     let t, d3_acc, pos_d3 = widening_poly (t, d3) (t', d3') d3_acc pos_d3 in
     List t, d3_acc, pos_d3
  | Set t, Set t' ->
     let t, d3_acc, pos_d3 = widening_poly (t, d3) (t', d3') d3_acc pos_d3 in
     Set t, d3_acc, pos_d3
  | Dict (k, v), Dict (k', v') ->
     let rk, d3_acc, pos_d3 = widening_poly (k, d3) (k', d3') d3_acc pos_d3 in
     let rv, d3_acc, pos_d3 = widening_poly (v, d3) (v', d3') d3_acc pos_d3 in
     Dict (rk, rv), d3_acc, pos_d3
  | FiniteTuple l, FiniteTuple l' when List.length l = List.length l' ->
     let t, d3_acc, pos_d3 =
       List.fold_left2 (fun (t_l, d3_acc, pos_d3) t t' ->
           let r, d3_acc, pos_d3 = widening_poly (t, d3) (t', d3') d3_acc pos_d3 in
           r :: t_l, d3_acc, pos_d3) ([], d3_acc, pos_d3) l l' in
     FiniteTuple (List.rev t), d3_acc, pos_d3
  | Iterator (t, d), Iterator (t', d') ->
     let t, d3_acc, pos_d3 = widening_poly (t, d3) (t', d3') d3_acc pos_d3 in
     (* FIXME *)
     Iterator (t, -1), d3_acc, pos_d3

  | Function f, Function f' when f = f' ->
     Function f, d3_acc, pos_d3
  | Module m, Module m' when m = m' ->
     Module m, d3_acc, pos_d3
  | Class (c, b), Class (c', b') when join_classes (c, b) (c', b') <> None ->
     let ty = match join_classes (c, b) (c', b') with
       | None -> assert false
       | Some (cl, bl) -> Class (cl, bl) in
     ty, d3_acc, pos_d3
  | Instance {classn=c; uattrs=u ; oattrs=o},
    Instance {classn=c'; uattrs=u'; oattrs=o'} when match c, c' with
                                                    | Class (c, b), Class (c', b') -> join_classes (c, b) (c', b') <> None
                                                    | _ -> false ->
     (* we join c and c', we join the common attributes of u and u', and keep the rest to join it with those of o and o' *)
     let classn, d3_acc, pos_d3 = widening_poly (c, d3) (c', d3') d3_acc pos_d3 in
     let supp_u = supp_attr u and supp_u' = supp_attr u'
         and supp_o = supp_attr o and supp_o' = supp_attr o' in
     let supp_uattrs = StringSet.inter supp_u supp_u' in
     let supp_oattrs = StringSet.union (StringSet.union supp_o supp_o') (StringSet.diff (StringSet.union supp_u supp_u') supp_uattrs) in
     let join_uattrs = (fun attrn (acc, d3_acc, pos_d3) ->
         let new_t, d3_acc, pos_d3 = widening_poly (StringMap.find attrn u, d3) (StringMap.find attrn u', d3') d3_acc pos_d3 in
         let new_acc = StringMap.add attrn new_t acc in
         new_acc, d3_acc, pos_d3) in
     let uattrs, d3_acc, pos_d3 = StringSet.fold join_uattrs supp_uattrs (StringMap.empty, d3_acc, pos_d3) in
     let uo = StringMap.merge (fun k l r -> match l, r with
                                            | Some l, None -> Some l
                                            | None, Some r -> Some r
                                            | _ -> assert false) u o
     and uo' = StringMap.merge (fun k l r -> match l, r with
                                            | Some l, None -> Some l
                                            | None, Some r -> Some r
                                            | _ -> assert false) u' o' in
     let join_oattrs = fun attrn (acc, d3_acc, pos_d3) ->
       match StringMap.mem attrn uo, StringMap.mem attrn uo' with
       | true, true ->
          let new_t, d3_acc, pos_d3 = widening_poly (StringMap.find attrn uo, d3) (StringMap.find attrn uo', d3') d3_acc pos_d3 in
          let new_acc = StringMap.add attrn new_t acc in
          new_acc, d3_acc, pos_d3
       | true, false ->
          let new_acc = StringMap.add attrn (StringMap.find attrn uo) acc in
          new_acc, d3_acc, pos_d3
       | false, true ->
          let new_acc = StringMap.add attrn (StringMap.find attrn uo') acc in
          new_acc, d3_acc, pos_d3
       | false, false -> assert false in
     let oattrs, d3_acc, pos_d3 = StringSet.fold join_oattrs supp_oattrs (StringMap.empty, d3_acc, pos_d3) in
     Instance {classn; uattrs; oattrs}, d3_acc, pos_d3
  | _, _ ->
     let concr_t = concretize_poly t d3 in
     let concr_t' = concretize_poly t' d3' in
     debug "concr_t = %a, concr_t' = %a@\n" Monotypeset.print concr_t Monotypeset.print concr_t';
     match Monotypeset.equal concr_t concr_t' with
     | true ->
        let concr = concr_t in
        begin match search_d3 concr d3_acc with
        | None ->
           let d3_acc = TypeVarMap.add pos_d3 concr d3_acc in
           Typevar pos_d3, d3_acc, (pos_d3+1)
        | Some i ->
           Typevar i, d3_acc, pos_d3
        end
     | false -> Top, d3_acc, pos_d3


let widening ctx d d' =
  debug "Widening: %a ∇ %a@\n" print d print d';
  (* if the shape of the domain is stable (i.e, variables point to the same type ids) *)
  (* we perform a widening on polytype * d3 for each partition *)
  (* otherwise, unstable partitions are set to top *)
  let is_stable =
    VarMap.fold (fun k tid acc ->
        acc &&
          let () = debug "is_stable : %a@\n" pp_var k in
          VarMap.mem k d'.d1 &&
          let tid'_wundef = VarMap.find k d'.d1 in
          tid'_wundef.lundef = tid.lundef &&
            tid'_wundef.gundef = tid.gundef &&
              tid'_wundef.def = tid.def
              (* ((tid'_wundef.def = None && tid.def = None) ||
               *    let tid = match tid.def with
               *      | Some (Ty t) -> t
               *      | Some (Var v) -> typeindex_of_var d.d1 v
               *      | _ -> assert false in
               *    let tid' = match tid'_wundef.def with
               *      | Some (Ty t) -> t
               *      | Some (Var v) -> typeindex_of_var d.d1 v
               *      | _ -> assert false in
               *    tid = tid') *)) d.d1 true
  in
  if is_stable then
    (
      let r1 = d.d1 in
      let r2, r3, pos_r3 =
        TypeIdMap.fold2 (fun tid ty ty' (r2, r3, pos_r3) ->
            let ty, r3, pos_r3 = widening_poly (ty, d.d3) (ty', d'.d3) r3 pos_r3 in
            TypeIdMap.add tid ty r2, r3, pos_r3
          ) d.d2 d'.d2 (TypeIdMap.empty, TypeVarMap.empty, 0) in
      let res = {d1=r1; d2=r2; d3=r3; pos_d2=d.pos_d2; pos_d3=pos_r3} in
      debug "Result of widening is %a@\n" print res;
      debug "leq d res %b; leq d' res %b" (leq d res) (leq d' res);
      res
    )
  else
    Exceptions.panic "unstable widening not implemented. Recommended widening delay: at least 1"

let set_var (d:domain) (v:pyVar) (t:polytype with_undefs) : domain =
  if is_bottom d then bottom else
  (* before mapping v to t in d, we need to check that v is not the root for some aliasing tree *)
  let d = match (VarMap.find v d.d1).def with
  | None -> d
  | Some _ ->
     let tid, ov = typeindex_aliasing_of_var d.d1 v in
     (* we may update d1 *)
     match ov with
     | Some root -> (* the root is something else, we don't need to perform anything *)
        d
     | None ->
        (* we're searching for the elements having (Var v) as root *)
        let under_v = VarMap.fold (fun k value acc ->
                          if value.def = Some (Var v) then VarSet.add k acc else acc) d.d1 VarSet.empty in
        if VarSet.is_empty under_v then d (* no other element *)
        else
          let new_root = VarSet.min_elt under_v in
          let _, _, others = VarSet.split new_root under_v in
          let d1 = VarMap.add new_root {(VarMap.find new_root d.d1) with def=Some (Ty tid)} d.d1 in
          let d1 = VarSet.fold (fun o d1 ->
                       let new_ty = {(VarMap.find o d.d1) with def=Some (Var new_root)} in
                       VarMap.add o new_ty d.d1) others d1 in
          {d with d1=d1}
  in
  (* now, we check if t.def exists already...  *)
  let d, tovou (* Ty or Var or Undef *) =
    (* we may update d2 and pos_d2 *)
    match t.def with
    | None -> d, {lundef=t.lundef; gundef=t.gundef; def=None}
    | Some ty ->
       match search_d2 ty d.d2 with
       | None ->
          let d2 = TypeIdMap.add d.pos_d2 ty d.d2 in
          {d with d2=d2; pos_d2=d.pos_d2+1}, {lundef=t.lundef; gundef=t.gundef; def=Some (Ty d.pos_d2)}
       | Some i ->
          d, {lundef=t.lundef; gundef=t.gundef; def=Some (Ty i)}
  in
  (* the last thing is to update d1 *)
  let d1 = VarMap.add v tovou d.d1 in
  let res = {d with d1=d1} in
  debug "set_var _ %a _ = %a@\n" pp_var v print res;
  res

let set_var_tid (d:domain) (v:pyVar) (tid:typeid) : domain =
  if is_bottom d then bottom else
  let ty = TypeIdMap.find tid d.d2 in
  set_var d v {lundef=false; gundef=false; def=Some ty}

let set_var_eq (d:domain) (x:pyVar) (y:pyVar) (* x := y *) =
  if is_bottom d then bottom else
  let tid, ov = typeindex_aliasing_of_var d.d1 y in
  match ov with
  (* in both cases, the root for the aliasing will be the var with the minimal id *)
  | None -> (* there is no aliasing, so we just have to handle two variables in that case *)
     if y.vuid < x.vuid then
       (* the root doesn't change *)
         {d with d1=VarMap.add x {lundef=false; gundef=false; def=Some (Var y)} d.d1}
     else
         let d1 = VarMap.add x (VarMap.find y d.d1) d.d1 in
         let d1 = VarMap.add y {lundef=false; gundef=false; def=Some (Var x)} d1 in
         {d with d1}
  | Some old_root ->
     if old_root.vuid < x.vuid then
       (* the root doesn't change *)
       {d with d1=VarMap.add x {lundef=false; gundef=false; def=Some (Var old_root)} d.d1}
     else
       let d1 = VarMap.add x (VarMap.find old_root d.d1) d.d1 in
       let d1 = VarMap.map (fun el -> if el.def = Some (Var old_root) then {lundef=false; gundef=false; def= Some (Var x)} else el) d1 in
       {d with d1=d1}

(* TODO: change t:polytype into t:pyVarOrTy, and handle what was add_var_underattr_eq and add_var_underattr in the proof of concept *)
let set_var_attr (d:domain) (v:pyVar) (attr:string) (t:polytype) : domain =
  if is_bottom d then bottom else
  (* this is v.attr := t *)
  let tid, ov = typeindex_aliasing_of_var d.d1 v in
  (* if there are other types using d.d2.(tid), we cannot modify the instance in d.d2.(tid) and must be careful *)
  (* if v is a root for the aliasing, then we need to  *)
  let others_samety = VarMap.fold (fun k value acc ->
                          (* if acc then (bla, acc)
                           * else if (value.def = Some (Ty tid)) && compare_var k v  0 then
                           *   (k, true)
                           * else
                           *   (bla, acc) *)
                          acc || (value.def = Some (Ty tid) && compare_var k v <> 0)) d.d1 false in
  debug "set_var_attr, others = %b@\n" others_samety;
  let old_instance = TypeIdMap.find tid d.d2 in
  match others_samety with
  | true ->
     begin match old_instance with
     | Instance old_instance ->
        (* we created the new instance *)
        let new_instance =
          if StringMap.mem attr old_instance.oattrs then
            Instance {old_instance with uattrs = StringMap.add attr t old_instance.uattrs;
                                        oattrs = StringMap.remove attr old_instance.oattrs}
          else
            Instance {old_instance with uattrs = StringMap.add attr t old_instance.uattrs} in
        let d2 = TypeIdMap.add d.pos_d2 new_instance d.d2 in

        let new_oinstance =
          if StringMap.mem attr old_instance.uattrs then Instance old_instance
          else Instance {old_instance with oattrs = StringMap.add attr t old_instance.oattrs} in
        let d2 = TypeIdMap.add tid new_oinstance d2 in
        (* there are two cases to handle: either v is aliased with others or it isn't *)
        (* if it isn't, we bind v to pos_d2 then we have nothing else to do *)
           (* if it is, the root is ov, and we bind ov to pos_d2 *)
        let v_or_root = match ov with
          | None -> v
          | Some r -> r in
        let d1 = VarMap.add v_or_root {lundef=false; gundef=false; def=Some (Ty d.pos_d2)} d.d1 in
        let pos_d2 = d.pos_d2 + 1 in
        {d with d1; d2; pos_d2}
     | _ -> assert false
     end
  | false ->
     match old_instance with
     | Instance old_instance ->
        let new_instance =
          if StringMap.mem attr old_instance.oattrs then
            Instance {old_instance with uattrs = StringMap.add attr t old_instance.uattrs;
                                        oattrs = StringMap.remove attr old_instance.oattrs}
          else
            Instance {old_instance with uattrs = StringMap.add attr t old_instance.uattrs} in
        let d2 = TypeIdMap.add tid new_instance d.d2 in
        {d with d2=d2}
     | _ -> assert false


let set_var_attr_ty (d:domain) (v:pyVar) (attr:string) (tid:typeid) : domain =
  let ty = TypeIdMap.find tid d.d2 in
  set_var_attr d v attr ty



let rm_var (d:domain) (v:pyVar) : domain =
  (* we need to:
     - remove the binding in d1. If this variable was used as a root for the aliasing, we need to change of root
     - remove the type binding in d2 if it's not used anywhere else
     - remove the variable binding in d3 if needed
     Notes: - if there is aliasing, no need to clean in d2
            - if the type binding in d2 is kept, no need to clean in d3
   *)
  debug "Domain is %a@\n" print d;
  if is_bottom d then d
  else if (VarMap.find v d.d1).def = None then
    let d1 = VarMap.remove v d.d1 in
    {d with d1}
  else
    let tid, ov = typeindex_aliasing_of_var d.d1 v in
  let d1 = VarMap.remove v d.d1 in
  let d = {d with d1} in
  let under_v = VarMap.fold (fun k value acc -> if value.def = Some (Var v) then VarSet.add k acc else acc) d.d1 VarSet.empty in
  (* FIXME: un type peut être utilisé comme addresse (cf a = alloc(); C.__init__(a), on va enlever a/self à la fin de init mais il ne faut pas enelver le type *)
  match VarSet.is_empty under_v with
  | true ->
  (* no aliasing, so we may need to clean d2 and d3 *)
     let others_samety = VarMap.fold (fun k value acc -> acc || (value.def = Some (Ty tid))) d.d1 false in
     begin match others_samety with
     | true -> d
     | false ->
        (* let ty = TypeIdMap.find tid d.d2 in
         * let typevars_ty = collect_vars ty in
         *
         * let d2 = TypeIdMap.remove tid d.d2 in
         * let pos_d2 = if tid = (d.pos_d2-1) then d.pos_d2-1 else d.pos_d2 in *)
        (*{d with d2; pos_d2}*)
        d
        (* FIXME: clean d3 as well *)
     end
  | false ->
     (* there is aliasing, so no need to clean d2 or d3 *)
     let new_root = VarSet.min_elt under_v in
     let _, _, others = VarSet.split new_root under_v in
     let d1 = VarMap.add new_root {(VarMap.find new_root d.d1) with def=Some (Ty tid)} d.d1 in
     let d1 = VarSet.fold (fun o d1 ->
                  let new_ty = {(VarMap.find o d.d1) with def=Some (Var new_root)} in
                    VarMap.add o new_ty d.d1) others d1 in
     {d with d1}



let get_types (d:domain) (ts:Polytypeset.t) : typevar * domain =
  (* FIXME: perform the join of polytypes only, and everything should work by itself? *)
  (* folding on join_poly would work, but would create |ts|-1 type variables and only the last one would be used afterwards  *)
  if Polytypeset.exists (fun t -> not (Typevarset.is_empty (collect_vars t))) ts then
    Exceptions.panic "get_types: not monomorphic, bad idea"
  else
    let mts = mono_set_cast ts in
    let d3 = d.d3 and pos_d3 = d.pos_d3 in
    let opos = search_d3 mts d3 in
    let pos, d3, pos_d3 = match opos with
      | None ->
         let d3 = TypeVarMap.add pos_d3 mts d3 in
         pos_d3, d3, pos_d3+1
      | Some pos ->
         pos, d3, pos_d3
    in
    pos, {d with d3; pos_d3}


let get_mtypes (d:domain) (mts:Monotypeset.t) : typevar * domain =
  (* FIXME: perform the join of polytypes only, and everything should work by itself? *)
  (* folding on join_poly would work, but would create |ts|-1 type variables and only the last one would be used afterwards  *)
    let d3 = d.d3 and pos_d3 = d.pos_d3 in
    let opos = search_d3 mts d3 in
    let pos, d3, pos_d3 = match opos with
      | None ->
         let d3 = TypeVarMap.add pos_d3 mts d3 in
         pos_d3, d3, pos_d3+1
      | Some pos ->
         pos, d3, pos_d3
    in
    pos, {d with d3; pos_d3}


let class_of (d:domain) (t:typeid) : class_address * py_object list =
  match TypeIdMap.find t d.d2 with
  | Instance {classn=Class (c, b)} -> (c, b)
  | Class _ -> C_builtin "type", [Addr.find_builtin "object"]
  | _ -> Exceptions.panic "class_of: ni"

let get_polytype (d:domain) (v:pyVar) : polytype =
  let i = (VarMap.find v d.d1).def in
  let tid = match i with
    | Some i -> typeindex_of_var d.d1 v
    | _ -> raise Not_found (*Exceptions.panic "get_polytype"*)
  in
  TypeIdMap.find tid d.d2

let get_addr_kind (d:domain) (v:pyVar) : Universal.Ast.addr_kind =
  (* quand v pointe vers une classe/fonction, ressortir l'addresse *)
  let i = (VarMap.find v d.d1).def in
  let tid, i = match i with
    | None -> Exceptions.panic "get_tvid"
    | Some i -> typeindex_of_var d.d1 v, i in
  let ty = TypeIdMap.find tid d.d2 in
  match ty with
  | Class (c, b) -> A_py_class (c, b)
  | Function f -> A_py_function f
  | Module m -> A_py_module m
  | _ -> Type i


let rec filter_polyinst (p, d3: polytype * d3) (inst:monotype) : (polytype * d3) * (polytype * d3) =
  let process_builtin str =
    match inst with
    | Class (d, b) -> if class_le (Addr.builtin_cl_and_mro str) (d, b) then (p, d3), (Bot, d3) else (Bot, d3), (p, d3)
    | _ -> assert false in
  (* TODO: remove filter_monoinst? or at least write polymorphic function *)
  let cp x y = (x, y), (x, y) in
  match p with
  | Bot | Top | Module _ -> cp p d3
  | List t -> process_builtin "list"
  | Set t ->  process_builtin "set"
  | Dict _ -> process_builtin "dict"
  | FiniteTuple l -> process_builtin "tuple"
  | Iterator (List _, _) -> process_builtin "list_iterator"
  | Iterator (Set _, _) ->  process_builtin "set_iterator"
  | Iterator (Dict _, _) -> process_builtin "dict_keyiterator"
  | Iterator (FiniteTuple _, _) -> process_builtin "tuple_iterator"
  | Iterator (Instance {classn=Class (C_builtin "str",  _)}, _) -> process_builtin "str_iterator"
  | Iterator _ -> Exceptions.panic "filter_polyinst iterator _@\n"
  | Function f -> process_builtin "function"
  | Method _ -> Exceptions.panic "ni"
  | Class (c, b) ->
     debug "p=%a@\ninst=%a@\n" pp_polytype p pp_monotype inst; Exceptions.panic "Cni"
  | Instance {classn=Class (c, b)} ->
     begin match inst with
     | Class (d, b') ->
        if class_le (c, b) (d, b') then (p, d3), (Bot, d3) else (Bot, d3), (p, d3)
     | _ -> debug "%a@\n" pp_monotype inst; assert false
     end
  | Instance {classn} -> Exceptions.panic "ni"
  | Typevar var ->
     let m = concretize_poly p d3 in
     let t, f = Monotypeset.fold (fun el (acct, accf) ->
                    let (mt, _), (mf, _) = filter_polyinst (poly_cast el, d3) inst in
                    let mt = mono_cast mt and mf = mono_cast mf in
                    let acct = if mt = Bot then acct else Monotypeset.add mt acct in
                    let accf = if mf = Bot then accf else Monotypeset.add mf accf in
                    (acct, accf)) m (Monotypeset.empty, Monotypeset.empty) in
     (* one more optimization: if d3t.var contains just one element, we don't change d3, but change p *)
     let pt, d3t = match Monotypeset.cardinal t with
       | 0 -> Bot, d3
       | 1 -> poly_cast (Monotypeset.choose t), d3
       | _ -> p, TypeVarMap.add var t d3 in
     let pf, d3f = match Monotypeset.cardinal f with
       | 0 -> Bot, d3
       | 1 -> poly_cast (Monotypeset.choose f), d3
       | _ -> p, TypeVarMap.add var f d3 in
     (pt, d3t), (pf, d3f)


let filter_inst (d:domain) (t:typeid) (inst:monotype) : domain * domain =
  let ty = TypeIdMap.find t d.d2 in
  let (pt, d3t), (pf, d3f) = filter_polyinst (ty, d.d3) inst in
  let dt = match pt with
    | Bot -> bottom
    | _ -> let d2t = TypeIdMap.add t pt d.d2 in
           {d with d2=d2t; d3=d3t} in
  let df = match pf with
    | Bot -> bottom
    | _ -> let d2f = TypeIdMap.add t pf d.d2 in
           {d with d2=d2f; d3=d3f} in
  dt, df

let filter_ty_inst (d:domain) (ty:polytype) (inst:monotype) : domain * domain =
  let t, d = get_type d ty in
  filter_inst d t inst


let type_of (d:domain) (tid:typeid) : (Addr.class_address * (Ast.py_object list) * domain) list =
  let triplet domain (a, b) = (a, b, domain) in
  let rec aux pt domain = match pt with
    | Instance {classn=Class (c, b)} -> [c, b, domain]
    | Class _ -> [triplet domain @@ Addr.builtin_cl_and_mro "type"]
    | List _ -> [triplet domain @@ Addr.builtin_cl_and_mro "list"]
    | Set _ -> [triplet domain @@ Addr.builtin_cl_and_mro "set"]
    | FiniteTuple _ -> [triplet domain @@ Addr.builtin_cl_and_mro "tuple"]
    | Dict _ -> [triplet domain @@ Addr.builtin_cl_and_mro "dict"]
    | Iterator (List _, _) -> [triplet domain @@ Addr.builtin_cl_and_mro "list_iterator"]
    | Iterator (Set _, _) -> [triplet domain @@ Addr.builtin_cl_and_mro "set_iterator"]
    | Iterator (FiniteTuple _, _) -> [triplet domain @@ Addr.builtin_cl_and_mro "tuple_iterator"]
    | Iterator (Dict _, _) -> [triplet domain @@ Addr.builtin_cl_and_mro "dict_keyiterator"]
    | Iterator (Instance {classn=Class (C_builtin "str", _)}, _) -> [triplet domain @@ Addr.builtin_cl_and_mro "str_iterator"]
    | Typevar a ->
       let mtys = concretize_poly pt d.d3 in
       Monotypeset.fold (fun mty acc ->
           debug "MFold %a %a %a@\n" pp_polytype pt pp_monotype mty print domain;
           let mtype = match mty with
             | Instance {classn=c} -> c
             | List _ ->
                let cclass (x, y) = Class (x, y) in
                cclass @@ Addr.builtin_cl_and_mro "list"
             | _ -> assert false in
           let new_domain = fst @@ filter_inst domain tid mtype in
           debug "new_domain = %a@\n" print new_domain;
           (aux (poly_cast mty) new_domain) @ acc) mtys []
    | _ -> debug "type_of %a@\n" pp_polytype pt; assert false

  in
  let pt = TypeIdMap.find tid d.d2 in
  aux pt d



let rec filter_polyattr (p, d3: polytype * d3) (attr:string) : (polytype * d3) * (polytype * d3) =
  let cp x y = (x, y), (x, y) in
  match p with
  | Bot | Top -> cp p d3
  | Module (M_user (m, defs)) ->
     if List.exists (fun x -> x.vname = attr) defs then
       (p, d3), (Bot, d3)
     else
       (Bot, d3), (p, d3)
  | Module (M_builtin _) -> Exceptions.panic "ni, need to check if attr in module?"
  | List _
    | Set _
    | Dict _
    | FiniteTuple _
    | Iterator _
    | Function _
    | Method _ -> Exceptions.panic "ni"
  | Class (C_user c, _) ->
     let attrs = c.py_cls_static_attributes in
     if List.exists (fun x -> x.vname = attr) attrs then
       (p, d3), (Bot, d3)
     else
       (Bot, d3), (p, d3)
  | Class _ -> Exceptions.panic "filter_polyattr on unsupported or builtin class"
  | Instance ({classn=Class (C_user c, _); uattrs; oattrs} as inst) ->
     let attrs = c.py_cls_static_attributes in
     if List.exists (fun x -> x.vname = attr) attrs then
       (p, d3), (Bot, d3)
     else if StringMap.exists (fun k v -> k = attr) uattrs then
       (p, d3), (Bot, d3)
     else if StringMap.exists (fun k v -> k = attr) oattrs then
       (* cp p d3 *)
       let attr_value = StringMap.find attr oattrs in
       (Instance {inst with uattrs=StringMap.add attr attr_value uattrs; oattrs=StringMap.remove attr oattrs}, d3),
       (p, d3)
     else
       (Bot, d3), (p, d3)
  | Instance ({classn=Class (C_builtin c, _); uattrs; oattrs} as inst) ->
     let cls = Addr.find_builtin c in
     if Addr.is_builtin_attribute cls attr then
       (p, d3), (Bot, d3)
     else if StringMap.exists (fun k v -> k = attr) uattrs then
       (p, d3), (Bot, d3)
     else if StringMap.exists (fun k v -> k = attr) oattrs then
       let attr_value = StringMap.find attr oattrs in
       (Instance {inst with uattrs=StringMap.add attr attr_value uattrs; oattrs=StringMap.remove attr oattrs}, d3),
       (p, d3)
     else
       (Bot, d3), (p, d3)
  | Instance _ -> Exceptions.panic "filter_polyattr on unsupported instance"
  | Typevar var ->
     let ms = concretize_poly p d3 in
     let t, f = Monotypeset.fold (fun el (acct, accf) ->
                    let (mt, _), (mf, _) = filter_polyattr (poly_cast el, d3) attr in
                    let mt = mono_cast mt and
                        mf = mono_cast mf in
                    let acct = if mt = Bot then acct else Monotypeset.add mt acct in
                    let accf = if mf = Bot then accf else Monotypeset.add mf accf in
                    (acct, accf)) ms (Monotypeset.empty, Monotypeset.empty) in
     (* one more optimization: if d3t.var contains just one element, we don't change d3, but change p *)
     let pt, d3t = match Monotypeset.cardinal t with
       | 0 -> Bot, d3
       | 1 -> poly_cast (Monotypeset.choose t), d3
       | _ -> p, TypeVarMap.add var t d3 in
     let pf, d3f = match Monotypeset.cardinal f with
       | 0 -> Bot, d3
       | 1 -> poly_cast (Monotypeset.choose f), d3
       | _ -> p, TypeVarMap.add var f d3 in
     (pt, d3t), (pf, d3f)

let filter_attr (d:domain) (t:typeid) (attr:string) : domain * domain =
  let ty = TypeIdMap.find t d.d2 in
  let (pt, d3t), (pf, d3f) = filter_polyattr (ty, d.d3) attr in
  debug "Filter_attr: pt=%a, pf=%a@\n" pp_polytype pt pp_polytype pf;
  let dt = match pt with
    | Bot -> bottom
    | _ -> let d2t = TypeIdMap.add t pt d.d2 in
           {d with d2=d2t; d3=d3t} in
  let df = match pf with
    | Bot -> bottom
    | _ -> let d2f = TypeIdMap.add t pf d.d2 in
           {d with d2=d2f; d3=d3f} in
  dt, df

let filter_ty_attr (d:domain) (ty:polytype) (attr:string) : domain * domain =
  let t, d = get_type d ty in
  filter_attr d t attr

let gather_list_types (d:domain) (t:typeid) : typeid * domain =
  let ty_list = TypeIdMap.find t d.d2 in
  let ty_els = match ty_list with
    | List x -> x
    | _ -> assert false in
  get_type ~local_use:true d ty_els


(*****************************)
(* Analysis using summaries  *)
(*****************************)

type arg_types = polytype list
type summary_part = arg_types (* type of input arguments *)
               * arg_types (* type of input arguments after function call *)
               * arg_types (* type of output arguments *)
               * d3 (* map to keep polymorphic variables *)
type closure = (pyVar * polytype) list
type summary = Universal.Ast.fundec * (summary_part * closure) list


let exist_compatible_summary (func:Universal.Ast.fundec) (inputs:arg_types) (closure:closure) (d3:d3) (summary: summary list) : bool =
  (ListExt.mem_assoc func summary) &&
    let func_summary = ListExt.assoc func summary in
    ListExt.exists (fun ((i, _, _, _), _) -> i = inputs) func_summary

let get_compatible_summary (func:Universal.Ast.fundec) (inputs:arg_types) (closure:closure) (d3:d3) (summary: summary list) : summary_part * closure =
  let func_summary = ListExt.assoc func summary in
  ListExt.find (fun ((i, _, _, _), _) -> i = inputs) func_summary

let pp_arg_types fmt l = Format.pp_print_list ~pp_sep:(fun fmt () -> Format.fprintf fmt ", ") pp_polytype fmt l

let pp_summary_part fmt (sp:summary_part) =
  let i, i_o, o, d3 = sp in
  Format.fprintf fmt "inputs = %a@\ninputs_out = %a@\noutputs = %a@\nd3 = %a@\n"
    pp_arg_types i
    pp_arg_types i_o
    pp_arg_types o
    pp_d3 d3

let pp_sp_closure fmt (sp, clos) =
  pp_summary_part fmt sp

let pp_summary fmt (summary:summary) =
  let l, r = summary in
  Format.fprintf fmt "%s |-->@[@\n%a@\n@]" l.fun_name (Format.pp_print_list ~pp_sep:(fun fmt () -> Format.fprintf fmt ", ") pp_sp_closure) r


(************************)
(* Analysis using stubs *)
(************************)

type signature = {in_args: arg_types;
                  out_args: arg_types;
                  possible_exn: string list}
type signature_base = signature list StringMap.t

let add_signature fname in_args out_args possible_exn base =
  let signature = {in_args;out_args;possible_exn} in
  if StringMap.mem fname base then
    let prev = StringMap.find fname base in
    StringMap.add fname (signature::prev) base
  else
    StringMap.add fname [signature] base

let get_signatures fname base = StringMap.find fname base

let pp_signature fmt sign =
  let pp_args = Format.pp_print_list ~pp_sep:(fun fmt () -> Format.fprintf fmt " * ") pp_polytype in
  if List.length sign.possible_exn > 0 then
    Format.fprintf fmt "%a -> %a + %a" pp_args sign.in_args pp_args sign.out_args (Format.pp_print_list ~pp_sep:(fun fmt () -> Format.fprintf fmt " | ") Format.pp_print_string) sign.possible_exn
  else
    Format.fprintf fmt "%a -> %a" pp_args sign.in_args pp_args sign.out_args

let pp_sb = StringMap.fprint map_printer Format.pp_print_string
<<<<<<< HEAD
              (Format.pp_print_list ~pp_sep:(fun fmt () -> Format.fprintf fmt "@\n") pp_signature)
=======
              (Format.pp_print_list ~pp_sep:(fun fmt () -> Format.fprintf fmt "@\n") pp_signature)


let rec collect_constraints (in_types: polytype list) (in_d3:d3) (sign_types: polytype list) (sign_d3: d3) (acc : (polytype IntMap.t * d3) option) : (polytype IntMap.t * d3) option =
  (* TODO: opt for monomorphic types? *)
  OptionExt.bind (fun (cstrs, d3) ->
      match in_types, sign_types with
      | [], [] -> Some (cstrs, d3)
      | in_ty::tl, sign_ty::tl' ->
         begin match in_ty, sign_ty with
         | Bot, Bot
           | Top, Top
           | Class _, Class _
           | Function _, Function _
           | Module _, Module _
           | Method _, Method _
           -> Some (cstrs, d3)
         | Iterator (e, _), Iterator (e', _)
           | Set e, Set e'
           | List e, List e' ->
            collect_constraints (e::tl) in_d3 (e'::tl') sign_d3 (Some (cstrs, d3))
         | Dict (k, v), Dict (k', v') ->
            collect_constraints (k::v::tl) in_d3 (k'::v::tl') sign_d3 (Some (cstrs, d3))
         | FiniteTuple l, FiniteTuple l' ->
            collect_constraints (l @ tl) in_d3 (l' @ tl') sign_d3 (Some (cstrs, d3))
         | Instance {classn=c; uattrs=u; oattrs=o}, Instance {classn=c'; uattrs=u'; oattrs=o'} ->
            let flatten_smap =
              StringMap.fold2o
                (fun _ _ _ -> Exceptions.panic "not the same attrs")
                (fun _ _ _ -> Exceptions.panic "not the same attrs")
                (fun k in_a sign_a (in_acc, sign_acc) -> (in_a::in_acc), (sign_a::sign_acc)) in
            let in_args, sign_args = flatten_smap o o' (flatten_smap u u' (c::tl, c'::tl')) in
            collect_constraints in_args in_d3 sign_args sign_d3 (Some (cstrs, d3))
         | Typevar a, Typevar b ->
            if IntMap.mem b cstrs then
              Exceptions.panic "todo: conflict?@\n"
            else
              Some (IntMap.add b (Typevar a) cstrs, d3)
         | _, Typevar b ->
            if IntMap.mem b cstrs then
              Exceptions.panic "todo: conflict?@\n"
            else if is_mono in_ty then
              Some (IntMap.add b in_ty cstrs, d3)
            else
              Exceptions.panic "%a[%a] %a[%a]@\ntodo: Concr_poly@\n" pp_polytype in_ty pp_d3 in_d3 pp_polytype sign_ty pp_d3 sign_d3
         | _ -> None
         end
      | _ -> assert false
    ) acc

let subst_ctrs (poly: polytype) (cstr: polytype IntMap.t) : polytype =
  IntMap.fold (fun tyvar typ acc_type -> subst acc_type tyvar typ) cstr poly
>>>>>>> 4ff55f06
<|MERGE_RESOLUTION|>--- conflicted
+++ resolved
@@ -1246,9 +1246,6 @@
     Format.fprintf fmt "%a -> %a" pp_args sign.in_args pp_args sign.out_args
 
 let pp_sb = StringMap.fprint map_printer Format.pp_print_string
-<<<<<<< HEAD
-              (Format.pp_print_list ~pp_sep:(fun fmt () -> Format.fprintf fmt "@\n") pp_signature)
-=======
               (Format.pp_print_list ~pp_sep:(fun fmt () -> Format.fprintf fmt "@\n") pp_signature)
 
 
@@ -1300,5 +1297,4 @@
     ) acc
 
 let subst_ctrs (poly: polytype) (cstr: polytype IntMap.t) : polytype =
-  IntMap.fold (fun tyvar typ acc_type -> subst acc_type tyvar typ) cstr poly
->>>>>>> 4ff55f06
+  IntMap.fold (fun tyvar typ acc_type -> subst acc_type tyvar typ) cstr poly