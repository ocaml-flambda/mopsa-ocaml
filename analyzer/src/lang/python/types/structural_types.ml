(****************************************************************************)
(*                                                                          *)
(* This file is part of MOPSA, a Modular Open Platform for Static Analysis. *)
(*                                                                          *)
(* Copyright (C) 2019 The MOPSA Project.                                    *)
(*                                                                          *)
(* This program is free software: you can redistribute it and/or modify     *)
(* it under the terms of the GNU Lesser General Public License as published *)
(* by the Free Software Foundation, either version 3 of the License, or     *)
(* (at your option) any later version.                                      *)
(*                                                                          *)
(* This program is distributed in the hope that it will be useful,          *)
(* but WITHOUT ANY WARRANTY; without even the implied warranty of           *)
(* MERCHANTABILITY or FITNESS FOR A PARTICULAR PURPOSE.  See the            *)
(* GNU Lesser General Public License for more details.                      *)
(*                                                                          *)
(* You should have received a copy of the GNU Lesser General Public License *)
(* along with this program.  If not, see <http://www.gnu.org/licenses/>.    *)
(*                                                                          *)
(****************************************************************************)

(* TODO: move S_assume and eval of not into t_bool domain? *)
open Mopsa
open Sig.Domain.Intermediate
open Ast
open Addr
open Data_model.Attribute
open MapExt
open SetExt
open Universal.Ast

type _ query += Q_exn_string_query : expr -> (string * string) query

let () = register_query {
    join = (let f : type r. query_pool -> r query -> r -> r -> r =
              fun next query a b ->
                match query with
                | Q_exn_string_query _ -> (fst a ^ fst b, snd a ^ snd b)
                | _ -> next.join_query query a b in
            f
           );
    meet = (let f : type r. query_pool -> r query -> r -> r -> r =
              fun next query a b ->
                match query with
                | Q_exn_string_query _ -> assert false
                | _ -> next.meet_query query a b in f)
  }


module Domain =
struct

  module AttrSet = Framework.Lattices.Powersetwithunder.Make(
    struct
      type t = string
      let compare = Stdlib.compare
      let print = Format.pp_print_string
    end)

  module AMap = Framework.Lattices.Partial_map.Make
      (struct
        type t = addr
        let compare = compare_addr
        let print = pp_addr
      end)
      (AttrSet)

  include AMap

  include Framework.Core.Id.GenDomainId(struct
      type nonrec t = t
      let name = "python.types.structural_types"
    end)

  let debug fmt = Debug.debug ~channel:name fmt

  let interface = {
    iexec = {provides = [Zone.Z_py_obj]; uses = []};
    ieval = {provides = [Zone.Z_py, Zone.Z_py_obj]; uses = [Zone.Z_py, Zone.Z_py_obj; Universal.Zone.Z_u_heap, Z_any; Universal.Zone.Z_u, Z_any]}
  }

  let alarms = []

  let print fmt d =
    Format.fprintf fmt "attributes: @[%a@]@\n"
      AMap.print d

  let merge pre (a, log) (a', log') =
    if a == a' then a
    else if Log.is_empty log' then a
    else if Log.is_empty log then a'
    else let () = debug "pre=%a@.a=%alog=%a@.a'=%alog'=%a@." print pre print a Log.print log print a' Log.print log' in assert false


  let init progr man flow =
    set_env T_cur empty man flow

  let exec zone stmt man flow =
    let range = stmt.srange in
    match skind stmt with
    | S_assign ({ekind = E_addr ({addr_mode} as la)}, {ekind = E_py_object (a, _)}) ->
      (* si l'adresse est weak et pas dans le store, faire un assign strong *)
      let cur = get_env T_cur man flow in
      if mem a cur then
        let tys = find a cur in
        let cur =
          if addr_mode = STRONG || not (mem la cur) then
            add la tys cur
          else
            let old_tys = find la cur in
            add la (AttrSet.union old_tys tys) cur
        in
        set_env T_cur cur man flow |>
        Post.return |>
        OptionExt.return
      else
        let () = warn_at (srange stmt) "%a => addr %a not in cur.abs_heap, nothing done" pp_stmt stmt pp_addr a in
        Post.return flow |>
        OptionExt.return
    | S_assign ({ekind = E_addr _}, _) ->
      debug "nothing to do@\n";
      Post.return flow |>
      OptionExt.return

    | S_expand ({ekind = E_addr ({addr_kind = A_py_instance _} as a)}, addrs) ->
       let cur = get_env T_cur man flow in
       let attrs = find a cur in
       let addrs = List.map (fun eaddr -> match ekind eaddr with
                                          | E_addr a -> a
                                          | _ -> assert false) addrs in
       let addrs_attrs =
         fun attr -> List.map (fun addr -> mk_addr_attr addr attr T_any) addrs in
       let ncur = List.fold_left (fun cur a ->
                      AMap.add a
                        (AttrSet.join
                           (OptionExt.default AttrSet.empty (AMap.find_opt a cur))
                           attrs)
                        cur) cur addrs in
       let expand_stmts =
         AttrSet.fold_u (fun attr stmts ->
             mk_expand_var (mk_addr_attr a attr T_any) (addrs_attrs attr) range :: stmts
           ) attrs [] in
       set_env T_cur (remove a ncur) man flow |>
         man.exec (mk_block expand_stmts range) |> Post.return |> OptionExt.return


    | S_fold ({ekind = E_addr ({addr_kind = A_py_instance _} as a)}, addrs) ->
       let cur = get_env T_cur man flow in
       let old_a = OptionExt.default AttrSet.empty (find_opt a cur) in
       (* let fold_vars = List.fold_left (fun stmts  (aun  mk_fold_var (mk_addr_attr a attr T_any) (List.map (fun a' -> mk_addr_attr a' attr T_any) addrs) range in *)
       let newa, ncur, fold_stmts =
         List.fold_left (fun (newa, ncur, stmts) a' ->
             match ekind a' with
             | E_addr a' ->
                begin match find_opt a' ncur  with
                 | None -> newa, remove a' cur, stmts
                 | Some va' ->
                    AttrSet.join newa va', remove a' cur,
                    AttrSet.fold_u (fun attr stmts -> mk_fold_var (mk_addr_attr a attr T_any) [mk_addr_attr a' attr T_any] range :: stmts) va' stmts
                end
             | _ -> assert false
           ) (old_a, cur, []) addrs in
       set_env T_cur (add a newa ncur) man flow |>
         man.exec (mk_block fold_stmts range) |> Post.return |> OptionExt.return


    | S_rename ({ekind = E_addr ({addr_kind = A_py_instance _ } as a)}, {ekind = E_addr a'}) ->
      let cur = get_env T_cur man flow in
      let old_a = find a cur in
      let to_rename_stmt = mk_block (AttrSet.fold_u (fun attr renames ->
          mk_rename_var
                      (mk_addr_attr a attr T_any)
                      (mk_addr_attr a' attr T_any)
                      range
          :: renames
        ) old_a []) range in
      let ncur =
        let old_va' = find_opt a' cur in
        let new_va' = match old_va' with
          | None -> old_a
          | Some va -> AttrSet.join old_a va in
        remove a cur |>
        add a' new_va' in
      let flow = set_env T_cur ncur man flow in
      man.exec to_rename_stmt flow |>
      Post.return |>
        OptionExt.return

<<<<<<< HEAD
    | S_remove {ekind = E_addr ({addr_kind = A_py_instance _} as a)} ->
       let cur = get_env T_cur man flow in
       begin match find_opt a cur with
       | None ->
          warn "unable to perform %a in the structural types (guess is the instance addr wasn't added upon creation)" pp_stmt stmt;
          flow |> Post.return |> OptionExt.return
       | Some old_a ->
          let to_remove_stmt = mk_block (AttrSet.fold_uo (fun attr removes ->
                                             mk_remove_var (mk_addr_attr a attr T_any) range :: removes) old_a []) range in
          let ncur = remove a cur in
          let flow = set_env T_cur ncur man flow in
          man.exec to_remove_stmt flow |> Post.return |> OptionExt.return
       end
=======
    | S_invalidate {ekind = E_addr ({addr_kind = A_py_instance _} as a)}
      | S_remove {ekind = E_addr ({addr_kind = A_py_instance _} as a)} ->
       let mk_func = match skind stmt with
         | S_invalidate _ -> mk_invalidate_var
         | S_remove _ -> mk_remove_var
         | _ -> assert false in
       let cur = get_env T_cur man flow in
       let old_a = find a cur in
       let to_remove_stmt =
         mk_block
           (AttrSet.fold_u (fun attr removes ->
                mk_func (mk_addr_attr a attr T_any) range :: removes) old_a []) range in
       let ncur = remove a cur in
       let flow = set_env T_cur ncur man flow in
       man.exec to_remove_stmt flow |> Post.return |> OptionExt.return
>>>>>>> 63dd88d3

    | S_add ({ekind = E_addr a}) ->
      debug "S_add";
      let cur = get_env T_cur man flow in
      let ncur = add a AttrSet.empty cur in
      debug "S_add ok?";
      set_env T_cur ncur man flow |>
      Post.return |>
      OptionExt.return

    | _ -> None

  let eval zs exp man flow =
    let range = erange exp in
    match ekind exp with
    | E_py_ll_hasattr({ekind = E_py_object (addr, objexpr)} as e, attr) ->
      let attr = match ekind attr with
        | E_constant (C_string s) -> s
        | E_py_object (_, Some {ekind = E_constant (C_string s)}) -> s
        | _ -> assert false in
      begin match akind addr with
        | A_py_module (M_user(name, globals)) ->
          man.eval ~zone:(Zone.Z_py, Zone.Z_py_obj) (mk_py_bool (List.exists (fun v -> get_orig_vname v = attr) globals) range) flow
        | A_py_class (C_builtin _, _)
        | A_py_function (F_builtin _)
        | A_py_module _ ->
          man.eval ~zone:(Zone.Z_py, Zone.Z_py_obj) (mk_py_bool (is_builtin_attribute (object_of_expr e) attr) range) flow

        | A_py_class (C_annot c, _) ->
          man.eval ~zone:(Zone.Z_py, Zone.Z_py_obj) (mk_py_bool (
              List.exists (fun v -> get_orig_vname v = attr) c.py_cls_a_static_attributes
              || is_builtin_attribute (object_of_expr e) attr
                                       ) range) flow

        | A_py_function f ->
          man.eval ~zone:(Zone.Z_py, Zone.Z_py_obj) (mk_py_false range) flow

        | A_py_class (C_user c, b) ->
          if (List.exists (fun v -> get_orig_vname v = attr) c.py_cls_static_attributes) then
            man.eval ~zone:(Zone.Z_py, Zone.Z_py_obj) (mk_py_true range) flow
          else
            let cur = get_env T_cur man flow in
            let oaset = AMap.find_opt addr cur in
            begin match oaset with
              | None -> man.eval ~zone:(Zone.Z_py, Zone.Z_py_obj) (mk_py_false range) flow
              | Some aset ->
                if AttrSet.mem_u attr aset then
                  man.eval ~zone:(Zone.Z_py, Zone.Z_py_obj) (mk_py_true range) flow
                else if AttrSet.mem_o attr aset then
                  let cur_t = AMap.add addr (AttrSet.add_u attr aset) cur in
                  let cur_f = AMap.add addr (AttrSet.remove attr aset) cur in
                  let flow_t = set_env T_cur cur_t man flow in
                  let flow_f = set_env T_cur cur_f man flow in
                  Eval.join
                    (man.eval ~zone:(Zone.Z_py, Zone.Z_py_obj) (mk_py_true range) flow_t)
                    (man.eval ~zone:(Zone.Z_py, Zone.Z_py_obj) (mk_py_false range) flow_f)
                else
                  man.eval ~zone:(Zone.Z_py, Zone.Z_py_obj) (mk_py_false range) flow
            end

        | A_py_instance _ ->
          let cur = get_env T_cur man flow in
          let oaset = AMap.find_opt addr cur in
          begin match oaset with
            | None -> man.eval ~zone:(Zone.Z_py, Zone.Z_py_obj) (mk_py_false range) flow
            | Some aset ->
              if AttrSet.mem_u attr aset then
                man.eval ~zone:(Zone.Z_py, Zone.Z_py_obj) (mk_py_true range) flow
              else if AttrSet.mem_o attr aset then
                let cur_t = AMap.add addr (AttrSet.add_u attr aset) cur in
                let cur_f = AMap.add addr (AttrSet.remove attr aset) cur in
                let flow_t = set_env T_cur cur_t man flow in
                let flow_f = set_env T_cur cur_f man flow in
                Eval.join
                  (man.eval ~zone:(Zone.Z_py, Zone.Z_py_obj) (mk_py_true range) flow_t)
                  (man.eval ~zone:(Zone.Z_py, Zone.Z_py_obj) (mk_py_false range) flow_f)
              else
                man.eval ~zone:(Zone.Z_py, Zone.Z_py_obj) (mk_py_false range) flow
          end

        | ak ->
           man.eval ~zone:(Zone.Z_py, Zone.Z_py_obj) (mk_py_bool (addr_kind_find_structural_type ak attr) range) flow

      end
      |> OptionExt.return

    | E_py_ll_getattr({ekind = E_py_object ((addr, objexpr) as obj)} as e, attr) ->
      let attr = match ekind attr with
        | E_constant (C_string s) -> s
        | E_py_object (_, Some {ekind = E_constant (C_string s)}) -> s
        | _ -> assert false in
      begin match akind addr with
        | A_py_module (M_builtin m) ->
          Eval.singleton (mk_py_object (find_builtin_attribute (object_of_expr e) attr) range) flow

        | A_py_module (M_user (name, globals)) ->
          let v = List.find (fun x -> get_orig_vname x = attr) globals in
          debug "searching for %s" (name ^ "." ^ attr);
          (* FIXME: is that normal?! used in stub module unittest with builtin unittest.TestCase... *)
          if is_builtin_name (name ^ "." ^ attr) then
            Eval.singleton (mk_py_object (find_builtin_attribute obj attr) range) flow
          (* else if Hashtbl.mem typed_functions attr then
           *   failwith "~ok" *)
          else
            let () = debug "else for var %a" pp_var v in
            man.eval ~zone:(Zone.Z_py, Zone.Z_py_obj) (mk_var v range) flow

        | A_py_class (C_builtin c, b) ->
          Eval.singleton (mk_py_object (find_builtin_attribute (object_of_expr e) attr) range) flow

        | A_py_class (C_annot c, _) ->
          let rec find_annot stmt = match skind stmt with
            | S_block (s, _) -> List.fold_left
                             (fun acc st ->
                                match acc with
                                | None -> find_annot st
                                | Some _ -> acc
                             ) None s
            | S_py_annot({ekind = E_var(v, _)}, annot) when get_orig_vname v = attr -> Some annot
            | _ -> None in
          let obj =
            try
              mk_py_object (find_builtin_attribute (object_of_expr e) attr) range
            with Not_found ->
              match List.find_opt (fun x -> get_orig_vname x = attr) c.py_cls_a_static_attributes with
              | Some f ->
                 begin try Hashtbl.find type_aliases f
                 with Not_found ->
                   let () = debug "body = %a" pp_stmt c.py_cls_a_body in
                   OptionExt.none_to_exn @@ find_annot c.py_cls_a_body
                 end
              | None ->
                 let () = debug "body = %a" pp_stmt c.py_cls_a_body in
                 OptionExt.none_to_exn @@ find_annot c.py_cls_a_body in
          man.eval ~zone:(Zone.Z_py, Zone.Z_py_obj) obj  flow


        | A_py_class (C_user c, b) ->
          let f = List.find_opt (fun x -> get_orig_vname x = attr) c.py_cls_static_attributes in
          begin match f with
            | Some f ->
              man.eval ~zone:(Zone.Z_py, Zone.Z_py_obj) (mk_var f range) flow
            | None ->
              let attr_var = mk_addr_attr addr attr T_any in
              man.eval ~zone:(Zone.Z_py, Zone.Z_py_obj) (mk_var attr_var range) flow
          end

        | A_py_instance _ ->
          (* there should be a positive hasattr before, so we just evaluate the addr_attr var *)
          let attr_var = mk_addr_attr addr attr T_any in
          man.eval ~zone:(Zone.Z_py, Zone.Z_py_obj) (mk_var attr_var range) flow

        | ak when addr_kind_find_structural_type ak attr ->
          (* there should be a positive hasattr before, so we just evaluate the addr_attr var *)
          let attr_var = mk_addr_attr addr attr T_any in
          man.eval ~zone:(Zone.Z_py, Zone.Z_py_obj) (mk_var attr_var range) flow

        | _ -> Exceptions.panic_at range "ll_getattr: todo %a, attr=%s in@\n%a" pp_addr addr attr (Flow.print man.lattice.print) flow
      end
      |> OptionExt.return

    | E_py_ll_setattr({ekind = E_py_object (alval, objexpr)} as lval, attr, Some rval) ->
      let attr = match ekind attr with
        | E_constant (C_string s) -> s
        | E_py_object (_, Some {ekind = E_constant (C_string s)}) -> s
        | _ -> assert false in
      begin match ekind lval, ekind rval with
      | E_py_object ({addr_kind = A_py_class (C_user c, b)}, _ ), _ when List.exists (fun v -> get_orig_vname v = attr) c.py_cls_static_attributes ->
         let var = List.find (fun v -> get_orig_vname v = attr) c.py_cls_static_attributes in
         let () = debug "using c.py_cls_static_attributes with var = %a" pp_var var in
         man.exec (mk_assign (mk_var var range) rval range) flow
         |> man.eval ~zone:(Zone.Z_py, Zone.Z_py_obj) (mk_py_none range)
         |> OptionExt.return
      | E_py_object ({addr_kind = A_py_class (_)}, _ ), E_py_object (arval, _) ->
         Exceptions.panic_at range "Attr assignment on non user-defined classes not supported yet.@\n"
      | E_py_object (alval, _), _ ->
         debug "in here!@\n";
         let cur = get_env T_cur man flow in
         let old_inst =
           try
             AMap.find alval cur
           with Not_found ->
             let () = warn_at range "during setattr over %a, fields not found, put to emptyset by default" pp_expr lval in
             AttrSet.empty
         in
         let cur = AMap.add alval ((if alval.addr_mode = STRONG then AttrSet.add_u else AttrSet.add_o) attr old_inst) cur in
         let flow = set_env T_cur cur man flow in
         (* now we create an attribute var *)
         let attr_var = mk_addr_attr alval attr T_any in
         man.exec ~zone:Zone.Z_py (mk_assign (mk_var attr_var range) rval range) flow
         |> man.eval ~zone:(Zone.Z_py, Zone.Z_py_obj) (mk_py_none range)
         |> OptionExt.return

        | _ -> assert false
      end

    | E_py_ll_setattr({ekind = E_py_object (alval, objexpr)}, attr, None) ->
      let attr = match ekind attr with
        | E_constant (C_string s) -> s
        | E_py_object (_, Some {ekind = E_constant (C_string s)}) -> s
        | _ -> assert false in
      begin match akind alval with
        | A_py_class _ ->
          panic_at range "attribute deletion currently unsupported for classes"
        | _ ->
          let cur = get_env T_cur man flow in
          let old_attrset = AMap.find alval cur in
          let flow =
            if AttrSet.mem_u attr old_attrset then
              set_env T_cur (AMap.add alval (AttrSet.remove attr old_attrset) cur) man flow
            else flow in
          man.eval ~zone:(Zone.Z_py, Zone.Z_py_obj) (mk_py_none range) flow |>
          OptionExt.return
      end

    | E_py_ll_setattr(e, attr, o) ->
      man.eval ~zone:(Zone.Z_py, Zone.Z_py_obj) e flow |>
      Eval.bind (fun e flow -> man.eval {exp with ekind = E_py_ll_setattr(e, attr, o)} flow) |> OptionExt.return

    | _ ->
      None


  let ask : type r. r query -> ('a, t) man -> 'a flow -> r option =
    fun query man flow ->
      match query with
      | Q_exn_string_query t ->
        let range = erange t in
        let cur = get_env T_cur man flow in
        let iaddr, addr = match ekind t with
          | E_py_object ({addr_kind = A_py_instance a} as ad, _) -> ad, a
          | _ -> assert false in
        let exc, message =
          let name = match akind addr with
            | A_py_class (c, b) ->
              begin match c with
                | C_builtin name | C_unsupported name -> name
                | C_user c -> get_orig_vname ~warn:false c.py_cls_var
                | C_annot c -> get_orig_vname ~warn:false c.py_cls_a_var
              end
            | _ -> assert false
          in
          let message =
            if AttrSet.mem_o "args" (match AMap.find_opt iaddr cur with None -> AttrSet.empty | Some x -> x) then
              man.eval ~zone:(Zone.Z_py, Zone.Z_py_obj) (mk_var (mk_addr_attr iaddr "args" T_any) range) flow |>
              (* FIXME *)
              Eval.apply (fun etuple flow ->
                  let var = List.hd @@ Objects.Tuple.Domain.var_of_eobj etuple in
                  (* FIXME *)
                  let pset = man.ask (Universal.Strings.Powerset.Q_strings_powerset (mk_var (Utils.change_var_type T_string var) range)) flow in
                  if Universal.Strings.Powerset.Value.is_top pset then "T"
                  else Universal.Strings.Powerset.StringPower.choose pset
                )
                (fun _ _ -> assert false)
                (fun _ _ -> assert false)
                ""
            else
              ""
          in
          name, message in
        let () = debug "answer to query is %s %s@\n" exc message in
        Some (exc, message)

      | Q_print_addr_related_info addr ->
        OptionExt.return @@
        fun fmt ->
        let cur = get_env T_cur man flow in
        let addrs = AMap.filter (fun a _ -> compare_addr a addr = 0) cur in
        if AMap.cardinal addrs <> 0 then
             let () = Format.fprintf fmt "%a@\n" AMap.print addrs in
             AMap.iter
               (fun addr aset ->
                  AttrSet.fold_uo (fun attr () ->
                      Format.fprintf fmt "%a"
                        (man.ask Framework.Engines.Interactive.Q_print_var flow) (mk_addr_attr addr attr T_any).vname
                    ) aset ()
               ) addrs




      | _ -> None


  let refine channel man flow = Channel.return flow

end

let () = Framework.Core.Sig.Domain.Intermediate.register_domain (module Domain)<|MERGE_RESOLUTION|>--- conflicted
+++ resolved
@@ -186,7 +186,6 @@
       Post.return |>
         OptionExt.return
 
-<<<<<<< HEAD
     | S_remove {ekind = E_addr ({addr_kind = A_py_instance _} as a)} ->
        let cur = get_env T_cur man flow in
        begin match find_opt a cur with
@@ -200,7 +199,7 @@
           let flow = set_env T_cur ncur man flow in
           man.exec to_remove_stmt flow |> Post.return |> OptionExt.return
        end
-=======
+
     | S_invalidate {ekind = E_addr ({addr_kind = A_py_instance _} as a)}
       | S_remove {ekind = E_addr ({addr_kind = A_py_instance _} as a)} ->
        let mk_func = match skind stmt with
@@ -216,7 +215,6 @@
        let ncur = remove a cur in
        let flow = set_env T_cur ncur man flow in
        man.exec to_remove_stmt flow |> Post.return |> OptionExt.return
->>>>>>> 63dd88d3
 
     | S_add ({ekind = E_addr a}) ->
       debug "S_add";
