--- conflicted
+++ resolved
@@ -456,45 +456,6 @@
               | C_user c -> get_orig_vname c.py_cls_var
               | C_annot c -> get_orig_vname c.py_cls_a_var
               end
-<<<<<<< HEAD
-            | _ -> assert false
-          in
-          let message =
-            if AttrSet.mem_o "args" (match AMap.find_opt iaddr cur with None -> AttrSet.empty | Some x -> x) then
-              man.eval (mk_var (mk_addr_attr iaddr "args" (T_py None)) range) flow |>
-              (* FIXME *)
-              Cases.reduce_result (fun etuple flow ->
-                  let var = List.hd @@ Objects.Tuple.Domain.var_of_eobj etuple in
-                  (* FIXME *)
-                   let pset = man.ask (Universal.Strings.Powerset.mk_strings_powerset_query (mk_var (Utils.change_var_type T_string var) range)) flow in
-                  if Universal.Strings.Powerset.Value.is_top pset then "T"
-                  else Universal.Strings.Powerset.StringPower.choose pset
-                )
-                ~join:(fun _ _ -> assert false)
-                ~meet:(fun _ _ -> assert false)
-                ~bottom:""
-            else
-              ""
-          in
-          name, message in
-        let () = debug "answer to query is %s %s@\n" exc message in
-        Some (exc, message)
-
-      | Universal.Ast.Q_debug_addr_value addr when not @@ Objects.Data_container_utils.is_data_container addr.addr_kind ->
-         let open Framework.Engines.Interactive in
-         let cur = get_env T_cur man flow in
-         let attrset = AMap.find addr cur in
-         let attrs_descr = AttrSet.fold_o (fun attr acc ->
-                               let attr =
-                                   if not @@ AttrSet.mem_u attr attrset then
-                                     attr ^ " (optional)"
-                                   else attr in
-                                 let attr_var = mk_addr_attr addr attr (T_py None) in
-                                 debug "asking for var %a" pp_var attr_var;
-                                 let value_attr = man.ask (Q_debug_variable_value attr_var) flow in
-                                 (attr, value_attr) :: acc) attrset [] in
-           Some {var_value = None; var_value_type = (T_py None); var_sub_value = Some (Named_sub_value attrs_descr)}
-=======
            | _ -> assert false
          in
          let message =
@@ -504,7 +465,7 @@
                Cases.reduce_result (fun etuple flow ->
                    let var = List.hd @@ Objects.Tuple.Domain.var_of_eobj etuple in
                    (* FIXME *)
-                   let pset = man.ask (Universal.Strings.Powerset.Q_strings_powerset (mk_var (Utils.change_var_type T_string var) range)) flow in
+                   let pset = man.ask (Universal.Strings.Powerset.mk_strings_powerset_query (mk_var (Utils.change_var_type T_string var) range)) flow in
                    if Universal.Strings.Powerset.Value.is_top pset then "T"
                    else Universal.Strings.Powerset.StringPower.choose pset
                  )
@@ -532,7 +493,6 @@
                              let value_attr = man.ask (Q_debug_variable_value attr_var) flow in
                              (attr, value_attr) :: acc) attrset [] in
        Some {var_value = None; var_value_type = (T_py None); var_sub_value = Some (Named_sub_value attrs_descr)}
->>>>>>> 7a0dafe8
 
       | _ -> None
 
