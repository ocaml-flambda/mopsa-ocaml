open Mopsa
open Addr
open Typing
open Addr_env
open Ast
open Universal.Ast



module Domain =
struct
  (* TODO: lists and polymorphism? *)

  module AD = Addr_env.Domain
  module TD = Typing.Domain

  module Iter = Framework.Transformers.Domain.Lowlevel.Sequence.Make
      (Framework.Core.Sig.Domain.Intermediate.MakeLowlevelDomain(AD))
      (Framework.Core.Sig.Domain.Intermediate.MakeLowlevelDomain(TD))

  include Iter

  let name = "python.types.typechecking"
  let debug fmt = Debug.debug ~channel:name fmt

  (* let opt_polymorphism = ref false
   *
   * let () =
   *   register_domain_option name {
   *     key = "-pyty-polymorphism";
   *     category = "Python";
   *     doc = " enable type polymorphism";
   *     spec = ArgExt.Set opt_polymorphism;
   *     default = "false"
   *   } *)

  let extract_types_aset (t: TD.t) (aset: AD.ASet.t) : TD.Polytypeset.t =
    AD.ASet.fold (fun addr acc ->
        match addr with
        | Def addr ->
          let to_join = match addr.addr_kind with
            (* | A_py_var _ (\* TODO: est-ce que c'est ok? *\) *)
            | A_py_instance _ -> (TD.TMap.find addr t)
            | A_py_class (c, b) ->
              let ty = Class (c, b) in
              TD.Polytypeset.singleton ty
            | A_py_module m ->
              TD.Polytypeset.singleton (Module m)
            | A_py_function f ->
              TD.Polytypeset.singleton (Function f)
            | _ -> Debug.warn "%a@\n" pp_addr addr;
              TD.Polytypeset.empty
          in
          TD.Polytypeset.union acc to_join
        | _ -> acc
      ) aset TD.Polytypeset.empty

  let extract_types (a: AD.t) (t: TD.t) (v: var) : TD.Polytypeset.t =
    extract_types_aset t (AD.AMap.find v a)

  module VarSet = SetExt.Make
      (struct
        type t = var
        let compare = compare_var
        let print = pp_var
      end
      )

  type partition = (VarSet.t * TD.Polytypeset.t) list

  type intersectedpartition = (VarSet.t * TD.Polytypeset.t * TD.Polytypeset.t) list

  let pp_i fmt (vs, tys1, tys2) =
    Format.fprintf fmt "[%a -> %a | %a]" (VarSet.fprint SetExt.printer_default pp_var) vs TD.Polytypeset.print tys1 TD.Polytypeset.print tys2

  let pp_ip fmt ip =
    Format.pp_print_list ~pp_sep:(fun fmt () -> Format.fprintf fmt "@\n") pp_i fmt ip

  let pp_e fmt (vs, tys1) =
    Format.fprintf fmt "[%a -> %a]" (VarSet.fprint SetExt.printer_default pp_var) vs TD.Polytypeset.print tys1

  let pp_p fmt p =
    Format.pp_print_list ~pp_sep:(fun fmt () -> Format.fprintf fmt "@\n") pp_e fmt p

  let create_partition (a: AD.t) (t: TD.t) : partition =
    AD.AMap.fold (fun var aset acc ->
        let tys = match aset with
          | TOP -> TD.Polytypeset.top
          | _ ->   extract_types_aset t aset in
          let sameclass, others = ListExt.partition (fun (_, tys') -> TD.Polytypeset.equal tys tys') acc in
          match sameclass with
          | [] -> (VarSet.singleton var, tys):: others
          | [(vars, _)] -> (VarSet.add var vars, tys):: others
          | _ -> assert false
      ) a []

  let intersect_partitions (p: partition) (p': partition) : intersectedpartition =
    let lift_left (p: partition) : intersectedpartition = List.map (fun (vars, tys) -> (vars, tys, TD.Polytypeset.empty)) p in
    let intersect_one (part: intersectedpartition) ((vars, tys): VarSet.t * TD.Polytypeset.t) : intersectedpartition =
      List.fold_left (fun acc (vars_part, tys_part, tys_other) ->
          let vars_int, vars_diff = VarSet.inter vars_part vars, VarSet.diff vars_part vars in
          let res_int  = vars_int, tys_part, TD.Polytypeset.union tys_other tys
          and res_diff = vars_diff, tys_part, tys_other in
          match VarSet.is_empty vars_int, VarSet.is_empty vars_diff with
          | true, true   -> acc
          | false, false -> res_int  :: res_diff :: acc
          | true, false  -> res_diff :: acc
          | false, true  -> res_int  :: acc
        ) [] part in
    List.fold_left (fun acc part' -> intersect_one acc part') (lift_left p) p'



<<<<<<< HEAD
  (* let join man a a' =
   *   Framework.Core.Sig.Intermediate.Domain.lift_binop
   *     (fun (hd, tl) (hd', tl') ->
   *        (\* if !opt_polymorphism then *\)
   *        match hd, hd' with
   *        | AD.AMap.Top, _ | _, AD.AMap.Top -> Iter.top
   *        | _ ->
   *          match tl.TD.abs_heap, tl'.TD.abs_heap with
   *          | TD.TMap.Top, _ | _, TD.TMap.Top -> Iter.top
   *          | _ ->
   *            debug "hd, tl = %a, %a@\n@\nhd', tl' = %a, %a@\n" AD.print hd TD.print tl AD.print hd' TD.print tl';
   *            let p = create_partition hd tl
   *            and p' = create_partition hd' tl' in
   *            let ip = intersect_partitions p p' in
   *            let ip = List.filter (fun (vars, ty1, ty2) -> not (TD.Polytypeset.is_top ty1) && not (TD.Polytypeset.is_top ty2) && VarSet.cardinal vars > 1 && TD.Polytypeset.cardinal ty1 > 0 && TD.Polytypeset.cardinal ty2 > 0 && not (TD.Polytypeset.cardinal ty1 = 1 && TD.Polytypeset.equal ty1 ty2))
   *                ip in
   *            debug "interesting partitions:@[@\n%a@]@\n" pp_ip ip;
   *            (\* FIXME: is that necessary? *\)
   *            let jhd = AD.join hd hd' and jtl = TD.join tl tl' in
   *            let rhd, rabsheap = List.fold_left (fun (rhd, rabsheap) (vars, ty1, ty2) ->
   *                let alpha = get_fresh_a_py_var () in
   *                let addr = {addr_uid = alpha; addr_kind = A_py_var alpha; addr_mode = WEAK} in
   *                let types = TD.Polytypeset.join ty1 ty2 in
   *                let rhd = VarSet.fold (fun var rhd -> AD.AMap.add var (AD.ASet.singleton (Def addr)) rhd) vars rhd in
   *                let rabsheap = TD.TMap.add addr types rabsheap in
   *                (rhd, rabsheap)
   *              ) (jhd, jtl.abs_heap) ip in
   *            let rtl = {jtl with abs_heap = rabsheap} in
   *            debug "result is %a@\n%a@\n" AD.print rhd TD.print rtl;
   *            rhd, {jtl with abs_heap = rabsheap}
   *            (\* else
   *             *   Iter.join annot (hd, tl) (hd', tl') *\)
   *     ) man a a' *)


  let ask : type r. r Query.query -> ('a, t) man -> 'a flow -> r option = fun query man flow ->
    match query with
    | Framework.Engines.Interactive.Q_print_var ->
      Some (
        fun fmt v ->
          let amap, tmap = get_domain_env T_cur man flow in
          let ret = ref [] in
          AD.AMap.iter (fun var addrs  ->
              if var.org_vname = v then
                AD.ASet.iter (fun addr ->
                    match addr with
                    | Def addr ->
                      if TD.TMap.mem addr tmap then
                        let ty = TD.TMap.find addr tmap in
                        ret := (fun fmt -> Format.fprintf fmt "%s ⇝ %a ⇝ %a" var.uniq_vname pp_addr addr TD.Polytypeset.print ty) :: !ret
                      else
                        ret := (fun fmt -> Format.fprintf fmt "%s ⇝ %a ⇝ notinmap" var.uniq_vname pp_addr addr) :: !ret
                    | Undef_local ->
                      ret := (fun fmt -> Format.fprintf fmt "%s ⇝ undef_local" var.uniq_vname) :: !ret
                    | Undef_global ->
                      ret := (fun fmt -> Format.fprintf fmt "%s ⇝ undef_global" var.uniq_vname) :: !ret
                  ) addrs
            ) amap;
          Format.fprintf fmt "@[<v>%a@]"
            (Format.pp_print_list ~pp_sep:(fun fmt () -> Format.fprintf fmt "@,")
               (fun fmt pp -> pp fmt)
            ) !ret
      )
    | _ -> Iter.ask query man flow
=======
  let join man a a' =
    Framework.Core.Sig.Domain.Intermediate.lift_binop
      (fun (hd, tl) (hd', tl') ->
         (* if !opt_polymorphism then *)
         match hd, hd' with
         | AD.AMap.Map.Top, _ | _, AD.AMap.Map.Top -> Iter.top
         | _ ->
           match tl.TD.abs_heap, tl'.TD.abs_heap with
           | TD.TMap.Map.Top, _ | _, TD.TMap.Map.Top -> Iter.top
           | _ ->
             debug "hd, tl = %a, %a@\n@\nhd', tl' = %a, %a@\n" AD.print hd TD.print tl AD.print hd' TD.print tl';
             let p = create_partition hd tl
             and p' = create_partition hd' tl' in
             let ip = intersect_partitions p p' in
             let ip = List.filter (fun (vars, ty1, ty2) -> not (TD.Polytypeset.is_top ty1) && not (TD.Polytypeset.is_top ty2) && VarSet.cardinal vars > 1 && TD.Polytypeset.cardinal ty1 > 0 && TD.Polytypeset.cardinal ty2 > 0 && not (TD.Polytypeset.cardinal ty1 = 1 && TD.Polytypeset.equal ty1 ty2))
                 ip in
             debug "interesting partitions:@[@\n%a@]@\n" pp_ip ip;
             (* FIXME: is that necessary? *)
             let jhd = AD.join hd hd' and jtl = TD.join tl tl' in
             let rhd, rabsheap = List.fold_left (fun (rhd, rabsheap) (vars, ty1, ty2) ->
                 let alpha = get_fresh_a_py_var () in
                 let addr = {addr_uid = alpha; addr_kind = A_py_var alpha; addr_mode = WEAK} in
                 let types = TD.Polytypeset.join ty1 ty2 in
                 let rhd = VarSet.fold (fun var rhd -> AD.AMap.add var (AD.ASet.singleton (Def addr)) rhd) vars rhd in
                 let rabsheap = TD.TMap.add addr types rabsheap in
                 (rhd, rabsheap)
               ) (jhd, jtl.abs_heap) ip in
             let rtl = {jtl with abs_heap = rabsheap} in
             debug "result is %a@\n%a@\n" AD.print rhd TD.print rtl;
             rhd, {jtl with abs_heap = rabsheap}
             (* else
              *   Iter.join annot (hd, tl) (hd', tl') *)
      ) man a a'
>>>>>>> 00e1a082


end

let () = Framework.Core.Sig.Domain.Lowlevel.register_domain (module Domain)<|MERGE_RESOLUTION|>--- conflicted
+++ resolved
@@ -111,7 +111,6 @@
 
 
 
-<<<<<<< HEAD
   (* let join man a a' =
    *   Framework.Core.Sig.Intermediate.Domain.lift_binop
    *     (fun (hd, tl) (hd', tl') ->
@@ -176,41 +175,6 @@
             ) !ret
       )
     | _ -> Iter.ask query man flow
-=======
-  let join man a a' =
-    Framework.Core.Sig.Domain.Intermediate.lift_binop
-      (fun (hd, tl) (hd', tl') ->
-         (* if !opt_polymorphism then *)
-         match hd, hd' with
-         | AD.AMap.Map.Top, _ | _, AD.AMap.Map.Top -> Iter.top
-         | _ ->
-           match tl.TD.abs_heap, tl'.TD.abs_heap with
-           | TD.TMap.Map.Top, _ | _, TD.TMap.Map.Top -> Iter.top
-           | _ ->
-             debug "hd, tl = %a, %a@\n@\nhd', tl' = %a, %a@\n" AD.print hd TD.print tl AD.print hd' TD.print tl';
-             let p = create_partition hd tl
-             and p' = create_partition hd' tl' in
-             let ip = intersect_partitions p p' in
-             let ip = List.filter (fun (vars, ty1, ty2) -> not (TD.Polytypeset.is_top ty1) && not (TD.Polytypeset.is_top ty2) && VarSet.cardinal vars > 1 && TD.Polytypeset.cardinal ty1 > 0 && TD.Polytypeset.cardinal ty2 > 0 && not (TD.Polytypeset.cardinal ty1 = 1 && TD.Polytypeset.equal ty1 ty2))
-                 ip in
-             debug "interesting partitions:@[@\n%a@]@\n" pp_ip ip;
-             (* FIXME: is that necessary? *)
-             let jhd = AD.join hd hd' and jtl = TD.join tl tl' in
-             let rhd, rabsheap = List.fold_left (fun (rhd, rabsheap) (vars, ty1, ty2) ->
-                 let alpha = get_fresh_a_py_var () in
-                 let addr = {addr_uid = alpha; addr_kind = A_py_var alpha; addr_mode = WEAK} in
-                 let types = TD.Polytypeset.join ty1 ty2 in
-                 let rhd = VarSet.fold (fun var rhd -> AD.AMap.add var (AD.ASet.singleton (Def addr)) rhd) vars rhd in
-                 let rabsheap = TD.TMap.add addr types rabsheap in
-                 (rhd, rabsheap)
-               ) (jhd, jtl.abs_heap) ip in
-             let rtl = {jtl with abs_heap = rabsheap} in
-             debug "result is %a@\n%a@\n" AD.print rhd TD.print rtl;
-             rhd, {jtl with abs_heap = rabsheap}
-             (* else
-              *   Iter.join annot (hd, tl) (hd', tl') *)
-      ) man a a'
->>>>>>> 00e1a082
 
 
 end
