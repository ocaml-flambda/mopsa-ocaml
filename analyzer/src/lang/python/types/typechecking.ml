<<<<<<< HEAD
open Mopsa
open Core.Sig.Domain.Lowlevel
open Addr
open Typing
open Addr_env
open Ast
open Universal.Ast
open MapExt

let name = "python.types.typechecking"

let opt_py_type_polymorphism = ref false

let () =
  register_domain_option name {
    key = "-py-type-polymorphism";
    category = "Python";
    doc = " enable type polymorphism";
    spec = ArgExt.Set opt_py_type_polymorphism;
    default = "false"
  }



module Domain =
struct

  module AD = Addr_env.Domain
  module TD = Typing.Domain

  module Iter = Framework.Transformers.Domain.Intermediate.Sequence.Make(AD)(TD)

  type t = Iter.t
  let id = Iter.id

  let name = "python.types.typechecking"
  let debug fmt = Debug.debug ~channel:name fmt

  let interface = Iter.interface
  let bottom = Iter.bottom
  let top = Iter.top
  let is_bottom = Iter.is_bottom
  let print = Iter.print

  let simplified_man (bigman:('a, t, 's) Framework.Core.Sig.Stacked.Lowlevel.man) : ('a, t) man =
    { lattice = bigman.lattice;
      get = bigman.get;
      set = bigman.set;

      post = bigman.post;
      exec = bigman.exec;
      eval = bigman.eval;
      ask = bigman.ask;

      get_log = bigman.get_log;
      set_log = bigman.set_log
    }

  let subset (bigman:('a, t, 's) Framework.Core.Sig.Stacked.Lowlevel.man) uctx a a' =
    Iter.subset (bigman.get a) (bigman.get a'), a, a'

  (* let join (bigman:('a, t, 's) Framework.Core.Sig.Stacked.Lowlevel.man) uctx a a' =
   *   Iter.join (bigman.get a) (bigman.get a'), a, a' *)

  let meet (bigman:('a, t, 's) Framework.Core.Sig.Stacked.Lowlevel.man) uctx a a' =
    Iter.meet (bigman.get a) (bigman.get a'), a, a'

  let widen (bigman:('a, t, 's) Framework.Core.Sig.Stacked.Lowlevel.man) uctx a a' =
    Iter.widen uctx (bigman.get a) (bigman.get a'), a, a', true

  let merge = Iter.merge

  let init prog bigman flow = Iter.init prog (simplified_man bigman) flow
  let exec zone stmt bigman flow = Iter.exec zone stmt (simplified_man bigman) flow
  let eval zs expr bigman flow = Iter.eval zs expr (simplified_man bigman) flow

  let ask : type r. r query -> ('a, t, 's ) Framework.Core.Sig.Stacked.Lowlevel.man -> 'a flow -> r option = fun query bigman flow ->
    let man = simplified_man bigman in
    match query with
    | Framework.Engines.Interactive.Q_print_var ->
      Some (
        fun fmt v ->
          let amap, tmap = get_env T_cur man flow in
          let ret = ref [] in
          AD.AMap.iter (fun var addrs  ->
              if get_orig_vname var = v then
                AD.ASet.iter (fun addr ->
                    match addr with
                    | Def addr ->
                      if TD.TMap.mem addr tmap then
                        let ty = TD.TMap.find addr tmap in
                        ret := (fun fmt -> Format.fprintf fmt "%s ⇝ %a ⇝ %a" var.vname pp_addr addr TD.Polytypeset.print ty) :: !ret
                      else
                        ret := (fun fmt -> Format.fprintf fmt "%s ⇝ %a ⇝ notinmap" var.vname pp_addr addr) :: !ret
                    | Undef_local ->
                      ret := (fun fmt -> Format.fprintf fmt "%s ⇝ undef_local" var.vname) :: !ret
                    | Undef_global ->
                      ret := (fun fmt -> Format.fprintf fmt "%s ⇝ undef_global" var.vname) :: !ret
                  ) addrs
            ) amap;
          Format.fprintf fmt "@[<v>%a@]"
            (Format.pp_print_list ~pp_sep:(fun fmt () -> Format.fprintf fmt "@,")
               (fun fmt pp -> pp fmt)
            ) !ret
      )
    | _ -> Iter.ask query man flow

  let refine _ _ flow = Channel.return flow



  let extract_types_aset (t: TD.t) (aset: AD.ASet.t) : TD.Polytypeset.t =
    AD.ASet.fold (fun addr acc ->
        match addr with
        | Def addr ->
          let to_join = match addr.addr_kind with
            (* | A_py_var _ (\* TODO: est-ce que c'est ok? *\) *)
            | A_py_instance _ -> (TD.TMap.find addr t)
            | A_py_class (c, b) ->
              let ty = Class (c, b) in
              TD.Polytypeset.singleton ty
            | A_py_module m ->
              TD.Polytypeset.singleton (Module m)
            | A_py_function f ->
              TD.Polytypeset.singleton (Function f)
            | _ -> Debug.warn "%a@\n" pp_addr addr;
              TD.Polytypeset.empty
          in
          TD.Polytypeset.union acc to_join
        | _ -> acc
      ) aset TD.Polytypeset.empty

  let extract_types (a: AD.t) (t: TD.t) (v: var) : TD.Polytypeset.t =
    extract_types_aset t (AD.AMap.find v a)

  module VarSet = SetExt.Make
      (struct
        type t = var
        let compare = compare_var
        let print = pp_var
      end
      )

  type partition = (VarSet.t * TD.Polytypeset.t) list

  type intersectedpartition = (VarSet.t * TD.Polytypeset.t * TD.Polytypeset.t) list

  let pp_i fmt (vs, tys1, tys2) =
    Format.fprintf fmt "[%a -> %a | %a]" (VarSet.fprint SetExt.printer_default pp_var) vs TD.Polytypeset.print tys1 TD.Polytypeset.print tys2

  let pp_ip fmt ip =
    Format.pp_print_list ~pp_sep:(fun fmt () -> Format.fprintf fmt "@\n") pp_i fmt ip

  let pp_e fmt (vs, tys1) =
    Format.fprintf fmt "[%a -> %a]" (VarSet.fprint SetExt.printer_default pp_var) vs TD.Polytypeset.print tys1

  let pp_p fmt p =
    Format.pp_print_list ~pp_sep:(fun fmt () -> Format.fprintf fmt "@\n") pp_e fmt p

  let create_partition (a: AD.t) (t: TD.t) : partition =
    AD.AMap.fold (fun var aset acc ->
        let tys = match aset with
          | TOP -> TD.Polytypeset.top
          | _ ->   extract_types_aset t aset in
          let sameclass, others = ListExt.partition (fun (_, tys') -> TD.Polytypeset.equal tys tys') acc in
          match sameclass with
          | [] -> (VarSet.singleton var, tys):: others
          | [(vars, _)] -> (VarSet.add var vars, tys):: others
          | _ -> assert false
      ) a []

  let intersect_partitions (p: partition) (p': partition) : intersectedpartition =
    let lift_left (p: partition) : intersectedpartition = List.map (fun (vars, tys) -> (vars, tys, TD.Polytypeset.empty)) p in
    let intersect_one (part: intersectedpartition) ((vars, tys): VarSet.t * TD.Polytypeset.t) : intersectedpartition =
      List.fold_left (fun acc (vars_part, tys_part, tys_other) ->
          let vars_int, vars_diff = VarSet.inter vars_part vars, VarSet.diff vars_part vars in
          let res_int  = vars_int, tys_part, TD.Polytypeset.union tys_other tys
          and res_diff = vars_diff, tys_part, tys_other in
          match VarSet.is_empty vars_int, VarSet.is_empty vars_diff with
          | true, true   -> acc
          | false, false -> res_int  :: res_diff :: acc
          | true, false  -> res_diff :: acc
          | false, true  -> res_int  :: acc
        ) [] part in
    List.fold_left (fun acc part' -> intersect_one acc part') (lift_left p) p'

  (* join_agroup, join_akind should be defined as compare_addr, pp_addr *)
  let join_agroup ag1 ag2 =
    match ag1, ag2 with
    | G_all, G_all -> G_all
    | _ -> assert false

  let join_amode am1 am2 =
    match am1, am2 with
    | WEAK, _ | _, WEAK -> WEAK
    | STRONG, STRONG -> STRONG

  let unify man uctx a a' =
    let (hd, tl) = man.get a and (hd', tl') = man.get a' in
    let hd, hd', l = AD.fold2zo
        (fun k a acc -> acc)
        (fun k a acc -> acc)
        (fun k as1 as2 (hd, hd', acc) ->
           if AD.ASet.cardinal as1 <= 1 && AD.ASet.cardinal as2 <= 1 then
             match AD.ASet.choose as1, AD.ASet.choose as2 with
             | Def a1, Def a2 ->
               if compare_addr a1 a2 <> 0 &&
                  Objects.Data_container_utils.is_data_container a1.addr_kind &&
                  Objects.Data_container_utils.is_data_container a2.addr_kind then
                 let addr_12 = {addr_group = join_agroup a1.addr_group a2.addr_group;
                                addr_kind = Objects.Data_container_utils.join_akind a1.addr_kind a2.addr_kind;
                                addr_mode = join_amode a1.addr_mode a2.addr_mode} in
                 AD.add k (AD.ASet.singleton (Def addr_12)) hd,
                 AD.add k (AD.ASet.singleton (Def addr_12)) hd',
                 (a1, a2, addr_12)::acc
               else (hd, hd', acc)
             | _ ->
               (hd, hd', acc)
           else
             (hd, hd', acc)
             (* failwith "todo" *)
        ) hd hd' (hd, hd', []) in
    let a, a' = man.set (hd, tl) a, man.set (hd', tl') a' in
    debug "to_rename: %a@\n" (Format.pp_print_list (fun fmt (a1, a2, a12) -> Format.fprintf fmt "%a /\ %a ===> %a@\n" pp_addr a1 pp_addr a2 pp_addr a12)) l;
    let a, a' = List.fold_left (fun (a, a') (a1, a2, a12) ->
        let range = mk_fresh_range () in
        let ea1 = mk_addr a1 range in
        let ea2 = mk_addr a2 range in
        let ea12 = mk_addr a12 range in
        (* FIXME: context issue *)
        let ctx = Context.set_unit uctx Context.empty in
        (* FIXME: what about alarms? *)
        let flowa = Flow.add T_cur a man.lattice (Flow.bottom ctx Framework.Core.Alarm.AlarmSet.empty) in
        let flowa' = Flow.add T_cur a' man.lattice (Flow.bottom ctx Framework.Core.Alarm.AlarmSet.empty) in
        Flow.get T_cur man.lattice @@ man.exec ~zone:Zone.Z_py_obj (mk_rename ea1 ea12 range) flowa,
        Flow.get T_cur man.lattice @@ man.exec ~zone:Zone.Z_py_obj (mk_rename ea2 ea12 range) flowa'
      ) (a, a') l in a, a', List.length l = 0

  (* clean A_py_vars having only one argument *)
  let specialize (man:('a, t) Framework.Core.Sig.Domain.Lowlevel.man) a  =
    let (hd, tl) = man.get a in
    let to_clean = TD.TMap.fold (fun addr ptys acc ->
        match akind addr with
        | A_py_var _ when TD.Polytypeset.cardinal ptys = 1 -> addr :: acc
        | _ -> acc
      ) tl [] in
    List.fold_left (fun (hd, tl) addr_to_clean ->
        let ty = TD.Polytypeset.choose @@ TD.find addr_to_clean tl in
        (* FIXME: terrible addr_ty. I guess A_py_var is supposed to store addresses rather than types *)
        let addr_ty = List.hd @@
          TD.fold (fun addr pty acc ->
            if compare_addr addr addr_to_clean <> 0 &&
               TD.Polytypeset.equal (TD.Polytypeset.singleton ty) pty &&
               addr.addr_mode = WEAK then addr :: acc else acc) tl [] in
        let tl = TD.TMap.remove addr_to_clean tl in
        let hd = AD.AMap.fold (fun var aset acc ->
            let aset =
              if AD.ASet.mem (Def addr_to_clean) aset then
                AD.ASet.remove (Def addr_to_clean) aset |> AD.ASet.add (Def addr_ty)
              else aset in
            AD.AMap.add var aset acc
          ) hd AD.AMap.empty in
        (hd, tl)
      ) (hd, tl) to_clean


  let join (bigman:('a, t, 's) Framework.Core.Sig.Stacked.Lowlevel.man) uctx (a:'a) (a':'a) =
    let man = simplified_man bigman in
    let (hd, tl) = man.get a in
    let (hd', tl') = man.get a' in
    if Iter.is_bottom (hd, tl) then (hd', tl'), a, a'
    else if Iter.is_bottom (hd', tl') then (hd, tl), a, a'
    else
    if !opt_py_type_polymorphism then
      match hd, hd' with
      | Bot_top.TOP, _ | _, Bot_top.TOP -> Iter.top, a, a'
      | _ ->
        match tl, tl' with
        | Bot_top.TOP, _ | _, Bot_top.TOP -> Iter.top, a, a'
        | _ ->
          debug "OLD hd, tl = %a, %a@\n@\nOLD hd', tl' = %a, %a@\n" AD.print hd TD.print tl AD.print hd' TD.print tl';
          let a, a' =
            let rec aux a a' =
              let a, a', f = unify man uctx a a' in
              if f then a, a' else aux a a' in
            aux a a' in
          (* i guess it should be done recursively. Or to change in some way *)
          let (hd, tl) = specialize man a in
          let (hd', tl') = specialize man a' in
          debug "specialization done@\n";
          debug "hd, tl = %a, %a@\n@\nhd', tl' = %a, %a@\n" AD.print hd TD.print tl AD.print hd' TD.print tl';
          let p = create_partition hd tl
          and p' = create_partition hd' tl' in
          let ip = intersect_partitions p p' in
          debug "intersected partitions:@[@\n%a@]@\n" pp_ip ip;
          let ip = List.filter (fun (vars, ty1, ty2) -> not (TD.Polytypeset.is_top ty1) && not (TD.Polytypeset.is_top ty2) && VarSet.cardinal vars > 1 && TD.Polytypeset.cardinal ty1 > 0 && TD.Polytypeset.cardinal ty2 > 0 && not (TD.Polytypeset.cardinal ty1 = 1 && TD.Polytypeset.equal ty1 ty2))
              ip in
          debug "interesting partitions:@[@\n%a@]@\n" pp_ip ip;
          (* FIXME: is that necessary? *)
          let jhd = AD.join hd hd' and jtl = TD.join tl tl' in
          let rhd, rabsheap = List.fold_left (fun (rhd, rabsheap) (vars, ty1, ty2) ->
              let alpha = get_fresh_a_py_var () in
              let addr = {addr_group = G_all; addr_kind = A_py_var alpha; addr_mode = WEAK} in
              let types = TD.Polytypeset.join ty1 ty2 in
              let rhd = VarSet.fold (fun var rhd -> AD.AMap.add var (AD.ASet.singleton (Def addr)) rhd) vars rhd in
              let rabsheap = TD.TMap.add addr types rabsheap in
              (rhd, rabsheap)
            ) (jhd, jtl) ip in
          debug "result is %a@\n%a@\n" AD.print rhd TD.print rabsheap;
          (rhd, rabsheap), a, a'
    else (Iter.join (hd, tl) (hd', tl')), a, a'



end

let () = Framework.Core.Sig.Stacked.Lowlevel.register_stack (module Domain)
=======
(* open Mopsa
 * open Core.Sig.Domain.Lowlevel
 * open Addr
 * open Typing
 * open Addr_env
 * open Ast
 * open Universal.Ast
 * open MapExt
 *
 * let name = "python.types.typechecking"
 *
 * let opt_py_type_polymorphism = ref false
 *
 * let () =
 *   register_domain_option name {
 *     key = "-py-type-polymorphism";
 *     category = "Python";
 *     doc = " enable type polymorphism";
 *     spec = ArgExt.Set opt_py_type_polymorphism;
 *     default = "false"
 *   }
 *
 *
 *
 * module Domain =
 * struct
 *
 *   module AD = Addr_env.Domain
 *   module TD = Typing.Domain
 *
 *   module Iter = Framework.Transformers.Domain.Intermediate.Sequence.Make(AD)(TD)
 *
 *   type t = Iter.t
 *   let id = Iter.id
 *
 *   let name = "python.types.typechecking"
 *   let debug fmt = Debug.debug ~channel:name fmt
 *
 *   let interface = Iter.interface
 *   let bottom = Iter.bottom
 *   let top = Iter.top
 *   let is_bottom = Iter.is_bottom
 *   let print = Iter.print
 *
 *   let simplified_man (bigman:('a, t, 's) Framework.Core.Sig.Stacked.Lowlevel.man) : ('a, t) man =
 *     { lattice = bigman.lattice;
 *       get = bigman.get;
 *       set = bigman.set;
 *
 *       post = bigman.post;
 *       exec = bigman.exec;
 *       eval = bigman.eval;
 *       ask = bigman.ask;
 *
 *       get_log = bigman.get_log;
 *       set_log = bigman.set_log
 *     }
 *
 *   let subset (bigman:('a, t, 's) Framework.Core.Sig.Stacked.Lowlevel.man) uctx a a' =
 *     Iter.subset (bigman.get a) (bigman.get a'), a, a'
 *
 *   (\* let join (bigman:('a, t, 's) Framework.Core.Sig.Stacked.Lowlevel.man) uctx a a' =
 *    *   Iter.join (bigman.get a) (bigman.get a'), a, a' *\)
 *
 *   let meet (bigman:('a, t, 's) Framework.Core.Sig.Stacked.Lowlevel.man) uctx a a' =
 *     Iter.meet (bigman.get a) (bigman.get a'), a, a'
 *
 *   let widen (bigman:('a, t, 's) Framework.Core.Sig.Stacked.Lowlevel.man) uctx a a' =
 *     Iter.widen uctx (bigman.get a) (bigman.get a'), a, a', true
 *
 *   let merge = Iter.merge
 *
 *   let init prog bigman flow = Iter.init prog (simplified_man bigman) flow
 *   let exec zone stmt bigman flow = Iter.exec zone stmt (simplified_man bigman) flow
 *   let eval zs expr bigman flow = Iter.eval zs expr (simplified_man bigman) flow
 *
 *   let ask : type r. r query -> ('a, t, 's ) Framework.Core.Sig.Stacked.Lowlevel.man -> 'a flow -> r option = fun query bigman flow ->
 *     let man = simplified_man bigman in
 *     match query with
 *     | Framework.Engines.Interactive.Q_print_var ->
 *       Some (
 *         fun fmt v ->
 *           let amap, tmap = get_env T_cur man flow in
 *           let ret = ref [] in
 *           AD.AMap.iter (fun var addrs  ->
 *               if get_orig_vname var = v then
 *                 AD.ASet.iter (fun addr ->
 *                     match addr with
 *                     | Def addr ->
 *                       if TD.AMap.mem addr tmap then
 *                         let ty = TD.AMap.find addr tmap in
 *                         ret := (fun fmt -> Format.fprintf fmt "%s ⇝ %a ⇝ %a" var.vname pp_addr addr TD.Polytypeset.print ty) :: !ret
 *                       else
 *                         ret := (fun fmt -> Format.fprintf fmt "%s ⇝ %a ⇝ notinmap" var.vname pp_addr addr) :: !ret
 *                     | Undef_local ->
 *                       ret := (fun fmt -> Format.fprintf fmt "%s ⇝ undef_local" var.vname) :: !ret
 *                     | Undef_global ->
 *                       ret := (fun fmt -> Format.fprintf fmt "%s ⇝ undef_global" var.vname) :: !ret
 *                   ) addrs
 *             ) amap;
 *           Format.fprintf fmt "@[<v>%a@]"
 *             (Format.pp_print_list ~pp_sep:(fun fmt () -> Format.fprintf fmt "@,")
 *                (fun fmt pp -> pp fmt)
 *             ) !ret
 *       )
 *     | _ -> Iter.ask query man flow
 *
 *   let refine _ _ flow = Channel.return flow
 *
 *
 *
 *   let extract_types_aset (t: TD.t) (aset: AD.ASet.t) : TD.Polytypeset.t =
 *     AD.ASet.fold (fun addr acc ->
 *         match addr with
 *         | Def addr ->
 *           let to_join = match addr.addr_kind with
 *             (\* | A_py_var _ (\\* TODO: est-ce que c'est ok? *\\) *\)
 *             | A_py_instance _ -> (TD.AMap.find addr t)
 *             | A_py_class (c, b) ->
 *               let ty = Class (c, b) in
 *               TD.Polytypeset.singleton ty
 *             | A_py_module m ->
 *               TD.Polytypeset.singleton (Module m)
 *             | A_py_function f ->
 *               TD.Polytypeset.singleton (Function f)
 *             | _ -> Debug.warn "%a@\n" pp_addr addr;
 *               TD.Polytypeset.empty
 *           in
 *           TD.Polytypeset.union acc to_join
 *         | _ -> acc
 *       ) aset TD.Polytypeset.empty
 *
 *   let extract_types (a: AD.t) (t: TD.t) (v: var) : TD.Polytypeset.t =
 *     extract_types_aset t (AD.AMap.find v a)
 *
 *   module VarSet = SetExt.Make
 *       (struct
 *         type t = var
 *         let compare = compare_var
 *         let print = pp_var
 *       end
 *       )
 *
 *   type partition = (VarSet.t * TD.Polytypeset.t) list
 *
 *   type intersectedpartition = (VarSet.t * TD.Polytypeset.t * TD.Polytypeset.t) list
 *
 *   let pp_i fmt (vs, tys1, tys2) =
 *     Format.fprintf fmt "[%a -> %a | %a]" (VarSet.fprint SetExt.printer_default pp_var) vs TD.Polytypeset.print tys1 TD.Polytypeset.print tys2
 *
 *   let pp_ip fmt ip =
 *     Format.pp_print_list ~pp_sep:(fun fmt () -> Format.fprintf fmt "@\n") pp_i fmt ip
 *
 *   let pp_e fmt (vs, tys1) =
 *     Format.fprintf fmt "[%a -> %a]" (VarSet.fprint SetExt.printer_default pp_var) vs TD.Polytypeset.print tys1
 *
 *   let pp_p fmt p =
 *     Format.pp_print_list ~pp_sep:(fun fmt () -> Format.fprintf fmt "@\n") pp_e fmt p
 *
 *   let create_partition (a: AD.t) (t: TD.t) : partition =
 *     AD.AMap.fold (fun var aset acc ->
 *         let tys = match aset with
 *           | TOP -> TD.Polytypeset.top
 *           | _ ->   extract_types_aset t aset in
 *           let sameclass, others = ListExt.partition (fun (_, tys') -> TD.Polytypeset.equal tys tys') acc in
 *           match sameclass with
 *           | [] -> (VarSet.singleton var, tys):: others
 *           | [(vars, _)] -> (VarSet.add var vars, tys):: others
 *           | _ -> assert false
 *       ) a []
 *
 *   let intersect_partitions (p: partition) (p': partition) : intersectedpartition =
 *     let lift_left (p: partition) : intersectedpartition = List.map (fun (vars, tys) -> (vars, tys, TD.Polytypeset.empty)) p in
 *     let intersect_one (part: intersectedpartition) ((vars, tys): VarSet.t * TD.Polytypeset.t) : intersectedpartition =
 *       List.fold_left (fun acc (vars_part, tys_part, tys_other) ->
 *           let vars_int, vars_diff = VarSet.inter vars_part vars, VarSet.diff vars_part vars in
 *           let res_int  = vars_int, tys_part, TD.Polytypeset.union tys_other tys
 *           and res_diff = vars_diff, tys_part, tys_other in
 *           match VarSet.is_empty vars_int, VarSet.is_empty vars_diff with
 *           | true, true   -> acc
 *           | false, false -> res_int  :: res_diff :: acc
 *           | true, false  -> res_diff :: acc
 *           | false, true  -> res_int  :: acc
 *         ) [] part in
 *     List.fold_left (fun acc part' -> intersect_one acc part') (lift_left p) p'
 *
 *   (\* join_agroup, join_akind should be defined as compare_addr, pp_addr *\)
 *   let join_agroup ag1 ag2 =
 *     match ag1, ag2 with
 *     | G_all, G_all -> G_all
 *     | _ -> assert false
 *
 *   let join_amode am1 am2 =
 *     match am1, am2 with
 *     | WEAK, _ | _, WEAK -> WEAK
 *     | STRONG, STRONG -> STRONG
 *
 *   let unify man uctx a a' =
 *     let (hd, tl) = man.get a and (hd', tl') = man.get a' in
 *     let hd, hd', l = AD.AMap.fold2o
 *         (fun k a acc -> acc)
 *         (fun k a acc -> acc)
 *         (fun k as1 as2 (hd, hd', acc) ->
 *            if AD.ASet.cardinal as1 <= 1 && AD.ASet.cardinal as2 <= 1 then
 *              match AD.ASet.choose as1, AD.ASet.choose as2 with
 *              | Def a1, Def a2 ->
 *                if compare_addr a1 a2 <> 0 &&
 *                   Objects.Data_container_utils.is_data_container a1.addr_kind &&
 *                   Objects.Data_container_utils.is_data_container a2.addr_kind then
 *                  let addr_12 = {addr_group = join_agroup a1.addr_group a2.addr_group;
 *                                 addr_kind = Objects.Data_container_utils.join_akind a1.addr_kind a2.addr_kind;
 *                                 addr_mode = join_amode a1.addr_mode a2.addr_mode} in
 *                  AD.add k (AD.ASet.singleton (Def addr_12)) hd,
 *                  AD.add k (AD.ASet.singleton (Def addr_12)) hd',
 *                  (a1, a2, addr_12)::acc
 *                else (hd, hd', acc)
 *              | _ ->
 *                (hd, hd', acc)
 *            else
 *              (hd, hd', acc)
 *              (\* failwith "todo" *\)
 *         ) hd hd' (hd, hd', []) in
 *     let a, a' = man.set (hd, tl) a, man.set (hd', tl') a' in
 *     debug "to_rename: %a@\n" (Format.pp_print_list (fun fmt (a1, a2, a12) -> Format.fprintf fmt "%a /\ %a ===> %a@\n" pp_addr a1 pp_addr a2 pp_addr a12)) l;
 *     let a, a' = List.fold_left (fun (a, a') (a1, a2, a12) ->
 *         let range = mk_fresh_range () in
 *         let ea1 = mk_addr a1 range in
 *         let ea2 = mk_addr a2 range in
 *         let ea12 = mk_addr a12 range in
 *         (\* FIXME: context issue *\)
 *         let ctx = Context.set_unit uctx Context.empty in
 *         (\* FIXME: what about alarms? *\)
 *         let flowa = Flow.add T_cur a man.lattice (Flow.bottom ctx Framework.Core.Alarm.AlarmSet.empty) in
 *         let flowa' = Flow.add T_cur a' man.lattice (Flow.bottom ctx Framework.Core.Alarm.AlarmSet.empty) in
 *         Flow.get T_cur man.lattice @@ man.exec ~zone:Zone.Z_py_obj (mk_rename ea1 ea12 range) flowa,
 *         Flow.get T_cur man.lattice @@ man.exec ~zone:Zone.Z_py_obj (mk_rename ea2 ea12 range) flowa'
 *       ) (a, a') l in a, a', List.length l = 0
 *
 *   (\* clean A_py_vars having only one argument *\)
 *   let specialize (man:('a, t) Framework.Core.Sig.Domain.Lowlevel.man) a  =
 *     let (hd, tl) = man.get a in
 *     let to_clean = TD.AMap.fold (fun addr ptys acc ->
 *         match akind addr with
 *         | A_py_var _ when TD.Polytypeset.cardinal ptys = 1 -> addr :: acc
 *         | _ -> acc
 *       ) tl [] in
 *     List.fold_left (fun (hd, tl) addr_to_clean ->
 *         let ty = TD.Polytypeset.choose @@ TD.find addr_to_clean tl in
 *         (\* FIXME: terrible addr_ty. I guess A_py_var is supposed to store addresses rather than types *\)
 *         let addr_ty = List.hd @@
 *           TD.fold (fun addr pty acc ->
 *             if compare_addr addr addr_to_clean <> 0 &&
 *                TD.Polytypeset.equal (TD.Polytypeset.singleton ty) pty &&
 *                addr.addr_mode = WEAK then addr :: acc else acc) tl [] in
 *         let tl = TD.AMap.remove addr_to_clean tl in
 *         let hd = AD.AMap.fold (fun var aset acc ->
 *             let aset =
 *               if AD.ASet.mem (Def addr_to_clean) aset then
 *                 AD.ASet.remove (Def addr_to_clean) aset |> AD.ASet.add (Def addr_ty)
 *               else aset in
 *             AD.AMap.add var aset acc
 *           ) hd AD.AMap.empty in
 *         (hd, tl)
 *       ) (hd, tl) to_clean
 *
 *
 *   let join (bigman:('a, t, 's) Framework.Core.Sig.Stacked.Lowlevel.man) uctx (a:'a) (a':'a) =
 *     let man = simplified_man bigman in
 *     let (hd, tl) = man.get a in
 *     let (hd', tl') = man.get a' in
 *     if Iter.is_bottom (hd, tl) then (hd', tl'), a, a'
 *     else if Iter.is_bottom (hd', tl') then (hd, tl), a, a'
 *     else
 *     if !opt_py_type_polymorphism then
 *       match hd, hd' with
 *       | AD.AMap.Map.Top, _ | _, AD.AMap.Map.Top -> Iter.top, a, a'
 *       | _ ->
 *         match tl, tl' with
 *         | TD.AMap.Map.Top, _ | _, TD.AMap.Map.Top -> Iter.top, a, a'
 *         | _ ->
 *           debug "OLD hd, tl = %a, %a@\n@\nOLD hd', tl' = %a, %a@\n" AD.print hd TD.print tl AD.print hd' TD.print tl';
 *           let a, a' =
 *             let rec aux a a' =
 *               let a, a', f = unify man uctx a a' in
 *               if f then a, a' else aux a a' in
 *             aux a a' in
 *           (\* i guess it should be done recursively. Or to change in some way *\)
 *           let (hd, tl) = specialize man a in
 *           let (hd', tl') = specialize man a' in
 *           debug "specialization done@\n";
 *           debug "hd, tl = %a, %a@\n@\nhd', tl' = %a, %a@\n" AD.print hd TD.print tl AD.print hd' TD.print tl';
 *           let p = create_partition hd tl
 *           and p' = create_partition hd' tl' in
 *           let ip = intersect_partitions p p' in
 *           debug "intersected partitions:@[@\n%a@]@\n" pp_ip ip;
 *           let ip = List.filter (fun (vars, ty1, ty2) -> not (TD.Polytypeset.is_top ty1) && not (TD.Polytypeset.is_top ty2) && VarSet.cardinal vars > 1 && TD.Polytypeset.cardinal ty1 > 0 && TD.Polytypeset.cardinal ty2 > 0 && not (TD.Polytypeset.cardinal ty1 = 1 && TD.Polytypeset.equal ty1 ty2))
 *               ip in
 *           debug "interesting partitions:@[@\n%a@]@\n" pp_ip ip;
 *           (\* FIXME: is that necessary? *\)
 *           let jhd = AD.join hd hd' and jtl = TD.join tl tl' in
 *           let rhd, rabsheap = List.fold_left (fun (rhd, rabsheap) (vars, ty1, ty2) ->
 *               let alpha = get_fresh_a_py_var () in
 *               let addr = {addr_group = G_all; addr_kind = A_py_var alpha; addr_mode = WEAK} in
 *               let types = TD.Polytypeset.join ty1 ty2 in
 *               let rhd = VarSet.fold (fun var rhd -> AD.AMap.add var (AD.ASet.singleton (Def addr)) rhd) vars rhd in
 *               let rabsheap = TD.AMap.add addr types rabsheap in
 *               (rhd, rabsheap)
 *             ) (jhd, jtl) ip in
 *           debug "result is %a@\n%a@\n" AD.print rhd TD.print rabsheap;
 *           (rhd, rabsheap), a, a'
 *     else (Iter.join (hd, tl) (hd', tl')), a, a'
 *
 *
 *
 * end
 *
 * let () = Framework.Core.Sig.Stacked.Lowlevel.register_stack (module Domain) *)
>>>>>>> f6cbf41c
<|MERGE_RESOLUTION|>--- conflicted
+++ resolved
@@ -1,322 +1,3 @@
-<<<<<<< HEAD
-open Mopsa
-open Core.Sig.Domain.Lowlevel
-open Addr
-open Typing
-open Addr_env
-open Ast
-open Universal.Ast
-open MapExt
-
-let name = "python.types.typechecking"
-
-let opt_py_type_polymorphism = ref false
-
-let () =
-  register_domain_option name {
-    key = "-py-type-polymorphism";
-    category = "Python";
-    doc = " enable type polymorphism";
-    spec = ArgExt.Set opt_py_type_polymorphism;
-    default = "false"
-  }
-
-
-
-module Domain =
-struct
-
-  module AD = Addr_env.Domain
-  module TD = Typing.Domain
-
-  module Iter = Framework.Transformers.Domain.Intermediate.Sequence.Make(AD)(TD)
-
-  type t = Iter.t
-  let id = Iter.id
-
-  let name = "python.types.typechecking"
-  let debug fmt = Debug.debug ~channel:name fmt
-
-  let interface = Iter.interface
-  let bottom = Iter.bottom
-  let top = Iter.top
-  let is_bottom = Iter.is_bottom
-  let print = Iter.print
-
-  let simplified_man (bigman:('a, t, 's) Framework.Core.Sig.Stacked.Lowlevel.man) : ('a, t) man =
-    { lattice = bigman.lattice;
-      get = bigman.get;
-      set = bigman.set;
-
-      post = bigman.post;
-      exec = bigman.exec;
-      eval = bigman.eval;
-      ask = bigman.ask;
-
-      get_log = bigman.get_log;
-      set_log = bigman.set_log
-    }
-
-  let subset (bigman:('a, t, 's) Framework.Core.Sig.Stacked.Lowlevel.man) uctx a a' =
-    Iter.subset (bigman.get a) (bigman.get a'), a, a'
-
-  (* let join (bigman:('a, t, 's) Framework.Core.Sig.Stacked.Lowlevel.man) uctx a a' =
-   *   Iter.join (bigman.get a) (bigman.get a'), a, a' *)
-
-  let meet (bigman:('a, t, 's) Framework.Core.Sig.Stacked.Lowlevel.man) uctx a a' =
-    Iter.meet (bigman.get a) (bigman.get a'), a, a'
-
-  let widen (bigman:('a, t, 's) Framework.Core.Sig.Stacked.Lowlevel.man) uctx a a' =
-    Iter.widen uctx (bigman.get a) (bigman.get a'), a, a', true
-
-  let merge = Iter.merge
-
-  let init prog bigman flow = Iter.init prog (simplified_man bigman) flow
-  let exec zone stmt bigman flow = Iter.exec zone stmt (simplified_man bigman) flow
-  let eval zs expr bigman flow = Iter.eval zs expr (simplified_man bigman) flow
-
-  let ask : type r. r query -> ('a, t, 's ) Framework.Core.Sig.Stacked.Lowlevel.man -> 'a flow -> r option = fun query bigman flow ->
-    let man = simplified_man bigman in
-    match query with
-    | Framework.Engines.Interactive.Q_print_var ->
-      Some (
-        fun fmt v ->
-          let amap, tmap = get_env T_cur man flow in
-          let ret = ref [] in
-          AD.AMap.iter (fun var addrs  ->
-              if get_orig_vname var = v then
-                AD.ASet.iter (fun addr ->
-                    match addr with
-                    | Def addr ->
-                      if TD.TMap.mem addr tmap then
-                        let ty = TD.TMap.find addr tmap in
-                        ret := (fun fmt -> Format.fprintf fmt "%s ⇝ %a ⇝ %a" var.vname pp_addr addr TD.Polytypeset.print ty) :: !ret
-                      else
-                        ret := (fun fmt -> Format.fprintf fmt "%s ⇝ %a ⇝ notinmap" var.vname pp_addr addr) :: !ret
-                    | Undef_local ->
-                      ret := (fun fmt -> Format.fprintf fmt "%s ⇝ undef_local" var.vname) :: !ret
-                    | Undef_global ->
-                      ret := (fun fmt -> Format.fprintf fmt "%s ⇝ undef_global" var.vname) :: !ret
-                  ) addrs
-            ) amap;
-          Format.fprintf fmt "@[<v>%a@]"
-            (Format.pp_print_list ~pp_sep:(fun fmt () -> Format.fprintf fmt "@,")
-               (fun fmt pp -> pp fmt)
-            ) !ret
-      )
-    | _ -> Iter.ask query man flow
-
-  let refine _ _ flow = Channel.return flow
-
-
-
-  let extract_types_aset (t: TD.t) (aset: AD.ASet.t) : TD.Polytypeset.t =
-    AD.ASet.fold (fun addr acc ->
-        match addr with
-        | Def addr ->
-          let to_join = match addr.addr_kind with
-            (* | A_py_var _ (\* TODO: est-ce que c'est ok? *\) *)
-            | A_py_instance _ -> (TD.TMap.find addr t)
-            | A_py_class (c, b) ->
-              let ty = Class (c, b) in
-              TD.Polytypeset.singleton ty
-            | A_py_module m ->
-              TD.Polytypeset.singleton (Module m)
-            | A_py_function f ->
-              TD.Polytypeset.singleton (Function f)
-            | _ -> Debug.warn "%a@\n" pp_addr addr;
-              TD.Polytypeset.empty
-          in
-          TD.Polytypeset.union acc to_join
-        | _ -> acc
-      ) aset TD.Polytypeset.empty
-
-  let extract_types (a: AD.t) (t: TD.t) (v: var) : TD.Polytypeset.t =
-    extract_types_aset t (AD.AMap.find v a)
-
-  module VarSet = SetExt.Make
-      (struct
-        type t = var
-        let compare = compare_var
-        let print = pp_var
-      end
-      )
-
-  type partition = (VarSet.t * TD.Polytypeset.t) list
-
-  type intersectedpartition = (VarSet.t * TD.Polytypeset.t * TD.Polytypeset.t) list
-
-  let pp_i fmt (vs, tys1, tys2) =
-    Format.fprintf fmt "[%a -> %a | %a]" (VarSet.fprint SetExt.printer_default pp_var) vs TD.Polytypeset.print tys1 TD.Polytypeset.print tys2
-
-  let pp_ip fmt ip =
-    Format.pp_print_list ~pp_sep:(fun fmt () -> Format.fprintf fmt "@\n") pp_i fmt ip
-
-  let pp_e fmt (vs, tys1) =
-    Format.fprintf fmt "[%a -> %a]" (VarSet.fprint SetExt.printer_default pp_var) vs TD.Polytypeset.print tys1
-
-  let pp_p fmt p =
-    Format.pp_print_list ~pp_sep:(fun fmt () -> Format.fprintf fmt "@\n") pp_e fmt p
-
-  let create_partition (a: AD.t) (t: TD.t) : partition =
-    AD.AMap.fold (fun var aset acc ->
-        let tys = match aset with
-          | TOP -> TD.Polytypeset.top
-          | _ ->   extract_types_aset t aset in
-          let sameclass, others = ListExt.partition (fun (_, tys') -> TD.Polytypeset.equal tys tys') acc in
-          match sameclass with
-          | [] -> (VarSet.singleton var, tys):: others
-          | [(vars, _)] -> (VarSet.add var vars, tys):: others
-          | _ -> assert false
-      ) a []
-
-  let intersect_partitions (p: partition) (p': partition) : intersectedpartition =
-    let lift_left (p: partition) : intersectedpartition = List.map (fun (vars, tys) -> (vars, tys, TD.Polytypeset.empty)) p in
-    let intersect_one (part: intersectedpartition) ((vars, tys): VarSet.t * TD.Polytypeset.t) : intersectedpartition =
-      List.fold_left (fun acc (vars_part, tys_part, tys_other) ->
-          let vars_int, vars_diff = VarSet.inter vars_part vars, VarSet.diff vars_part vars in
-          let res_int  = vars_int, tys_part, TD.Polytypeset.union tys_other tys
-          and res_diff = vars_diff, tys_part, tys_other in
-          match VarSet.is_empty vars_int, VarSet.is_empty vars_diff with
-          | true, true   -> acc
-          | false, false -> res_int  :: res_diff :: acc
-          | true, false  -> res_diff :: acc
-          | false, true  -> res_int  :: acc
-        ) [] part in
-    List.fold_left (fun acc part' -> intersect_one acc part') (lift_left p) p'
-
-  (* join_agroup, join_akind should be defined as compare_addr, pp_addr *)
-  let join_agroup ag1 ag2 =
-    match ag1, ag2 with
-    | G_all, G_all -> G_all
-    | _ -> assert false
-
-  let join_amode am1 am2 =
-    match am1, am2 with
-    | WEAK, _ | _, WEAK -> WEAK
-    | STRONG, STRONG -> STRONG
-
-  let unify man uctx a a' =
-    let (hd, tl) = man.get a and (hd', tl') = man.get a' in
-    let hd, hd', l = AD.fold2zo
-        (fun k a acc -> acc)
-        (fun k a acc -> acc)
-        (fun k as1 as2 (hd, hd', acc) ->
-           if AD.ASet.cardinal as1 <= 1 && AD.ASet.cardinal as2 <= 1 then
-             match AD.ASet.choose as1, AD.ASet.choose as2 with
-             | Def a1, Def a2 ->
-               if compare_addr a1 a2 <> 0 &&
-                  Objects.Data_container_utils.is_data_container a1.addr_kind &&
-                  Objects.Data_container_utils.is_data_container a2.addr_kind then
-                 let addr_12 = {addr_group = join_agroup a1.addr_group a2.addr_group;
-                                addr_kind = Objects.Data_container_utils.join_akind a1.addr_kind a2.addr_kind;
-                                addr_mode = join_amode a1.addr_mode a2.addr_mode} in
-                 AD.add k (AD.ASet.singleton (Def addr_12)) hd,
-                 AD.add k (AD.ASet.singleton (Def addr_12)) hd',
-                 (a1, a2, addr_12)::acc
-               else (hd, hd', acc)
-             | _ ->
-               (hd, hd', acc)
-           else
-             (hd, hd', acc)
-             (* failwith "todo" *)
-        ) hd hd' (hd, hd', []) in
-    let a, a' = man.set (hd, tl) a, man.set (hd', tl') a' in
-    debug "to_rename: %a@\n" (Format.pp_print_list (fun fmt (a1, a2, a12) -> Format.fprintf fmt "%a /\ %a ===> %a@\n" pp_addr a1 pp_addr a2 pp_addr a12)) l;
-    let a, a' = List.fold_left (fun (a, a') (a1, a2, a12) ->
-        let range = mk_fresh_range () in
-        let ea1 = mk_addr a1 range in
-        let ea2 = mk_addr a2 range in
-        let ea12 = mk_addr a12 range in
-        (* FIXME: context issue *)
-        let ctx = Context.set_unit uctx Context.empty in
-        (* FIXME: what about alarms? *)
-        let flowa = Flow.add T_cur a man.lattice (Flow.bottom ctx Framework.Core.Alarm.AlarmSet.empty) in
-        let flowa' = Flow.add T_cur a' man.lattice (Flow.bottom ctx Framework.Core.Alarm.AlarmSet.empty) in
-        Flow.get T_cur man.lattice @@ man.exec ~zone:Zone.Z_py_obj (mk_rename ea1 ea12 range) flowa,
-        Flow.get T_cur man.lattice @@ man.exec ~zone:Zone.Z_py_obj (mk_rename ea2 ea12 range) flowa'
-      ) (a, a') l in a, a', List.length l = 0
-
-  (* clean A_py_vars having only one argument *)
-  let specialize (man:('a, t) Framework.Core.Sig.Domain.Lowlevel.man) a  =
-    let (hd, tl) = man.get a in
-    let to_clean = TD.TMap.fold (fun addr ptys acc ->
-        match akind addr with
-        | A_py_var _ when TD.Polytypeset.cardinal ptys = 1 -> addr :: acc
-        | _ -> acc
-      ) tl [] in
-    List.fold_left (fun (hd, tl) addr_to_clean ->
-        let ty = TD.Polytypeset.choose @@ TD.find addr_to_clean tl in
-        (* FIXME: terrible addr_ty. I guess A_py_var is supposed to store addresses rather than types *)
-        let addr_ty = List.hd @@
-          TD.fold (fun addr pty acc ->
-            if compare_addr addr addr_to_clean <> 0 &&
-               TD.Polytypeset.equal (TD.Polytypeset.singleton ty) pty &&
-               addr.addr_mode = WEAK then addr :: acc else acc) tl [] in
-        let tl = TD.TMap.remove addr_to_clean tl in
-        let hd = AD.AMap.fold (fun var aset acc ->
-            let aset =
-              if AD.ASet.mem (Def addr_to_clean) aset then
-                AD.ASet.remove (Def addr_to_clean) aset |> AD.ASet.add (Def addr_ty)
-              else aset in
-            AD.AMap.add var aset acc
-          ) hd AD.AMap.empty in
-        (hd, tl)
-      ) (hd, tl) to_clean
-
-
-  let join (bigman:('a, t, 's) Framework.Core.Sig.Stacked.Lowlevel.man) uctx (a:'a) (a':'a) =
-    let man = simplified_man bigman in
-    let (hd, tl) = man.get a in
-    let (hd', tl') = man.get a' in
-    if Iter.is_bottom (hd, tl) then (hd', tl'), a, a'
-    else if Iter.is_bottom (hd', tl') then (hd, tl), a, a'
-    else
-    if !opt_py_type_polymorphism then
-      match hd, hd' with
-      | Bot_top.TOP, _ | _, Bot_top.TOP -> Iter.top, a, a'
-      | _ ->
-        match tl, tl' with
-        | Bot_top.TOP, _ | _, Bot_top.TOP -> Iter.top, a, a'
-        | _ ->
-          debug "OLD hd, tl = %a, %a@\n@\nOLD hd', tl' = %a, %a@\n" AD.print hd TD.print tl AD.print hd' TD.print tl';
-          let a, a' =
-            let rec aux a a' =
-              let a, a', f = unify man uctx a a' in
-              if f then a, a' else aux a a' in
-            aux a a' in
-          (* i guess it should be done recursively. Or to change in some way *)
-          let (hd, tl) = specialize man a in
-          let (hd', tl') = specialize man a' in
-          debug "specialization done@\n";
-          debug "hd, tl = %a, %a@\n@\nhd', tl' = %a, %a@\n" AD.print hd TD.print tl AD.print hd' TD.print tl';
-          let p = create_partition hd tl
-          and p' = create_partition hd' tl' in
-          let ip = intersect_partitions p p' in
-          debug "intersected partitions:@[@\n%a@]@\n" pp_ip ip;
-          let ip = List.filter (fun (vars, ty1, ty2) -> not (TD.Polytypeset.is_top ty1) && not (TD.Polytypeset.is_top ty2) && VarSet.cardinal vars > 1 && TD.Polytypeset.cardinal ty1 > 0 && TD.Polytypeset.cardinal ty2 > 0 && not (TD.Polytypeset.cardinal ty1 = 1 && TD.Polytypeset.equal ty1 ty2))
-              ip in
-          debug "interesting partitions:@[@\n%a@]@\n" pp_ip ip;
-          (* FIXME: is that necessary? *)
-          let jhd = AD.join hd hd' and jtl = TD.join tl tl' in
-          let rhd, rabsheap = List.fold_left (fun (rhd, rabsheap) (vars, ty1, ty2) ->
-              let alpha = get_fresh_a_py_var () in
-              let addr = {addr_group = G_all; addr_kind = A_py_var alpha; addr_mode = WEAK} in
-              let types = TD.Polytypeset.join ty1 ty2 in
-              let rhd = VarSet.fold (fun var rhd -> AD.AMap.add var (AD.ASet.singleton (Def addr)) rhd) vars rhd in
-              let rabsheap = TD.TMap.add addr types rabsheap in
-              (rhd, rabsheap)
-            ) (jhd, jtl) ip in
-          debug "result is %a@\n%a@\n" AD.print rhd TD.print rabsheap;
-          (rhd, rabsheap), a, a'
-    else (Iter.join (hd, tl) (hd', tl')), a, a'
-
-
-
-end
-
-let () = Framework.Core.Sig.Stacked.Lowlevel.register_stack (module Domain)
-=======
 (* open Mopsa
  * open Core.Sig.Domain.Lowlevel
  * open Addr
@@ -633,5 +314,4 @@
  *
  * end
  *
- * let () = Framework.Core.Sig.Stacked.Lowlevel.register_stack (module Domain) *)
->>>>>>> f6cbf41c
+ * let () = Framework.Core.Sig.Stacked.Lowlevel.register_stack (module Domain) *)