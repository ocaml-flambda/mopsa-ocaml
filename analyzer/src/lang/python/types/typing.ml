--- conflicted
+++ resolved
@@ -106,7 +106,7 @@
                   Flow.set_domain_cur (Typingdomain.set_var_attr cur v attr polytype) man flow |> Post.of_flow
                | _ -> Debug.fail "%a" pp_expr reval
              )
-         |> Option.return
+         |> OptionExt.return
 
 
       | S_remove_var v ->
@@ -165,21 +165,6 @@
 
       | E_var (v, _) ->
          let cur = Flow.get_domain_cur man flow in
-<<<<<<< HEAD
-         let polytype = Typingdomain.get_polytype cur v in
-         let expr = match polytype with
-           | Typingdomain.Class (c, b) -> mk_py_object ({addr_kind=A_py_class (c, b); addr_uid=(-1)}, mk_expr (ekind exp) range) range
-           | Typingdomain.Function (f, _) -> mk_py_object ({addr_kind=A_py_function f; addr_uid=(-1)}, mk_expr (ekind exp) range) range
-           | Typingdomain.Module m -> mk_py_object ({addr_kind=A_py_module m; addr_uid=(-1)}, mk_expr (ekind exp) range) range
-           | _ -> mk_expr (E_get_type_partition polytype) range in
-         Eval.singleton expr flow
-         (* FIXME: properly handle every case *)
-         (* let ak = Typingdomain.get_addr_kind cur v in
-          * let a = {addr_kind=ak; addr_uid=(-1)} in
-          * Eval.singleton (mk_py_object (a, mk_expr (ekind exp) range) range) flow *)
-         |> OptionExt.return
-
-=======
          begin try
            let polytype = Typingdomain.get_polytype cur v in
            let expr = match polytype with
@@ -192,13 +177,12 @@
            (* let ak = Typingdomain.get_addr_kind cur v in
             * let a = {addr_kind=ak; addr_uid=(-1)} in
             * Eval.singleton (mk_py_object (a, mk_expr (ekind exp) range) range) flow *)
-           |> Option.return
+           |> OptionExt.return
          with Not_found ->
                debug "builtin variable@\n";
                let a = Addr.find_builtin v.vname in
-               Eval.singleton (mk_py_object a range) flow |> Option.return
+               Eval.singleton (mk_py_object a range) flow |> OptionExt.return
          end
->>>>>>> ff5932be
       | E_py_ll_hasattr(e, attr) ->
       (* FIXME? as this is not a builtin constructor, we assume e is already evaluated *)
          begin match ekind e with
@@ -383,11 +367,7 @@
          |> OptionExt.return
 
       | E_py_call({ekind = E_py_object ({addr_kind = A_py_function (F_builtin "object.__init__")}, _)}, args, []) ->
-<<<<<<< HEAD
-         Eval.singleton (mk_py_none range) flow |> OptionExt.return
-=======
-         man.eval (mk_py_none range) flow |> Option.return
->>>>>>> ff5932be
+         man.eval (mk_py_none range) flow |> OptionExt.return
 
       | _ ->
          debug "Warning: no eval for %a" pp_expr exp;
