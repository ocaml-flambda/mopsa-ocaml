(* TODO: move S_assume and eval of not into t_bool domain? *)
open Framework.Essentials
open Ast
open Universal.Ast
open Addr
open Data_model.Attribute

type expr_kind +=
   | E_get_type_partition of Typingdomain.polytype
   | E_type_partition of Typingdomain.typeid

let () =
  register_pp_expr (fun default fmt exp ->
      match ekind exp with
      | E_get_type_partition ptype -> Format.fprintf fmt "E_get_tp %a" Typingdomain.pp_polytype ptype
      | E_type_partition tid -> Format.fprintf fmt "TypeId %d" tid
      | _ -> default fmt exp)


module Domain =
  struct
    type t = Typingdomain.domain

    type _ domain += D_python_typing : t domain

    let id = D_python_typing
    let name = "python.types.typing"
    let identify : type a. a domain -> (t, a) eq option = function
      | D_python_typing -> Some Eq
      | _ -> None

    let debug fmt = Debug.debug ~channel:name fmt

    let exec_interface = { export = [Zone.Z_py]; import = [any_zone]; }
    let eval_interface = { export = [any_zone, any_zone]; import = []; }

    let join _ = Typingdomain.join
    let subset = Typingdomain.leq
    let meet = Typingdomain.meet
    let widen = Typingdomain.widening
    let top = Typingdomain.top
    let bottom = Typingdomain.bottom
    let is_top = Typingdomain.is_top
    let is_bottom = Typingdomain.is_bottom
    let print = Typingdomain.print

    let init progr man flow =
      Some ( Flow.set_domain_env T_cur Typingdomain.top man flow )

    let exec zone stmt man flow =
      debug "exec %a@\n" pp_stmt stmt;
      match skind stmt with
      | S_assign({ekind = E_var (v, STRONG)}, {ekind = E_py_undefined t}) ->
         let cur = Flow.get_domain_cur man flow in
         let t_with_undefs = Typingdomain.{lundef = not t; gundef = t; def = None} in
         Flow.set_domain_cur (Typingdomain.set_var cur v t_with_undefs) man flow |> Post.return

      | S_assign({ekind = E_var (v, STRONG)}, {ekind = E_var (w, STRONG)}) ->
         Framework.Exceptions.panic "var/var assignment todo"

      | S_assign({ekind = E_var (v, STRONG)} as l, e) ->
         OptionExt.return
           (man.eval e flow |>
              Post.bind man @@
                fun e flow ->
                let cur = Flow.get_domain_cur man flow in
                begin match ekind e with
                | E_get_type_partition ptype ->
                   (*let pos, cur' = Typingdomain.get_type cur ptype in*)
                   let cur' = Typingdomain.set_var cur v Typingdomain.{lundef=false; gundef=false; def=Some ptype} in
                   let flow = Flow.set_domain_cur cur' man flow in
                   debug "\t%a@\n" print (Flow.get_domain_cur man flow);
                   Post.of_flow flow
                | E_py_object (addr, _) ->
                   begin
                     let ty = match addr.addr_kind with
                       | A_py_class (c, mro) -> Typingdomain.Class (c, mro)
                       | A_py_module m ->         Typingdomain.Module m
                       | A_py_function f ->       Typingdomain.Function (f, [])
                       | _ -> debug "typing/exec/assign/E_py_object: %a@\n" Universal.Ast.pp_addr addr;
                              failwith "ni"
                     in
                     let flow = Flow.set_domain_cur (Typingdomain.set_var cur v Typingdomain.{lundef=false; gundef=false; def=Some ty}) man flow in
                     Post.of_flow flow
                   end
                | E_constant _ ->
                   Post.of_flow @@ man.exec {stmt with skind=(S_assign(l, e))} flow
                | _ -> Framework.Exceptions.panic_at stmt.srange "typing/exec/S_assign: exp %a ni@\n" pp_expr e
                end)

      | S_remove_var v ->
         debug "Removing var %a@\n" pp_var v;
         let cur = Flow.get_domain_cur man flow in
         let flow = Flow.set_domain_cur (Typingdomain.rm_var cur v) man flow in
         Post.return flow

      (* S⟦ ?e ⟧ *)
      | S_assume e ->
         man.eval e flow |>
           Post.bind man
             (fun expr flow ->
               debug "Assuming %a@\n" pp_expr expr;
               match ekind expr with
               | E_constant (C_top T_bool) -> Post.of_flow flow
               | E_constant (C_bool true) -> Post.of_flow flow
               | E_constant (C_bool false) -> Post.of_flow (Flow.bottom (Flow.get_all_annot flow))
               | _ -> failwith "bla"
             )
         |> OptionExt.return

      | _ -> None

    let eval zs exp man flow =
      debug "eval %a@\n" pp_expr exp;
      let range = erange exp in
      match ekind exp with
      | E_constant C_py_not_implemented ->
         let builtin_notimpl = Typingdomain.builtin_inst "NotImplementedType" in
         let expr = mk_expr (E_get_type_partition builtin_notimpl) range in
         Eval.singleton expr flow |> OptionExt.return

      | E_alloc_addr akind ->
         let addr = {addr_kind = akind; addr_uid=(-1)} in
         Eval.singleton (mk_addr addr range) flow |> OptionExt.return

      | E_var (v, _) ->
         let cur = Flow.get_domain_cur man flow in
         let polytype = Typingdomain.get_polytype cur v in
         let expr = match polytype with
           | Typingdomain.Class (c, b) -> mk_py_object ({addr_kind=A_py_class (c, b); addr_uid=(-1)}, mk_expr (ekind exp) range) range
           | Typingdomain.Function (f, _) -> mk_py_object ({addr_kind=A_py_function f; addr_uid=(-1)}, mk_expr (ekind exp) range) range
           | Typingdomain.Module m -> mk_py_object ({addr_kind=A_py_module m; addr_uid=(-1)}, mk_expr (ekind exp) range) range
           | _ -> mk_expr (E_get_type_partition polytype) range in
         Eval.singleton expr flow
         (* FIXME: properly handle every case *)
         (* let ak = Typingdomain.get_addr_kind cur v in
          * let a = {addr_kind=ak; addr_uid=(-1)} in
          * Eval.singleton (mk_py_object (a, mk_expr (ekind exp) range) range) flow *)
         |> OptionExt.return

<<<<<<< HEAD
      | E_py_attribute (e, attr) ->
         man.eval e flow |>
         Eval.bind (fun exp flow ->
             match ekind exp with
             | E_py_object ({addr_kind = A_py_module _}, _) ->
                Eval.singleton (mk_py_object (Addr.find_builtin_attribute (object_of_expr exp) attr) range) flow
             | E_py_object ({addr_kind = A_py_class (C_builtin c, _)}, _) ->
                let r = find_builtin_attribute (object_of_expr exp) attr in
                Eval.singleton (mk_py_object r range) flow

             | _ ->
                debug "%a@\n" pp_expr exp; assert false
           )
         |> OptionExt.return
=======
      | E_py_ll_hasattr(e, attr) ->
      (* FIXME? as this is not a builtin constructor, we assume e is already evaluated *)
         begin match ekind e with
         | E_py_object ({addr_kind = A_py_module _}, _) when Addr.is_builtin_attribute (object_of_expr e) attr ->
            Eval.singleton (mk_py_true range) flow
         | E_py_object ({addr_kind = A_py_class (C_builtin c, b)}, _) when Addr.is_builtin_attribute (object_of_expr e) attr ->
            Eval.singleton (mk_py_true range) flow
         | E_py_object ({addr_kind = A_py_class (C_user c, b)}, _) when List.exists (fun v -> v.vname = attr) c.py_cls_static_attributes ->
            Eval.singleton (mk_py_true range) flow
         | _ ->
            Debug.warn "%a: unknown case, returning false@\n" pp_expr exp;
            Eval.singleton (mk_py_false range) flow
         end
         |> Option.return

      | E_py_ll_getattr(e, attr) ->
         (* FIXME? as this is not a builtin constructor, but only used by the analysis, we assume that e has attribute attr *)
         begin match ekind e with
         | E_py_object ({addr_kind = A_py_class (C_builtin c, b)}, _) ->
            Eval.singleton (mk_py_object (Addr.find_builtin_attribute (object_of_expr e) attr) range) flow
         | _ -> Debug.fail "E_py_ll_getattr: todo"
         end
         |> Option.return
>>>>>>> e0bdee45

      (* | E_py_attribute(obj, "__new__") ->
       *    Debug.fail "bla@\n"
       *
       * | E_py_attribute (e, attr) ->
       *    (\* FIXME: is it more modular? Can it be written in the data model? *\)
       *    man.eval e flow |>
       *    Eval.bind (fun exp flow ->
       *        match ekind exp with
       *        | E_py_object ({addr_kind = A_py_module _}, _) ->
       *           Eval.singleton (mk_py_object (Addr.find_builtin_attribute (object_of_expr exp) attr) range) flow
       *        | E_py_object ({addr_kind = A_py_class _}, _) ->
       *           let rec search_mro (mro:Ast.py_object list) = match mro with
       *             | [] ->
       *                let flow = man.exec (Utils.mk_builtin_raise "AttributeError" range) flow in
       *                Eval.empty_singleton flow
       *             | cls::tl ->
       *                match kind_of_object cls with
       *                | A_py_class (C_user c, _) when List.exists (fun v -> v.vname = attr) c.py_cls_static_attributes ->
       *                   let attr_var = List.find (fun v -> v.vname = attr) c.py_cls_static_attributes in
       *                   man.eval (mk_var attr_var range) flow |>
       *                     Eval.bind (fun aattr flow ->
       *                         Debug.fail "ni@\n"
       *                       )
       *                | A_py_class (C_builtin c, _) when is_builtin_attribute cls attr ->
       *                   let r = find_builtin_attribute cls attr in
       *                   Eval.assume
       *                     (Utils.mk_builtin_call "isinstance" [exp; mk_py_object (Addr.find_builtin "function") range] range)
       *                     ~fthen:(fun flow ->
       *                     (\* Attribute is a function of the class: we need to bind the method to the class(?) *\)
       *                       Debug.fail "ni@\n"
       *                     )
       *                     ~felse:(
       *                       Debug.fail "ni@\n"
       *                     )
       *                     man flow
       *                   (\* Eval.singleton (mk_py_object r range) flow *\)
       *                | _ ->
       *                   search_mro tl
       *           in
       *           let mro = Addr.mro (object_of_expr exp) in
       *           debug "MRO of %a:" pp_expr exp;
       *           List.iter (fun x -> let e = mk_py_object x range in debug "%a, " pp_expr e) mro;
       *           debug "@\n";
       *           search_mro mro
       *        (\* FIXME: semantics *\)
       *        | _ ->
       *           debug "%a@\n" pp_expr exp; assert false
       *      )
       *    |> Option.return *)

      | E_unop(Framework.Ast.O_log_not, e') ->
         man.eval e' flow |>
           Eval.bind
             (fun exp flow ->
             (* FIXME: test if instance of bool and proceed accordingly *)
               match ekind exp with
               | E_constant (C_top T_bool) -> Eval.singleton exp flow
               | E_constant (C_bool true) ->  Eval.singleton (mk_py_false range) flow
               | E_constant (C_bool false) -> Eval.singleton (mk_py_true range) flow
               | _ -> failwith "not: ni"
             )
         |> OptionExt.return

      | E_py_call({ekind = E_py_object ({addr_kind = A_py_class (C_builtin "type", _)}, _)}, [arg], []) ->
         man.eval arg flow |>
           Eval.bind
             (fun e_arg flow ->
               let cl = match ekind e_arg with
                 | E_get_type_partition pt ->
                    let ty = match pt with
                      | Typingdomain.Instance {Typingdomain.classn=Typingdomain.Class (c, b)} -> (c, b)
                      | Typingdomain.Class _ -> C_builtin "type", [Addr.find_builtin "object"]
                      | _ -> assert false
                    in ty
                 | E_py_object ({addr_kind = A_py_class (c, b)}, _) ->
                    let tyo = Addr.kind_of_object (Addr.find_builtin "type") in
                    begin match tyo with
                    | A_py_class (c, b) -> c, b
                    | _ -> assert false
                    end
                 | _ -> debug "type(%a)?@\n" pp_expr e_arg; assert false in
               let obj = ({addr_kind=A_py_class (fst cl, snd cl); addr_uid=(-1)}, mk_expr (ekind exp) range) in
               Eval.singleton (mk_py_object obj range) flow
             )
         |> OptionExt.return

      | E_py_call({ekind = E_py_object ({addr_kind = A_py_function (F_builtin "isinstance")}, _)}, [obj; attr], []) ->
         (* probablement évaluer dans la zone python des types ? *)
         (Eval.eval_list [obj; attr] man.eval flow |>
            Eval.bind (fun evals flow ->
                let eobj, eattr = match evals with [e1; e2] -> e1, e2 | _ -> assert false in
                match ekind eobj, ekind eattr with
                | E_get_type_partition ty, E_py_object ({addr_kind = A_py_class (cls, b)}, _) ->
                   let cur = Flow.get_domain_cur man flow in
                   let dt, df = Typingdomain.filter_ty_inst cur ty (Typingdomain.Class (cls, b)) in
                   let flowt = Flow.set_domain_cur dt man flow and
                       flowf = Flow.set_domain_cur df man flow in
                   begin match is_bottom dt, is_bottom df with
                   | true, true -> Eval.empty_singleton flowt
                   | true, false -> Eval.singleton (mk_py_false range) flowf
                   | false, true -> Eval.singleton (mk_py_true range) flowt
                   | false, false ->
                      Eval.join
                        (Eval.singleton (mk_py_true range) flowt)
                        (Eval.singleton (mk_py_false range) flowf)
                   end
                | E_py_object ({addr_kind = A_py_function _}, _), E_py_object ({addr_kind = A_py_class (C_builtin c, _)}, _) ->
                   if c = "function" then
                     Eval.singleton (mk_py_true range) flow
                   else
                     Eval.singleton (mk_py_false range) flow
                | _ ->
                   Debug.fail "todo: implement isinstance(%a, %a)@\n" pp_expr eobj pp_expr eattr
             )
         )
         |> OptionExt.return

      (* | E_py_object ({addr_kind = A_py_class (c, b)}, _) ->
       *    debug "blai@\n";
       *    None *)
      | _ ->
         debug "Warning: no eval for %a" pp_expr exp;
         None

    let ask query man flow = None
  end

let () = register_domain (module Domain)<|MERGE_RESOLUTION|>--- conflicted
+++ resolved
@@ -138,22 +138,6 @@
           * Eval.singleton (mk_py_object (a, mk_expr (ekind exp) range) range) flow *)
          |> OptionExt.return
 
-<<<<<<< HEAD
-      | E_py_attribute (e, attr) ->
-         man.eval e flow |>
-         Eval.bind (fun exp flow ->
-             match ekind exp with
-             | E_py_object ({addr_kind = A_py_module _}, _) ->
-                Eval.singleton (mk_py_object (Addr.find_builtin_attribute (object_of_expr exp) attr) range) flow
-             | E_py_object ({addr_kind = A_py_class (C_builtin c, _)}, _) ->
-                let r = find_builtin_attribute (object_of_expr exp) attr in
-                Eval.singleton (mk_py_object r range) flow
-
-             | _ ->
-                debug "%a@\n" pp_expr exp; assert false
-           )
-         |> OptionExt.return
-=======
       | E_py_ll_hasattr(e, attr) ->
       (* FIXME? as this is not a builtin constructor, we assume e is already evaluated *)
          begin match ekind e with
@@ -167,7 +151,7 @@
             Debug.warn "%a: unknown case, returning false@\n" pp_expr exp;
             Eval.singleton (mk_py_false range) flow
          end
-         |> Option.return
+         |> OptionExt.return
 
       | E_py_ll_getattr(e, attr) ->
          (* FIXME? as this is not a builtin constructor, but only used by the analysis, we assume that e has attribute attr *)
@@ -176,8 +160,7 @@
             Eval.singleton (mk_py_object (Addr.find_builtin_attribute (object_of_expr e) attr) range) flow
          | _ -> Debug.fail "E_py_ll_getattr: todo"
          end
-         |> Option.return
->>>>>>> e0bdee45
+         |> OptionExt.return
 
       (* | E_py_attribute(obj, "__new__") ->
        *    Debug.fail "bla@\n"
@@ -227,7 +210,7 @@
        *        | _ ->
        *           debug "%a@\n" pp_expr exp; assert false
        *      )
-       *    |> Option.return *)
+       *    |> OptionExt.return *)
 
       | E_unop(Framework.Ast.O_log_not, e') ->
          man.eval e' flow |>
