--- conflicted
+++ resolved
@@ -106,8 +106,6 @@
       | E_py_type p1, E_py_type p2 -> compare_polytype p1 p2
       | _ -> next e1 e2)
 
-<<<<<<< HEAD
-=======
 
 (* conventions: -1 represents True, -2 represents False, -3 is T:bool (Weak), -4 is None, -5 is NotImplemented, -6 is for all integers (weak),  *)
 let addr_true = {addr_uid = -1; addr_kind = A_py_instance; addr_mode = STRONG}
@@ -116,7 +114,6 @@
 let addr_none = {addr_uid = -4; addr_kind = A_py_instance; addr_mode = STRONG}
 let addr_notimplemented = {addr_uid = -5; addr_kind = A_py_instance; addr_mode = STRONG}
 let addr_integers = {addr_uid = -6; addr_kind = A_py_instance; addr_mode = WEAK}
->>>>>>> 9f81f5c8
 
 
 module Domain =
@@ -297,9 +294,6 @@
     debug "eval %a@\n" pp_expr exp;
     let range = erange exp in
     match ekind exp with
-    (* | E_py_type pt ->
-     *   let cur = Flow.get_domain_cur man flow in
-     *   Exceptions.panic_at range "E_py_type %a@\n" pp_polytype pt *)
     | E_py_object (addr, _) when TMap.mem addr (Flow.get_domain_cur man flow).abs_heap ->
       let cur = Flow.get_domain_cur man flow in
       Polytypeset.fold (fun pty acc ->
@@ -323,28 +317,6 @@
           | _ -> Exceptions.panic_at range "E_py_object mem: %a@\n" pp_polytype pty)
         (TMap.find addr cur.abs_heap) []
       |> Eval.join_list |> OptionExt.return
-
-<<<<<<< HEAD
-    let id = D_python_typing
-    let name = "python.types.typing"
-    let identify : type a. a domain -> (t, a) eq option = function
-      | D_python_typing -> Some Eq
-      | _ -> None
-
-    let opt_pyty_summaries : bool ref = ref false
-
-    let () =
-      register_domain_option name {
-        key = "-pyty-summaries";
-        spec = Arg.Set opt_pyty_summaries;
-        doc = " enable interprocedural summaries for analyses using python types";
-        default = "false";
-      }
-
-
-    type _ Framework.Query.query +=
-       | Q_types : Framework.Ast.expr -> Typingdomain.polytype Framework.Query.query
-=======
     | E_py_object (addr, _) ->
       let cur = Flow.get_domain_cur man flow in
       let ty = match akind addr with
@@ -398,7 +370,6 @@
           Eval.singleton (mk_py_object (addr, Some exp) range) flow
         )
       |> OptionExt.return
->>>>>>> 9f81f5c8
 
     | E_py_bytes _ ->
       allocate_builtin man range flow "bytes" |> OptionExt.return
