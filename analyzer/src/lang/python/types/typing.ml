--- conflicted
+++ resolved
@@ -243,6 +243,8 @@
 
   include TMap
 
+  let widen ctx = widen
+
   include Framework.Core.Id.GenDomainId(struct
       type typ = t
       let name = "python.types.typing"
@@ -278,38 +280,6 @@
    *   debug "= %b@\n" res;
    *   res *)
 
-<<<<<<< HEAD
-  let pp_typevar_env = TypeVarMap.print
-
-  let print fmt {abs_heap; typevar_env} =
-    Format.fprintf fmt "abs_heap = %a@\ntypevar_env = %a@\n"
-      pp_absheap abs_heap
-      pp_typevar_env typevar_env
-
-  let subset d d' =
-    let res = TMap.fold (fun absaddr ptys acc ->
-        if TMap.mem absaddr d'.abs_heap then
-          let ptys' = TMap.find absaddr d'.abs_heap in
-          (* acc && polytype_leq (pty, d.typevar_env) (pty', d'.typevar_env) *)
-          acc && Polytypeset.for_all (fun pty -> Polytypeset.exists (fun pty' -> polytype_leq (pty, d.typevar_env) (pty', d'.typevar_env)) ptys') ptys
-        else false
-      )
-        d.abs_heap true
-    in
-    debug "subset %a %a = %b@\n" print d print d' res;
-    res
-
-  let meet _ _ =  Exceptions.panic "todo meet "
-
-  let widen annot d d' =
-    {abs_heap = TMap.widen d.abs_heap d'.abs_heap;
-     typevar_env = TypeVarMap.widen d.typevar_env d'.typevar_env}
-
-  let top = {abs_heap = TMap.top; typevar_env = TypeVarMap.top}
-  let bottom = {abs_heap = TMap.bottom; typevar_env = TypeVarMap.bottom}
-  let is_bottom {abs_heap; typevar_env} = TMap.is_bottom abs_heap && TypeVarMap.is_bottom typevar_env
-=======
->>>>>>> 75e2167f
 
   let merge _ _ _ = assert false
 
