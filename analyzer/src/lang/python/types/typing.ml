(* TODO: move S_assume and eval of not into t_bool domain? *)
open Framework.Essentials
open Ast
open Universal.Ast
open Addr
open Data_model.Attribute
open MapExt
open Objects.Function

type expr_kind +=
   | E_get_type_partition of Typingdomain.polytype
   | E_type_partition of Typingdomain.typeid

let () =
  register_pp_expr (fun default fmt exp ->
      match ekind exp with
      | E_get_type_partition ptype -> Format.fprintf fmt "E_get_tp %a" Typingdomain.pp_polytype ptype
      | E_type_partition tid -> Format.fprintf fmt "TypeId %d" tid
      | _ -> default fmt exp);
  register_expr_compare (fun next e1 e2 ->
      match ekind e1, ekind e2 with
      | E_get_type_partition p1, E_get_type_partition p2 -> Exceptions.panic "fixme"
      | E_type_partition i1, E_type_partition i2 -> Pervasives.compare i1 i2
      | _ -> next e1 e2)

type summaries = Typingdomain.summary list

type ('a, _) Annotation.key +=
   | A_py_summaries: ('a, summaries) Annotation.key

let pp_summaries fmt summaries = Format.pp_print_list Typingdomain.pp_summary fmt summaries

let () =
  Annotation.(register_stateless_annot {
      eq = (let f: type a b. (a, b) Annotation.key -> (summaries, b) eq option =
             function
             | A_py_summaries -> Some Eq
             | _ -> None in f);
      print = (fun fmt s -> Format.fprintf fmt "Summaries: %a" pp_summaries s)
    }) ()


module Domain =
  struct
    type t = Typingdomain.domain

    type _ domain += D_python_typing : t domain

    let id = D_python_typing
    let name = "python.types.typing"
    let identify : type a. a domain -> (t, a) eq option = function
      | D_python_typing -> Some Eq
      | _ -> None

    let debug fmt = Debug.debug ~channel:name fmt

    let exec_interface = { export = [any_zone]; import = [any_zone]; }
    let eval_interface = { export = [any_zone, any_zone]; import = []; }

    let join _ = Typingdomain.join
    let subset = Typingdomain.leq
    let meet = Typingdomain.meet
    let widen = Typingdomain.widening
    let top = Typingdomain.top
    let bottom = Typingdomain.bottom
    let is_top = Typingdomain.is_top
    let is_bottom = Typingdomain.is_bottom
    let print = Typingdomain.print

    let return_id_of_type man flow range ptype =
      let cur = Flow.get_domain_cur man flow in
      let tid, ncur = Typingdomain.get_type cur ptype in
      let flow = Flow.set_domain_cur ncur man flow in
      Eval.singleton (mk_expr (E_type_partition tid) range) flow

    let init progr man flow =
      Some ( Flow.set_domain_env T_cur Typingdomain.top man flow )

    let exec zone stmt man flow =
      debug "exec %a@\n" pp_stmt stmt;
      match skind stmt with
      | S_assign({ekind = E_var (v, STRONG)}, {ekind = E_py_undefined t}) ->
         let cur = Flow.get_domain_cur man flow in
         let t_with_undefs = Typingdomain.{lundef = not t; gundef = t; def = None} in
         Flow.set_domain_cur (Typingdomain.set_var cur v t_with_undefs) man flow |> Post.return

      | S_assign({ekind = E_var (v, STRONG)}, {ekind = E_var (w, STRONG)}) ->
         let cur = Flow.get_domain_cur man flow in
         Flow.set_domain_cur (Typingdomain.set_var_eq cur v w) man flow |> Post.return


      | S_assign({ekind = E_var (v, STRONG)} as l, e) ->
         OptionExt.return
           (man.eval e flow |>
              Post.bind man @@
                fun e flow ->
                let cur = Flow.get_domain_cur man flow in
                begin match ekind e with
                (* | E_get_type_partition ptype ->
                 *    (\*let pos, cur' = Typingdomain.get_type cur ptype in*\)
                 *    let cur' = Typingdomain.set_var cur v Typingdomain.{lundef=false; gundef=false; def=Some ptype} in
                 *    let flow = Flow.set_domain_cur cur' man flow in
                 *    debug "\t%a@\n" print (Flow.get_domain_cur man flow);
                 *    Post.of_flow flow *)
                | E_type_partition i ->
                   let ncur = Typingdomain.set_var_tid cur v i in
                   let flow = Flow.set_domain_cur ncur man flow in
                   Post.of_flow flow

                | E_py_object (addr, _) ->
                   begin
                     let ty = match addr.addr_kind with
                       | A_py_class (c, mro) -> Typingdomain.Class (c, mro)
                       | A_py_module m ->         Typingdomain.Module m
                       | A_py_function f ->       Typingdomain.Function f
                       | A_py_method (func, self) ->
                          let func = match (fst func).addr_kind with
                            | A_py_function f -> f
                            | _ -> assert false in
                          let self = match ekind self with
                            | E_type_partition i -> i
                            | _ -> assert false in
                          Typingdomain.Method (func, self)
                       | _ -> debug "typing/exec/assign/E_py_object: %a@\n" Universal.Ast.pp_addr addr;
                              failwith "ni"
                     in
                     let flow = Flow.set_domain_cur (Typingdomain.set_var cur v Typingdomain.{lundef=false; gundef=false; def=Some ty}) man flow in
                     Post.of_flow flow
                   end
                | E_constant _ ->
                   Post.of_flow @@ man.exec {stmt with skind=(S_assign(l, e))} flow
                | _ -> panic_at stmt.srange "typing/exec/S_assign: exp %a ni@\n" pp_expr e
                end)

      | S_assign({ekind = E_py_attribute({ekind = E_var (v, mode)}, attr)}, rval) ->
         man.eval rval flow |>
           Post.bind man
             (fun reval flow ->
               let cur = Flow.get_domain_cur man flow in
               match ekind reval with
               | E_type_partition i ->
                  Flow.set_domain_cur (Typingdomain.set_var_attr_ty cur v attr i) man flow |> Post.of_flow
               | _ -> Exceptions.panic "%a" pp_expr reval
             )
         |> OptionExt.return


      | S_remove_var v ->
         debug "Removing var %a@\n" pp_var v;
         let cur = Flow.get_domain_cur man flow in
         let flow = Flow.set_domain_cur (Typingdomain.rm_var cur v) man flow in
         Post.return flow

      (* S⟦ ?e ⟧ *)
      | S_assume e ->
         man.eval e flow |>
           Post.bind man
             (fun expr flow ->
               debug "Assuming %a@\n" pp_expr expr;
               match ekind expr with
               | E_constant (C_top T_bool) -> Post.of_flow flow
               | E_constant (C_bool true) -> Post.of_flow flow
               | E_constant (C_bool false) -> Post.of_flow (Flow.set_domain_cur bottom man flow)
               | E_type_partition i ->
                  let cur = Flow.get_domain_cur man flow in
                  let pt = Typingdomain.TypeIdMap.find i cur.d2 in
                  begin match pt with
                        | Instance {classn=Class (C_builtin "bool", _); _} -> Post.of_flow flow
                        | _ -> Exceptions.panic "%a" Typingdomain.pp_polytype pt
                  end
               | _ -> Exceptions.panic "%a" pp_expr e
             )
         |> OptionExt.return

      | _ -> None

    let eval zs exp man flow =
      debug "eval %a@\n" pp_expr exp;
      let range = erange exp in
      match ekind exp with
      | E_constant (C_top T_bool)
        | E_constant (C_bool _) ->
         return_id_of_type man flow range (Typingdomain.builtin_inst "bool") |> OptionExt.return

      | E_constant (C_top T_int)
        | E_constant (C_int _) ->
         return_id_of_type man flow range (Typingdomain.builtin_inst "int") |> OptionExt.return

      | E_constant (C_top (T_float _))
        | E_constant (C_float _) ->
         return_id_of_type man flow range (Typingdomain.builtin_inst "float") |> OptionExt.return

      | E_constant (C_string _) ->
         return_id_of_type man flow range (Typingdomain.builtin_inst "str") |> OptionExt.return

      | E_py_bytes _ ->
         return_id_of_type man flow range (Typingdomain.builtin_inst "bytes") |> OptionExt.return

      | E_constant C_py_not_implemented ->
         let builtin_notimpl = Typingdomain.builtin_inst "NotImplementedType" in
         return_id_of_type man flow range builtin_notimpl |> OptionExt.return

      | E_constant C_py_none ->
         let builtin_none = Typingdomain.builtin_inst "NoneType" in
         return_id_of_type man flow range builtin_none |> OptionExt.return

      | E_alloc_addr akind ->
         begin match akind with
         (* | A_py_method (f, obj) ->
          *    let f = match (fst f).addr_kind with
          *      | A_py_function f -> f
          *      | _ -> assert false in
          *    (\*            Exceptions.panic "todo"*\)
          *    let cur = Flow.get_domain_cur man flow in
          *    let ty = Typingdomain.Method (f, 0) in
          *    let tid, ncur = Typingdomain.get_type cur ty in
          *    let flow = Flow.set_domain_cur ncur man flow in
          *    Eval.singleton (mk_expr (E_type_partition tid) range) flow
          *    (\* Eval.singleton (mk_py_object ({addr_kind = akind; addr_uid = (-1)}, mk_py_empty range) range) flow *\) *)
         | A_py_method (func, self) ->
            man.eval (mk_py_object ({addr_kind = akind; addr_uid = (-1)}, mk_py_empty range) range) flow
         | _ ->
            let addr = {addr_kind = akind; addr_uid=(-1)} in
            Eval.singleton (mk_addr addr range) flow
         end
         |> OptionExt.return

      | E_var (v, _) ->
         let cur = Flow.get_domain_cur man flow in
         begin
           try
             debug "%a@\n" print cur;
             let polytype = Typingdomain.get_polytype cur v in
             let expr = match polytype with
               | Typingdomain.Class (c, b) -> mk_py_object ({addr_kind=A_py_class (c, b); addr_uid=(-1)}, mk_expr (ekind exp) range) range
               | Typingdomain.Function f -> mk_py_object ({addr_kind=A_py_function f; addr_uid=(-1)}, mk_expr (ekind exp) range) range
               | Typingdomain.Module m -> mk_py_object ({addr_kind=A_py_module m; addr_uid=(-1)}, mk_expr (ekind exp) range) range
               | _ ->
                  let tid = Typingdomain.typeindex_of_var cur.d1 v in
                  mk_expr (E_type_partition tid) range in
             Eval.singleton expr flow
             (* FIXME: properly handle every case *)
             (* let ak = Typingdomain.get_addr_kind cur v in
              * let a = {addr_kind=ak; addr_uid=(-1)} in
              * Eval.singleton (mk_py_object (a, mk_expr (ekind exp) range) range) flow *)
             |> OptionExt.return
           with Not_found ->
             if Addr.is_builtin_name v.vname then
               let a = Addr.find_builtin v.vname in
               let _ = debug "builtin variable@\n" in
               Eval.singleton (mk_py_object a range) flow |> OptionExt.return
             else
               let cur = Flow.get_domain_cur man flow in
               let tid, cur = Typingdomain.get_type cur Bot in
               let flow = Flow.set_domain_cur cur man flow in
               let () = debug "Cur is now %a@\n" print cur in
               Eval.singleton (mk_expr (E_type_partition tid) range) flow |> OptionExt.return
         end
      | E_py_ll_hasattr(e, attr) ->
         let attr = match ekind attr with
           | E_constant (C_string s) -> s
           | _ -> assert false in
      (* FIXME? as this is not a builtin constructor, we assume e is already evaluated *)
         begin match ekind e with
         | E_py_object ({addr_kind = A_py_module _}, _)
           | E_py_object ({addr_kind = A_py_class (C_builtin _, _)}, _) ->
            Eval.singleton (mk_py_bool (Addr.is_builtin_attribute (object_of_expr e) attr) range) flow
         | E_py_object ({addr_kind = A_py_class (C_user c, b)}, _) ->
            Eval.singleton (mk_py_bool (List.exists (fun v -> v.vname = attr) c.py_cls_static_attributes) range) flow
         | E_type_partition i ->
            let cur = Flow.get_domain_cur man flow in
            debug "cur=%a@\n" print cur;
            let pt = Typingdomain.TypeIdMap.find i cur.d2 in
            begin match pt with
            | Typingdomain.Instance {classn; uattrs; oattrs} when StringMap.exists (fun k _ -> k = attr) uattrs ->
               Eval.singleton (mk_py_true range) flow
            | Typingdomain.Instance {classn; uattrs; oattrs} when not (StringMap.exists (fun k _ -> k = attr) uattrs || StringMap.exists (fun k _ -> k = attr) oattrs) ->
               Eval.singleton (mk_py_false range) flow
            | Typingdomain.Instance {classn; uattrs; oattrs} ->
               let cur = Flow.get_domain_cur man flow in
               let dt, df = Typingdomain.filter_attr cur i attr in
               let flowt = Flow.set_domain_cur dt man flow in
               let flowf = Flow.set_domain_cur df man flow in
               (* debug "Bad hasattr on partition %d, initial domain: %a@\n spliting in two cases: %a and %a@\n" i print cur print dt print df; *)
               Eval.join
                 (Eval.singleton (mk_py_true range) flowt)
                 (Eval.singleton (mk_py_false range) flowf)
            | _ -> Exceptions.panic "ll_hasattr"
            end
         | _ ->
            Eval.empty_singleton flow
         end
         |> OptionExt.return

      | E_py_ll_getattr(e, attr) ->
         (* FIXME? as this is not a builtin constructor, but only used by the analysis, we assume that e has attribute attr *)
         let attr = match ekind attr with
           | E_constant (C_string s) -> s
           | _ -> assert false in
         begin
           match ekind e with
           | E_py_object ({addr_kind = A_py_class (C_builtin c, b)}, _) ->
              Eval.singleton (mk_py_object (Addr.find_builtin_attribute (object_of_expr e) attr) range) flow
           | E_py_object ({addr_kind = A_py_class (C_user c, b)}, _) ->
              let f = List.find (fun x -> x.vname = attr) c.py_cls_static_attributes in
              man.eval (mk_var f range) flow
           | E_py_object ({addr_kind = A_py_module (M_builtin m)}, _) ->
              Eval.singleton (mk_py_object (Addr.find_builtin_attribute (object_of_expr e) attr) range) flow
           | E_type_partition i ->
              let cur = Flow.get_domain_cur man flow in
              let pt = Typingdomain.TypeIdMap.find i cur.d2 in
              begin
                match pt with
                | Instance {classn; uattrs; oattrs} ->
                   let ty = StringMap.find attr uattrs in
                   let tid, ncur = Typingdomain.get_type cur ty in
                   let flow = Flow.set_domain_cur ncur man flow in
                   Eval.singleton (mk_expr (E_type_partition tid) range) flow
                | _ -> Exceptions.panic "E_py_ll_getattr: shouldn't happen?"
              end
           | _ -> Exceptions.panic "E_py_ll_getattr: todo"
         end
         |> OptionExt.return

      | E_unop(Framework.Ast.O_log_not, {ekind=E_constant (C_bool b)}) ->
         Eval.singleton (mk_py_bool (not b) range) flow
         |> OptionExt.return

      | E_unop(Framework.Ast.O_log_not, e') ->
         man.eval e' flow |>
           Eval.bind
             (fun exp flow ->
             (* FIXME: test if instance of bool and proceed accordingly *)
               match ekind exp with
               | E_constant (C_top T_bool)
                 (*| E_get_type_partition (Typingdomain.Instance {Typingdomain.classn=Typingdomain.Class (C_builtin "bool", _)})*) -> Eval.singleton exp flow
               | E_constant (C_bool true) ->  Eval.singleton (mk_py_false range) flow
               | E_constant (C_bool false) -> Eval.singleton (mk_py_true range) flow
               | E_type_partition i ->
                  let cur = Flow.get_domain_cur man flow in
                  let pt = Typingdomain.TypeIdMap.find i cur.d2 in
                  begin match pt with
                  | Instance {classn=Class (C_builtin "bool", _); _} -> Eval.singleton (mk_py_top T_bool range) flow
                  | _ -> Exceptions.panic "%a" Typingdomain.pp_polytype pt
                  end
               | _ -> failwith "not: ni"
             )
         |> OptionExt.return

      (* | E_type_partition i ->
       *    let cur = Flow.get_domain_cur man flow in
       *    (if Typingdomain.TypeIdMap.mem i cur.d2 then Eval.singleton exp flow
       *     else return_id_of_type man flow range Typingdomain.Bot) |> OptionExt.return *)

      | E_py_call({ekind = E_py_object ({addr_kind = A_py_class (C_builtin "type", _)}, _)}, [arg], []) ->
         man.eval arg flow |>
           Eval.bind
             (fun e_arg flow ->
               let cl = match ekind e_arg with
                 | E_type_partition i ->
                    let cur = Flow.get_domain_cur man flow in
                    let pt = Typingdomain.TypeIdMap.find i cur.d2 in
                 (* | E_get_type_partition pt -> *)
                    let ty = match pt with
                      | Typingdomain.Instance {Typingdomain.classn=Typingdomain.Class (c, b)} -> (c, b)
                      | Typingdomain.Class _ -> C_builtin "type", List.map Addr.find_builtin ["type"; "object"]
                      | Typingdomain.List _ -> C_builtin "list", List.map Addr.find_builtin ["list"; "object"]
                      | _ -> assert false
                    in ty
                 | E_py_object ({addr_kind = A_py_class (c, b)}, _) ->
                    let tyo = Addr.kind_of_object (Addr.find_builtin "type") in
                    begin match tyo with
                    | A_py_class (c, b) -> c, b
                    | _ -> assert false
                    end
                 | E_py_object ({addr_kind = A_py_module _}, _) ->
                    let tyo = Addr.kind_of_object (Addr.find_builtin "module") in
                    begin match tyo with
                    | A_py_class (c, b) -> c, b
                    | _ -> assert false
                    end
                 | E_py_object ({addr_kind = A_py_function _}, _) ->
                    let tyo = Addr.kind_of_object (Addr.find_builtin "function") in
                    begin match tyo with
                    | A_py_class (c, b) -> c, b
                    | _ -> assert false
                    end
                 | _ -> debug "type(%a)?@\n" pp_expr e_arg; assert false in
               let obj = ({addr_kind=A_py_class (fst cl, snd cl); addr_uid=(-1)}, mk_expr (ekind exp) range) in
               Eval.singleton (mk_py_object obj range) flow
             )
         |> OptionExt.return

      | E_py_call({ekind = E_py_object ({addr_kind = A_py_function (F_builtin "issubclass")}, _)}, [cls; cls'], []) ->
         (* FIXME: TypeError if arg 1 is not a class, arg 2 is not a class or tuple of classes *)
         Eval.eval_list [cls; cls'] man.eval flow |>
           Eval.bind (fun evals flow ->
               let cls, cls' = match evals with [e1; e2] -> e1, e2 | _ -> assert false in
               match ekind cls, ekind cls' with
                   | E_py_object ({addr_kind = A_py_class (c, mro)}, _),
                     E_py_object ({addr_kind = A_py_class (c', mro')} as a', _) ->
                      if List.exists (fun x -> Universal.Ast.compare_addr (fst x) a' = 0) mro then
                        Eval.singleton (mk_py_true range) flow
                      else
                        Eval.singleton (mk_py_false range) flow
                   | _ -> Exceptions.panic "FIXME"
             )
         |> OptionExt.return

      | E_py_call({ekind = E_py_object ({addr_kind = A_py_function (F_builtin "isinstance")}, _)}, [obj; attr], []) ->
         (* probablement évaluer dans la zone python des types ? *)
         Eval.eval_list [obj; attr] man.eval flow |>
           Eval.bind (fun evals flow ->
               let eobj, eattr = match evals with [e1; e2] -> e1, e2 | _ -> assert false in
               debug "eobj = %a, eattr = %a@\n" pp_expr eobj pp_expr eattr;
               match ekind eobj, ekind eattr with
               | E_type_partition tid, E_py_object ({addr_kind = A_py_class (cls, b)}, _) ->
                  let cur = Flow.get_domain_cur man flow in
                  let dt, df = Typingdomain.filter_inst cur tid (Typingdomain.Class (cls, b)) in
                  let flowt = Flow.set_domain_cur dt man flow and
                      flowf = Flow.set_domain_cur df man flow in
                  (* FIXME: just join ? *)
                  begin match is_bottom dt, is_bottom df with
                  | true, true -> Eval.empty_singleton flowt
                  | true, false -> Eval.singleton (mk_py_false range) flowf
                  | false, true -> Eval.singleton (mk_py_true range) flowt
                  | false, false ->
                     Eval.join
                       (Eval.singleton (mk_py_true range) flowt)
                       (Eval.singleton (mk_py_false range) flowf)
                  end
               | E_py_object ({addr_kind = A_py_function _}, _), E_py_object ({addr_kind = A_py_class (C_builtin c, _)}, _) ->
                  if c = "function" then
                    Eval.singleton (mk_py_true range) flow
                  else
                    Eval.singleton (mk_py_false range) flow
               | E_py_object ({addr_kind = A_py_class _}, _), E_py_object ({addr_kind = A_py_class (C_builtin c, _)}, _) ->
                  if c = "type" then
                    Eval.singleton (mk_py_true range) flow
                  else
                    Eval.singleton (mk_py_false range) flow
               | E_py_object ({addr_kind = A_py_class (c, mro)}, _), E_py_object ({addr_kind = A_py_class (c', mro')}, _) ->
                  Exceptions.panic "Left MRO %a@\nRight MRO %a@\n"
                    (Format.pp_print_list ~pp_sep:(fun fmt () -> Format.fprintf fmt ", ")
                       (fun fmt x -> Format.fprintf fmt "%a" pp_expr (mk_py_object x range)))
                    mro
                    (Format.pp_print_list ~pp_sep:(fun fmt () -> Format.fprintf fmt ", ")
                       (fun fmt x -> Format.fprintf fmt "%a" pp_expr (mk_py_object x range)))
                    mro'
               | E_py_object ({addr_kind = A_py_module _}, _), _ ->
                  begin match ekind eattr with
                  | E_py_object ({addr_kind = A_py_class (C_builtin c, _)}, _) when c = "object" || c = "module" ->
                     Eval.singleton (mk_py_true range) flow
                  | _ ->
                     Eval.singleton (mk_py_false range) flow
                  end
               | _ ->
                  if is_bottom (Flow.get_domain_cur man flow) then Eval.empty_singleton flow else
                  Exceptions.panic "todo: implement isinstance(%a, %a)@\n" pp_expr eobj pp_expr eattr
             )
         |> OptionExt.return

      | E_py_call({ekind = E_py_object ({addr_kind = A_py_function (F_builtin "object.__new__")}, _)}, args, []) ->
         Eval.eval_list args man.eval flow |>
           Eval.bind
             (fun args flow ->
               match args with
               | [] ->
                  debug "Error in creating a new instance";
                  man.exec (Utils.mk_builtin_raise "TypeError" range) flow |>
                    Eval.empty_singleton
               | cls::tl ->
                  let open Typingdomain in
                  let cls, mro = match (fst (object_of_expr cls)).addr_kind with
                    | A_py_class (c, mro) -> c, mro
                    | _ -> assert false in
                  let inst = Instance {classn=Class (cls, mro); uattrs=StringMap.empty; oattrs=StringMap.empty} in
                  let cur = Flow.get_domain_cur man flow in
                  let tid, ncur = Typingdomain.get_type cur inst in
                  let flow = Flow.set_domain_cur ncur man flow in
                  Eval.singleton (mk_expr (E_type_partition tid) range) flow
             )
         |> OptionExt.return

      | E_py_call({ekind = E_py_object ({addr_kind = A_py_function (F_builtin "object.__init__")}, _)}, args, []) ->
         man.eval (mk_py_none range) flow |> OptionExt.return

      (*********
       * Lists *
       *********)
      | E_py_list ls ->
         (* FIXME: not modular *)
         Eval.eval_list ls man.eval flow |>
           Eval.bind (fun list_els flow ->
               let cur = Flow.get_domain_cur man flow in
               let dummy_annot = Flow.get_all_annot flow in
               let els_types = List.fold_left (fun acc el ->
                                   match ekind el with
                                   | E_type_partition tid ->
                                      let pty = Typingdomain.TypeIdMap.find tid cur.d2 in
                                      let mty = Typingdomain.concretize_poly pty cur.d3 in
                                      Typingdomain.Monotypeset.union dummy_annot mty acc
                                   | _ -> Exceptions.panic "%a@\n" pp_expr el) Typingdomain.Monotypeset.empty list_els in
               let pos_types, cur = Typingdomain.get_mtypes cur els_types in
               let pos_list, cur = Typingdomain.get_type ~local_use:true cur (List (Typevar pos_types)) in
               let flow = Flow.set_domain_cur cur man flow in
               Eval.singleton (mk_expr (E_type_partition pos_list) range) flow)
         |> OptionExt.return

      | E_py_call({ekind = E_py_object ({addr_kind = A_py_function (F_builtin "list.__getitem__")}, _)}, args, []) ->
         Eval.eval_list args man.eval flow |>
           Eval.bind (fun eargs flow ->
               let lst, idx = match eargs with [e1; e2] -> e1, e2 | _ -> assert false in
               Eval.assume (mk_py_isinstance_builtin lst "list" range)
                 ~fthen:(fun flow ->
                   Eval.assume (mk_py_isinstance_builtin idx "int" range)
                     ~fthen:(fun flow ->
                       (* TODO: create new expr_kind so this part of the code is modular in each analysis? *)
                       let cur = Flow.get_domain_cur man flow in
                       let lst_tid = match ekind lst with
                         | E_type_partition i -> i
                         | _ -> assert false in
                       let tid, ncur = Typingdomain.gather_list_types cur lst_tid in
                       let flow = Flow.set_domain_cur ncur man flow in
                       Eval.singleton (mk_expr (E_type_partition tid) range) flow
                     )
                     ~felse:(fun flow ->
                       Eval.assume (mk_py_isinstance_builtin idx "slice" range)
                         ~fthen:(fun flow -> Exceptions.panic "FIXME: slices are unsupported yet")
                         ~felse:(fun flow ->
                           man.exec (Utils.mk_builtin_raise "TypeError" range) flow |>
                             Eval.empty_singleton
                         )
                         man flow
                     )
                     man flow
                 )
                 ~felse:(fun flow ->
                   man.exec (Utils.mk_builtin_raise "TypeError" range) flow |>
                     Eval.empty_singleton
                 )
               man flow
               (* check that lst inherits from list, otherwise raise a typeerror *)
               (* check that idx is either an integer or a slide *)
               (* return the type(s) of elements inside the container *)
             )
         |> OptionExt.return

      | E_py_call({ekind = E_py_object ({addr_kind = A_py_function (F_builtin "list.__iter__")}, _)}, [arg], []) ->
         man.eval arg flow |>
           Eval.bind (fun earg flow ->
               Eval.assume (mk_py_isinstance_builtin earg "list" range)
                 ~fthen:(fun flow ->
                   return_id_of_type man flow range (Typingdomain.builtin_inst "list_iterator")
                 )
                 ~felse:(fun flow ->
                   man.exec (Utils.mk_builtin_raise "TypeError" range) flow |>
                     Eval.empty_singleton
                 )
                 man flow
             )
         |> OptionExt.return

<<<<<<< HEAD
      | E_py_call({ekind = E_py_object ({addr_kind = A_py_function (F_builtin "list_iterator.__next__")}, _)}, [arg], []) ->
         Debug.fail "todo: listiternext@\n"
=======
      | E_py_call({ekind = E_py_object ({addr_kind = A_py_function (F_builtin "listiter.__next__")}, _)}, [arg], []) ->
         Exceptions.panic "todo: listiternext@\n"
>>>>>>> 3fec0551

      (*********
       * Range *
       *********)
      (* FIXME: most of that part should be moved from OCaml code to python type signatures *)
      | E_py_call({ekind = E_py_object ({addr_kind = A_py_function (F_builtin "range.__new__")}, _)} as call, cls :: [up], []) ->
         let args' = (mk_constant T_int (C_int (Z.of_int 0)) range)::up::(mk_constant T_int (C_int (Z.of_int 1)) range)::[] in
         man.eval {exp with ekind = E_py_call(call, cls :: args', [])} flow
         |> OptionExt.return

      | E_py_call({ekind = E_py_object ({addr_kind = A_py_function (F_builtin "range.__new__")}, _)} as call, cls :: [down; up], []) ->
         let args' = down::up::(mk_constant T_int (C_int (Z.of_int 1)) range)::[] in
         man.eval {exp with ekind = E_py_call(call, cls :: args', [])} flow
         |> OptionExt.return

      | E_py_call({ekind = E_py_object ({addr_kind = A_py_function (F_builtin "range.__new__")}, _)}, cls :: args, []) ->
         let tyerror = fun flow ->
           man.exec (Utils.mk_builtin_raise "TypeError" range) flow |>
             Eval.empty_singleton in
         (if ListExt.length args = 3 then
            Eval.eval_list args man.eval flow |>
              Eval.bind (fun eargs flow ->
                  let down, up, step = match eargs with [e1;e2;e3] -> e1, e2, e3 | _ -> assert false in
                  Eval.assume (mk_py_isinstance_builtin down "int" range)
                    ~fthen:(fun flow ->
                      Eval.assume (mk_py_isinstance_builtin up "int" range)
                        ~fthen:(fun flow ->
                          Eval.assume (mk_py_isinstance_builtin step "int" range)
                            ~fthen:(fun flow ->
                              return_id_of_type man flow range (Typingdomain.builtin_inst "range"))
                            ~felse:tyerror
                            man flow
                        )
                        ~felse:tyerror
                        man flow
                    )
                    ~felse:tyerror
                    man flow
                )
          else
           tyerror flow)
         |> OptionExt.return

      | E_py_call({ekind = E_py_object ({addr_kind = A_py_function (F_builtin "range.__contains__")}, _)}, args, []) ->
         let tyerror = fun flow ->
           man.exec (Utils.mk_builtin_raise "TypeError" range) flow |>
             Eval.empty_singleton in
         if List.length args = 2 then
           Eval.eval_list args man.eval flow |>
             Eval.bind (fun eargs flow ->
                 let ra, el = match eargs with [e1; e2] -> e1, e2 | _ -> assert false in
                 Eval.assume (mk_py_isinstance_builtin ra "range" range)
                   ~fthen:(fun flow ->
                     Eval.assume (mk_py_isinstance_builtin el "int" range)
                       ~fthen:(fun flow ->
                         return_id_of_type man flow range (Typingdomain.builtin_inst "bool"))
                       ~felse:tyerror
                       man flow
                   )
                   ~felse:tyerror
                   man flow
               )
           |> OptionExt.return
         else
           tyerror flow
           |> OptionExt.return

      | E_py_call({ekind = E_py_object ({addr_kind = A_py_function (F_builtin "range.__len__")}, _)}, args, []) ->
         let tyerror = fun flow ->
           man.exec (Utils.mk_builtin_raise "TypeError" range) flow |>
             Eval.empty_singleton in
         if List.length args = 1 then
           man.eval (List.hd args) flow |>
             Eval.bind (fun ra flow ->
                 Eval.assume (mk_py_isinstance_builtin ra "range" range)
                   ~fthen:(fun flow ->
                     return_id_of_type man flow range (Typingdomain.builtin_inst "int"))
                   ~felse:tyerror
                   man flow
               )
           |> OptionExt.return
         else
           tyerror flow
           |> OptionExt.return

      | E_py_call({ekind = E_py_object ({addr_kind = A_py_function (F_builtin "range.__iter__")}, _)}, args, []) ->
         let tyerror = fun flow ->
           man.exec (Utils.mk_builtin_raise "TypeError" range) flow |>
             Eval.empty_singleton in
         if List.length args = 1 then
           man.eval (List.hd args) flow |>
             Eval.bind (fun ra flow ->
                 Eval.assume (mk_py_isinstance_builtin ra "range" range)
                   ~fthen:(fun flow ->
                     return_id_of_type man flow range (Typingdomain.builtin_inst "range_iterator"))
                   ~felse:tyerror
                   man flow
               )
           |> OptionExt.return
         else
           tyerror flow
           |> OptionExt.return

      | E_py_call({ekind = E_py_object ({addr_kind = A_py_function (F_builtin "range_iterator.__next__")}, _)}, args, []) ->
         (* FIXME: ne pas oublier le StopIteration. Pour les autres next *)
         let tyerror = fun flow ->
           man.exec (Utils.mk_builtin_raise "TypeError" range) flow |>
             Eval.empty_singleton in
         if List.length args = 1 then
           man.eval (List.hd args) flow |>
             Eval.bind (fun ra flow ->
                 Eval.assume (mk_py_isinstance_builtin ra "range_iterator" range)
                   ~fthen:(fun flow ->
                     Eval.join (return_id_of_type man flow range (Typingdomain.builtin_inst "int"))
                       (man.exec (Utils.mk_builtin_raise "StopIteration" range) flow |> Eval.empty_singleton)
                   )
                   ~felse:tyerror
                   man flow
               )
           |> OptionExt.return
         else
           tyerror flow
           |> OptionExt.return



        (*************
         * Summaries *
         *************)
      | E_py_sum_call (f, args) ->
         Eval.eval_list args man.eval flow |>
            Eval.bind (fun eargs flow ->
                let func = match ekind f with
                  | E_function (User_defined func) -> func
                  | _ -> assert false in
                let cur = Flow.get_domain_cur man flow in
                let annots = try Flow.get_annot A_py_summaries flow with Not_found -> [] in
                let inputs = List.map (fun exp -> match ekind exp with
                                                  | E_type_partition i -> Typingdomain.TypeIdMap.find i cur.d2
                                                  | _ -> debug "%a@\n" pp_expr exp; assert false) eargs in
                let closure = [] in
                let d3 = (Flow.get_domain_cur man flow).d3 in
                if Typingdomain.exist_compatible_summary func inputs closure d3 annots then
                  (
                    let sp, cl = Typingdomain.get_compatible_summary func inputs closure d3 annots in
                    let s_i, s_io, s_o, s_d3 = sp in
                  (* change the inputs into the type of s_io *)
                    let cur = List.fold_left2 (fun cur e_arg ptype ->
                                  match ekind e_arg with
                                  | E_type_partition i ->
                                  (* FIXME: this update is too brutal if different variables are pointing here *)
                                     let d2 = Typingdomain.TypeIdMap.add i ptype cur.Typingdomain.d2 in
                                     {cur with d2}
                                  | _ -> assert false
                                ) cur eargs s_io in
                    let s_o = match s_o with
                      | [x] -> x
                      | _ -> assert false in
                    let tid, cur = Typingdomain.get_type cur s_o in
                    let flow = Flow.set_domain_cur cur man flow in
                    Eval.singleton (mk_expr (E_type_partition tid) range) flow
                  (* get the output type s_o and return it *)
                  (* fixme: d3 use at least *)
                  )
                else
                  (
                    debug "no summary found, proceeding with the inlining@\n";
                    man.eval (mk_call func args range) flow |>
                      Eval.bind (fun output flow ->
                          man.eval output flow |>
                            Eval.bind (fun e_output flow ->
                                let cur = Flow.get_domain_cur man flow in
                                let inputs_out = List.map (fun exp -> match ekind exp with
                                                                      | E_type_partition i -> Typingdomain.TypeIdMap.find i cur.d2
                                                                      | _ -> debug "%a@\n" pp_expr exp; assert false) eargs in
                                let outputs = List.map (fun exp -> match ekind exp with
                                                                   | E_type_partition i -> Typingdomain.TypeIdMap.find i cur.d2
                                                                   | _ -> debug "%a@\n" pp_expr exp; assert false) [e_output] in
                                let function_summary = ((inputs, inputs_out, outputs, cur.d3), []) in
                                let function_summaries =
                                  if ListExt.mem_assoc func annots then
                                    let tl = ListExt.assoc func annots in
                                    (func, function_summary::tl)
                                  else
                                    (func, [function_summary]) in
                                let updated_summaries = function_summaries::(ListExt.remove_assoc func annots) in
                                debug "Summaries are now:@\n%a@\n" pp_summaries updated_summaries;
                                let flow = Flow.set_annot A_py_summaries updated_summaries flow in
                                Eval.singleton output flow)
                        )
                  )
              )
         |> OptionExt.return

      | _ ->
         debug "Warning: no eval for %a" pp_expr exp;
         None


    let ask query man flow = None
  end

let () = register_domain (module Domain)<|MERGE_RESOLUTION|>--- conflicted
+++ resolved
@@ -561,13 +561,8 @@
              )
          |> OptionExt.return
 
-<<<<<<< HEAD
       | E_py_call({ekind = E_py_object ({addr_kind = A_py_function (F_builtin "list_iterator.__next__")}, _)}, [arg], []) ->
-         Debug.fail "todo: listiternext@\n"
-=======
-      | E_py_call({ekind = E_py_object ({addr_kind = A_py_function (F_builtin "listiter.__next__")}, _)}, [arg], []) ->
          Exceptions.panic "todo: listiternext@\n"
->>>>>>> 3fec0551
 
       (*********
        * Range *
