--- conflicted
+++ resolved
@@ -27,13 +27,9 @@
 open Addr
 open Universal.Ast
 open Data_model.Attribute
-<<<<<<< HEAD
 
 (*FIXME: can iterators over addresses be renamed? *)
 
-=======
-open Alarms
->>>>>>> a362425b
 
 (*==========================================================================*)
 (**                            {2 Addresses}                                *)
@@ -199,13 +195,9 @@
       Post.return |> Option.return
 
     | S_rename ({ekind = E_addr a}, {ekind = E_addr a'}) ->
-<<<<<<< HEAD
       (* renaming V_addr_attr(a, _) into V_addr_attr(a', _) is done by each domain (see for example py_list exec). FIXME: is that a good idea? *)
       let cur = get_domain_env T_cur man flow in
       debug "cur after %a:\n%a" pp_stmt stmt AMap.print cur;
-=======
-      let cur = get_env T_cur man flow in
->>>>>>> a362425b
       let ncur = AMap.map (ASet.map (fun addr -> if addr = Def a then Def a' else addr)) cur in
       let flow = set_env T_cur ncur man flow in
       let to_rename = Flow.fold (fun acc tk d ->
@@ -266,20 +258,9 @@
               (Eval.empty_singleton flow :: acc, Flow.get_ctx flow)
 
             | Undef_local ->
-<<<<<<< HEAD
-              (* begin match v.vkind with
-               *   | V_uniq _ -> *)
-                  debug "Incoming UnboundLocalError, on var %a, range %a, cs = %a @\n" pp_var v pp_range range Callstack.print (Callstack.get flow);
-                  let flow = man.exec (Utils.mk_builtin_raise "UnboundLocalError" range) flow in
-                  (Eval.empty_singleton flow :: acc, Flow.get_ctx flow)
-              (*   | _ ->
-               *     (acc, Flow.get_ctx flow)
-               * end *)
-=======
               debug "Incoming UnboundLocalError, on var %a, range %a, cs = %a @\n" pp_var v pp_range range Callstack.print (Flow.get_callstack flow);
               let flow = man.exec (Utils.mk_builtin_raise "UnboundLocalError" range) flow in
               (Eval.empty_singleton flow :: acc, Flow.get_ctx flow)
->>>>>>> a362425b
 
             | Def addr ->
               let res = man.eval (mk_py_object (addr, Option.return @@ mk_addr addr range) range) flow in
