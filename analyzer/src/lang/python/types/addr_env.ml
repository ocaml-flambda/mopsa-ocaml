(****************************************************************************)
(*                                                                          *)
(* This file is part of MOPSA, a Modular Open Platform for Static Analysis. *)
(*                                                                          *)
(* Copyright (C) 2019 The MOPSA Project.                                    *)
(*                                                                          *)
(* This program is free software: you can redistribute it and/or modify     *)
(* it under the terms of the GNU Lesser General Public License as published *)
(* by the Free Software Foundation, either version 3 of the License, or     *)
(* (at your option) any later version.                                      *)
(*                                                                          *)
(* This program is distributed in the hope that it will be useful,          *)
(* but WITHOUT ANY WARRANTY; without even the implied warranty of           *)
(* MERCHANTABILITY or FITNESS FOR A PARTICULAR PURPOSE.  See the            *)
(* GNU Lesser General Public License for more details.                      *)
(*                                                                          *)
(* You should have received a copy of the GNU Lesser General Public License *)
(* along with this program.  If not, see <http://www.gnu.org/licenses/>.    *)
(*                                                                          *)
(****************************************************************************)

(** An environment is a total map from variables to addresses. *)

open Mopsa
open Sig.Stacked.Intermediate
open Ast
open Addr
open Universal.Ast
open Data_model.Attribute
open Alarms

(*FIXME: can iterators over addresses be renamed? *)


(*==========================================================================*)
(**                            {2 Addresses}                                *)
(*==========================================================================*)

module PyAddr =
struct
  type t =
    | Def of addr (* defined address *)
    | Undef_local (* initial undefined value of local variables *)
    | Undef_global (* initial undefined value of global variables *)

  (** Address comparator. *)
  let compare a1 a2 =
    match a1, a2 with
    | Def addr1, Def addr2 -> compare_addr addr1 addr2
    | _ -> compare a1 a2

  let print fmt =
    function
    | Def a -> Universal.Ast.pp_addr fmt a
    | Undef_local -> Format.fprintf fmt "UndefLocal"
    | Undef_global -> Format.fprintf fmt "UndefGlobal"
end


type addr_group +=
  | G_py_bool of bool option
  | G_group of addr * addr



let () =
  register_addr_group {
    print = (fun next fmt g ->
        match g with
        | G_py_bool (Some true) -> Format.fprintf fmt "true"
        | G_py_bool (Some false) -> Format.fprintf fmt "false"
        | G_py_bool None -> Format.fprintf fmt "⊤"
        | G_group (a1, a2) -> Format.fprintf fmt "(%a, %a)" pp_addr a1 pp_addr a2
        | _ -> next fmt g
      );
    compare = (fun next g1 g2 ->
        match g1, g2 with
        | G_py_bool b1, G_py_bool b2 -> OptionExt.compare Stdlib.compare b1 b2
        | G_group (a1, b1), G_group (a2, b2) ->
          Compare.compose
            [(fun () -> compare_addr a1 a2);
             (fun () -> compare_addr b1 b2);
            ]
        | _ -> next g1 g2
      );
  }


(* FIXME: I'm pretty sure this is going to fail as builtins won't be registered at this point *)
let addr_none () = {addr_group = G_all; addr_kind = A_py_instance (fst @@ find_builtin "NoneType"); addr_mode = STRONG}
let addr_notimplemented () = {addr_group = G_all; addr_kind = A_py_instance (fst @@ find_builtin "NotImplementedType"); addr_mode = STRONG}
let addr_integers () = {addr_group = G_all; addr_kind = A_py_instance (fst @@ find_builtin "int"); addr_mode = WEAK}
let addr_float () = {addr_group = G_all; addr_kind = A_py_instance (fst @@ find_builtin "float"); addr_mode = WEAK}
let addr_true () = {addr_group = G_py_bool (Some true); addr_kind = A_py_instance (fst @@ find_builtin "bool"); addr_mode = STRONG}
let addr_false () = {addr_group = G_py_bool (Some false); addr_kind = A_py_instance (fst @@ find_builtin "bool"); addr_mode = STRONG}
let addr_bool_top () = {addr_group = G_py_bool None; addr_kind = A_py_instance (fst @@ find_builtin "bool"); addr_mode = WEAK}


module Domain =
struct

  module ASet =
    (struct
      module PS = Framework.Lattices.Powerset.Make(PyAddr)
      include PS
      let undef a = match a with
        | PyAddr.Def _ -> false
        | _ -> true

      let widen ctx a b = join a b
        (* Top.top_absorb2 (fun a b ->
         *     if Set.cardinal b - Set.cardinal a = 1
         *     && Set.exists undef b && Set.exists undef a then
         *       Top.Nt (Set.union a b)
         *     else
         *       PS.widen annot at bt) at bt *)
    end)

  module AMap = Framework.Lattices.Partial_map.Make
      (struct type t = var let compare = compare_var let print = pp_var end)
      (ASet)

  include AMap
  let subset _ _ (l1, r1) (l2, r2)  = AMap.subset l1 l2, r1, r2
  let join _ _ (l1, r1) (l2, r2) = AMap.join l1 l2, r1, r2
  let meet _ _ (l1, r1) (l2, r2) = AMap.meet l1 l2, r1, r2
  let widen _ uctx (l1, r1) (l2, r2) = AMap.widen uctx l1 l2, r1, r2, true

  include Framework.Core.Id.GenDomainId(struct
      type nonrec t = t
      let name = "python.types.addr_env"
    end)

  let interface = {
    iexec = { provides = [Zone.Z_py]; uses = [Zone.Z_py; Zone.Z_py_obj; Universal.Zone.Z_u_int; Universal.Zone.Z_u_float; Universal.Zone.Z_u_string]; };
    ieval = { provides = [Zone.Z_py, Zone.Z_py_obj]; uses = [Zone.Z_py, Zone.Z_py_obj]; }
  }

  let alarms = []

  let merge _ _ _ = assert false

  let print fmt m =
    Format.fprintf fmt "addrs: @[%a@]@\n" AMap.print m

  let init prog man flow =
    set_env T_cur empty man flow

  let change_var_type t evar =
    match ekind evar with
    | E_var (v, mode) -> {evar with ekind = E_var ({v with vtyp=t}, mode); etyp=t}
    | _ -> assert false

  let rec exec zone stmt man flow =
    debug "exec %a@\n" pp_stmt stmt;
    let range = srange stmt in
    match skind stmt with
    | S_add ({ekind = E_var (v, mode)}) ->
      let cur = get_env T_cur man flow in
      if mem v cur then
        flow |> Post.return |> OptionExt.return
      else
        let ncur = add v (ASet.singleton Undef_global) cur in
        let () = debug "cur was %a@\nncur is %a@\n" print cur print ncur in
        let flow =  set_env T_cur ncur man flow in
        let () = debug "flow is now %a@\n" (Flow.print man.lattice.print) flow in
        flow |> Post.return |> OptionExt.return

    | S_assign({ekind = E_var (v, WEAK)}, {ekind = E_var (w, WEAK)}) ->
      let cur = get_env T_cur man flow in
      if mem w cur then
        if mem v cur then
          set_env T_cur (add v (ASet.join (find w cur) (find v cur)) cur) man flow |> Post.return |> OptionExt.return
        else
          set_env T_cur (add v (find w cur) cur) man flow |> Post.return |> OptionExt.return
      else
        flow |> Post.return |> OptionExt.return

    (* S⟦ v = e ⟧ *)
    | S_assign(({ekind = E_var (v, mode)} as evar), e) ->
      man.eval ~zone:(Zone.Z_py, Zone.Z_py_obj) e flow |>
      bind_some
          (fun e flow ->
            match ekind e with
              | E_py_undefined true ->
                assign_addr man v PyAddr.Undef_global mode flow |> Post.return

              | E_py_undefined false ->
                assign_addr man v PyAddr.Undef_local mode flow |> Post.return

              | E_py_object (addr, None) ->
                assign_addr man v (PyAddr.Def addr) mode flow |> Post.return

              | E_py_object (addr, Some expr) ->
                let flow = assign_addr man v (PyAddr.Def addr) mode flow in
                begin match akind addr with
                | A_py_instance {addr_kind = A_py_class (C_builtin "str", _)} ->
                  man.exec ~zone:Universal.Zone.Z_u_string (mk_assign (change_var_type T_string evar) expr range) flow
                | A_py_instance {addr_kind = A_py_class (C_builtin "int", _)}
                | A_py_instance {addr_kind = A_py_class (C_builtin "bool", _)} ->
                  man.exec ~zone:Universal.Zone.Z_u_int (mk_assign (change_var_type T_int evar) expr range) flow
                | A_py_instance {addr_kind = A_py_class (C_builtin "float", _)} ->
                  man.exec ~zone:Universal.Zone.Z_u_float (mk_assign (change_var_type (T_float F_DOUBLE) evar) expr range) flow
                | _ ->
                  flow
                end |>
                Post.return

              | E_constant (C_top T_any) ->
                let cur = get_env T_cur man flow in
                let aset = ASet.top in
                set_env T_cur (add v aset cur) man flow
                |> Post.return


              | _ -> Exceptions.panic_at range "%a@\n" pp_expr e
          )
      |> OptionExt.return

    | S_py_annot ({ekind = E_var (v, mode)}, e) ->
      (* need to make e E_py_annot here or on the frontend *)
      (* then handle E_py_annot in typing, to perform an allocation? *)
      (* what about non builtins? *)
      man.eval ~zone:(Zone.Z_py, Zone.Z_py_obj) e flow |>
      bind_some (fun e flow -> match ekind e with
          | E_py_object (addr, _) ->
            assign_addr man v (PyAddr.Def addr) mode flow
            |> Post.return
          | _ -> Exceptions.panic_at range "%a@\n" pp_expr e)
      |> OptionExt.return



    | S_assign({ekind = E_py_attribute(lval, attr)}, rval) ->
      (* TODO: setattr *)
      bind_list [lval; rval] (man.eval ~zone:(Zone.Z_py, Zone.Z_py_obj)) flow |>
      bind_some (fun args flow ->
          let elval, erval = match args with [e1;e2] -> e1, e2 | _ -> assert false in
          man.exec ~zone:Zone.Z_py_obj (mk_assign (mk_py_attr elval attr range) erval range) flow |> Post.return
        )
      |> OptionExt.return


    | S_remove ({ekind = E_var (v, _)} as var) ->
      let flow = map_env T_cur (remove v) man flow in
      (* FIXME? *)
      (* let flow = man.exec ~zone:Zone.Z_py_obj (mk_remove_var v range) flow in *)
      begin match v.vkind with
        | V_uniq _ when not (Hashtbl.mem type_aliases v) ->
          (* if the variable maps to a list, we should remove the temporary variable associated, ONLY if it's not used by another list *)
          let flow = man.exec (mk_assign var (mk_expr (E_py_undefined true) range) range) flow in
          flow |> Post.return |> OptionExt.return

        | _ ->
          Post.return flow |> OptionExt.return
      end

    | S_assume e ->
      man.eval ~zone:(Zone.Z_py, Zone.Z_py_obj) e flow |>
      bind_some (fun expr flow ->
        match ekind expr with
        | E_constant (C_top T_bool)
        | E_constant (C_bool true)
          -> Post.return flow
        | E_py_object (a, _) when compare_addr a (addr_true ()) = 0 || compare_addr a (addr_bool_top ()) = 0
          -> Post.return flow
        | E_py_object (a, _) when compare_addr a (addr_false ()) = 0
          -> Post.return (set_env T_cur bottom man flow)
        | E_constant (C_bool false) ->
          Post.return (set_env T_cur bottom man flow)
        | _ ->
          Exceptions.panic_at range "todo addr_env/assume on %a@\n" pp_expr e
        )
      |> OptionExt.return

    | S_rename (({ekind = E_var (v, mode)} as l), ({ekind = E_var (v', mode')} as r)) ->
      (* FIXME: modes, rename in weak shouldn't erase the old v'? *)
      let cur = get_env T_cur man flow in
<<<<<<< HEAD
      begin match AMap.find_opt v cur with
        | Some aset ->
          let flow = ASet.fold
              (fun addr flow ->
                 match addr with
                 | Def {addr_kind = A_py_instance {addr_kind = A_py_class (C_builtin "str", _)}} ->
                   man.exec ~zone:Universal.Zone.Z_u_string
                     {stmt with skind = S_rename(change_var_type T_string l, change_var_type T_string r)}
                     flow
                 | Def {addr_kind = A_py_instance {addr_kind = A_py_class (C_builtin "bool", _)}}
                 | Def {addr_kind = A_py_instance {addr_kind = A_py_class (C_builtin "int", _)}} ->
                   man.exec ~zone:Universal.Zone.Z_u_int
                     {stmt with skind = S_rename (change_var_type T_int l, change_var_type T_int r)}
                        flow
                 | Def {addr_kind = A_py_instance {addr_kind = A_py_class (C_builtin "float", _)}} ->
                   man.exec ~zone:Universal.Zone.Z_u_float
                     {stmt with skind = S_rename (change_var_type (T_float F_DOUBLE) l, change_var_type (T_float F_DOUBLE) r)}
                     flow
                 | _ -> flow
              ) aset flow  in
          set_env T_cur (AMap.rename v v' cur) man flow |>
          Post.return |> Option.return
        | None ->
          begin match v.vkind with
            | V_addr_attr(a, _) when Objects.Data_container_utils.is_data_container a.addr_kind ->
              flow |> Post.return |> Option.return
            | _ -> assert false (* shouldn't happen *) end
      end
=======
      if AMap.mem v cur then
        set_env T_cur (AMap.rename v v' cur) man flow |>
        Post.return |> OptionExt.return
      else
        begin match v.vkind with
        | V_addr_attr(a, _) when Objects.Data_container_utils.is_data_container a.addr_kind ->
          flow |> Post.return |> OptionExt.return
        | _ -> assert false (* shouldn't happen *) end
>>>>>>> 11db66b7

    | S_rename (({ekind = E_addr a} as e1), ({ekind = E_addr a'} as e2)) ->
      let cur = get_env T_cur man flow in
      let ncur = AMap.map (ASet.map (fun addr -> if addr = Def a then Def a' else addr)) cur in
      let flow = set_env T_cur ncur man flow in
      let to_rename = Flow.fold (fun acc tk d ->
          match tk with
          | T_py_exception ({ekind = E_py_object _}, _, _) -> true
          | _ -> acc) false flow in
      let flow =
        if to_rename then
          Flow.fold (fun acc tk d ->
              match tk with
              | T_py_exception ({ekind = E_py_object (oa, oe)} as e, s, k) when compare_addr a oa = 0 ->
                Flow.add (T_py_exception ({e with ekind = E_py_object (a', oe)}, s, k)) d man.lattice acc
              | _ -> Flow.add tk d man.lattice acc) (Flow.bottom (Flow.get_ctx flow) (Flow.get_alarms flow)) flow
        else
          flow in
      begin match akind a with
        | A_py_instance {addr_kind = A_py_class (C_annot _, _)} ->
          man.exec ~zone:Zone.Z_py_obj stmt flow |>
          man.exec ~zone:Zone.Z_py_obj {stmt with skind = S_rename ({e1 with ekind = E_py_annot e1}, e2)}
        | A_py_instance _ ->
          man.exec ~zone:Zone.Z_py_obj stmt flow
        | ak when Objects.Data_container_utils.is_data_container ak ->
          man.exec ~zone:Zone.Z_py_obj stmt flow
        | _ -> flow
      end
      |> Post.return |> OptionExt.return

    | _ -> None

  and assign_addr man v av mode flow =
    let cur = get_env T_cur man flow in
    let aset = match mode with
      | STRONG -> ASet.singleton av
      | WEAK ->
        ASet.add av (OptionExt.default ASet.empty (find_opt v cur))
    in
    set_env T_cur (add v aset cur) man flow


  let get_builtin bltin =
    let obj = find_builtin bltin in
    match kind_of_object obj with
    | A_py_class (c, b) -> (c, b)
    | _ -> assert false

  let bltin_inst bltin =
    let obj = find_builtin bltin in A_py_instance (fst obj)

  let allocate_builtin ?(mode=STRONG) man range flow bltin oe =
    (* allocate addr, and map this addr to inst bltin *)
    let range = tag_range range "alloc_%s" bltin in
    let cls = fst @@ find_builtin bltin in
    man.eval ~zone:(Universal.Zone.Z_u_heap, Z_any) (mk_alloc_addr ~mode:mode (A_py_instance cls) range) flow |>
    Eval.bind (fun eaddr flow ->
        let addr = match ekind eaddr with
          | E_addr a -> a
          | _ -> assert false in
        man.exec ~zone:Zone.Z_py_obj (mk_add eaddr range) flow |>
        Eval.singleton (mk_py_object (addr, oe) range)
      )




  let eval zs exp man flow =
    let range = erange exp in
    match ekind exp with
    | E_var (v, mode) ->
      let cur = get_env T_cur man flow in
      if AMap.mem v cur then
        let aset = AMap.find v cur in
        let evals, annot = ASet.fold (fun a (acc, annots) ->
            let flow = set_env T_cur (AMap.add v (ASet.singleton a) cur) man flow in
            let flow = Flow.set_ctx annots flow in
            match a with
            | Undef_global when is_builtin_var v ->
              (Eval.singleton (mk_py_object (find_builtin (get_orig_vname v)) range) flow :: acc, annots)

            | Undef_local when is_builtin_var v ->
              (Eval.singleton (mk_py_object (find_builtin @@ get_orig_vname v) range) flow :: acc, annots)

            | Undef_global ->
              debug "Incoming NameError, on var %a, range %a, cs = %a @\n" pp_var v pp_range range Callstack.print (Flow.get_callstack flow);
              Format.fprintf Format.str_formatter "name '%a' is not defined" pp_var v;
              let flow = man.exec (Utils.mk_builtin_raise_msg "NameError" (Format.flush_str_formatter ()) range) flow in
              (Eval.empty_singleton flow :: acc, Flow.get_ctx flow)

            | Undef_local ->
              debug "Incoming UnboundLocalError, on var %a, range %a, cs = %a @\ncur = %a@\n" pp_var v pp_range range Callstack.print (Flow.get_callstack flow) man.lattice.print (Flow.get T_cur man.lattice flow);
              Format.fprintf Format.str_formatter "local variable '%a' referenced before assignment" pp_var v;
              let flow = man.exec (Utils.mk_builtin_raise_msg "UnboundLocalError" (Format.flush_str_formatter ()) range) flow in
              (Eval.empty_singleton flow :: acc, Flow.get_ctx flow)

            | Def addr ->
              (* first, let's clean numerical/string variables from other addrs *)
              let flow = ASet.fold (fun a' flow ->
                  match a' with
                  | Def addr' when compare_addr_kind (akind addr) (akind addr') <> 0 -> (* only the kind. If two str addrs, we can't remove anything *)
                    debug "removing other numerical vars";
                    let f = begin match akind addr' with
                      | A_py_instance {addr_kind = A_py_class (C_builtin "str", _)} ->
                        man.exec ~zone:Universal.Zone.Z_u_string (mk_remove_var {v with vtyp = T_string} range) flow
                      | A_py_instance {addr_kind = A_py_class (C_builtin "int", _)}
                      | A_py_instance {addr_kind = A_py_class (C_builtin "bool", _)} ->
                       (* FIXME FIXME FIXME: we'll remove things if v is either an int or a float *)
                        man.exec ~zone:Universal.Zone.Z_u_int (mk_remove_var {v with vtyp = T_int} range) flow
                      | A_py_instance {addr_kind = A_py_class (C_builtin "float", _)} ->
                        man.exec ~zone:Universal.Zone.Z_u_float (mk_remove_var {v with vtyp = (T_float F_DOUBLE)} range) flow
                      | _ ->
                        flow
                    end in
                    debug "done"; f
                  | _ -> flow
                ) aset flow in
              let exp = match akind addr with
                | A_py_instance {addr_kind = A_py_class (C_builtin "bool", _)}
                | A_py_instance {addr_kind = A_py_class (C_builtin "int", _)} ->
                  change_var_type T_int exp
                | A_py_instance {addr_kind = A_py_class (C_builtin "float", _)} ->
                  change_var_type (T_float F_DOUBLE) exp
                | A_py_instance {addr_kind = A_py_class (C_builtin "str", _)} ->
                  change_var_type T_string exp
                | _ -> exp in
              let res = man.eval (mk_py_object (addr, Some exp) range) flow in
              let annots = Eval.get_ctx res in
              res :: acc, annots

          ) aset ([], Flow.get_ctx flow) in
        let evals = List.map (Eval.set_ctx annot) evals in
        evals |> Eval.join_list ~empty:(fun () -> Eval.empty_singleton flow)
        |> OptionExt.return
      else if is_builtin_var v then
        (* let () = debug "bla %s %s %d" v.org_vname v.uniq_vname v.vuid in *)
        (* man.eval (mk_py_object (find_builtin v.org_vname) range) flow |> OptionExt.return *)
        let () = debug "is it a builtin?" in
        let obj = find_builtin @@ get_orig_vname v in
        Eval.singleton (mk_py_object obj range) flow |> OptionExt.return
      else if is_bottom cur then
        Eval.empty_singleton flow |> OptionExt.return
      else
        (* let () = warn_at range "NameError on %a that shouldn't happen. Todo: use partial envs and add_var %a" pp_var v (Flow.print man.lattice.print) flow in
         * let () = Format.fprintf Format.str_formatter "name '%s' is not defined" (get_orig_vname v) in
         * man.exec (Utils.mk_builtin_raise_msg "NameError" (Format.flush_str_formatter ()) range) flow |> *)
        (* panic_at range "%a not a builtin, cur = %a" pp_var v print cur *)
        let () = debug "not a builtin..." in
        Eval.empty_singleton flow |>
        OptionExt.return

    (* todo: should be moved to zone system? useless? *)
    | E_py_object ({addr_kind = A_py_instance _}, _) ->
      Eval.singleton exp flow |> OptionExt.return

    (* FIXME: clean *)
    | E_constant C_py_none ->
      Eval.singleton (mk_py_object (addr_none (), None) range) flow |> OptionExt.return

    | E_constant C_py_not_implemented ->
      Eval.singleton (mk_py_object (addr_notimplemented (), None) range) flow |> OptionExt.return

    | E_unop(O_log_not, e') ->
      (* bool is called in desugar/bool *)
      man.eval ~zone:(Zone.Z_py, Zone.Z_py_obj) e' (*(Utils.mk_builtin_call "bool" [e'] range)*) flow |>
      Eval.bind
        (fun ee' flow ->
           match ekind ee' with
           (* FIXME: weird cases *)
           | E_constant (C_top T_bool) ->
             Eval.singleton ee' flow
           | E_constant (C_bool true) ->
             Eval.singleton (mk_py_false range) flow
           | E_constant (C_bool false) ->
             Eval.singleton (mk_py_true range) flow
           | E_py_object (a, _) when compare_addr a (addr_true ()) = 0 ->
             man.eval ~zone:(Zone.Z_py, Zone.Z_py_obj) (mk_py_false range) flow
           | E_py_object (a, _) when compare_addr a (addr_false ()) = 0 ->
             man.eval ~zone:(Zone.Z_py, Zone.Z_py_obj) (mk_py_true range) flow
           | E_py_object (a, _) when compare_addr a (addr_bool_top ()) = 0 ->
             Eval.singleton ee' flow
           | _ ->
             panic_at range "o_log_not ni on %a" pp_expr ee'
        )
      |> OptionExt.return

    | E_binop(O_py_is, e1, e2) ->
      bind_list [e1;e2] (man.eval ~zone:(Zone.Z_py, Zone.Z_py_obj)) flow |>
      bind_some (fun evals flow ->
          let e1, e2 = match evals with [e1;e2] -> e1, e2 | _ -> assert false in
          begin match ekind e1, ekind e2 with
            | E_py_object (a1, _), E_py_object (a2, _) when
                compare_addr a1 a2 = 0 &&
                (compare_addr a1 (addr_notimplemented ()) = 0 || compare_addr a1 (addr_none ()) = 0 ||
                 compare_addr a2 (addr_notimplemented ()) = 0 || compare_addr a2 (addr_none ()) = 0) ->
              man.eval (mk_py_true range) flow
            | E_py_object (a1, _), E_py_object (a2, _) when compare_addr_kind (akind a1) (akind a2) <> 0 ->
              man.eval (mk_py_false range) flow
            | _ -> man.eval (mk_py_top T_bool range) flow
          end
        )
      |> OptionExt.return

    | _ -> None

  let ask : type r. r query -> ('a, t, 's) man -> 'a flow -> r option =
    fun query man flow ->
      match query with
      | Framework.Engines.Interactive.Q_print_var ->
<<<<<<< HEAD
        (* FIXME: values printing *)
        Option.return @@
=======
        OptionExt.return @@
>>>>>>> 11db66b7
        fun fmt var_as_string ->
        let cur = get_env T_cur man flow in
        let cur_v = AMap.filter (fun var _ -> get_orig_vname ~warn:false var = var_as_string) cur in
        Format.fprintf fmt "%a@\n" AMap.print cur_v;
        AMap.fold (fun var aset () ->
            ASet.fold (fun addr () ->
                match addr with
                | Def a ->
                  (man.ask (Q_print_addr_related_info a) flow) fmt
                | _ -> ()
              ) aset ()
          ) cur_v ()

      | _ -> None

  let refine channel man flow = Channel.return flow


end

let () =
  Framework.Core.Sig.Stacked.Intermediate.register_stack (module Domain);<|MERGE_RESOLUTION|>--- conflicted
+++ resolved
@@ -276,7 +276,6 @@
     | S_rename (({ekind = E_var (v, mode)} as l), ({ekind = E_var (v', mode')} as r)) ->
       (* FIXME: modes, rename in weak shouldn't erase the old v'? *)
       let cur = get_env T_cur man flow in
-<<<<<<< HEAD
       begin match AMap.find_opt v cur with
         | Some aset ->
           let flow = ASet.fold
@@ -298,23 +297,13 @@
                  | _ -> flow
               ) aset flow  in
           set_env T_cur (AMap.rename v v' cur) man flow |>
-          Post.return |> Option.return
+          Post.return |> OptionExt.return
         | None ->
           begin match v.vkind with
             | V_addr_attr(a, _) when Objects.Data_container_utils.is_data_container a.addr_kind ->
-              flow |> Post.return |> Option.return
+              flow |> Post.return |> OptionExt.return
             | _ -> assert false (* shouldn't happen *) end
       end
-=======
-      if AMap.mem v cur then
-        set_env T_cur (AMap.rename v v' cur) man flow |>
-        Post.return |> OptionExt.return
-      else
-        begin match v.vkind with
-        | V_addr_attr(a, _) when Objects.Data_container_utils.is_data_container a.addr_kind ->
-          flow |> Post.return |> OptionExt.return
-        | _ -> assert false (* shouldn't happen *) end
->>>>>>> 11db66b7
 
     | S_rename (({ekind = E_addr a} as e1), ({ekind = E_addr a'} as e2)) ->
       let cur = get_env T_cur man flow in
@@ -524,12 +513,8 @@
     fun query man flow ->
       match query with
       | Framework.Engines.Interactive.Q_print_var ->
-<<<<<<< HEAD
         (* FIXME: values printing *)
-        Option.return @@
-=======
         OptionExt.return @@
->>>>>>> 11db66b7
         fun fmt var_as_string ->
         let cur = get_env T_cur man flow in
         let cur_v = AMap.filter (fun var _ -> get_orig_vname ~warn:false var = var_as_string) cur in
