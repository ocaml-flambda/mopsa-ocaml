--- conflicted
+++ resolved
@@ -28,12 +28,14 @@
 (* gérer les appels sur int + constantes *)
 
 module Domain =
-<<<<<<< HEAD
 struct
 
   include GenStatelessDomainId(struct
       let name = "python.types.t_int"
     end)
+
+  let alarms = []
+
 
   let interface = {
     iexec = {provides = []; uses = []};
@@ -201,160 +203,5 @@
   let exec _ _ _ _ = None
   let ask _ _ _ = None
 end
-=======
-  struct
-
-    include GenStatelessDomainId(struct
-        let name = "python.types.t_int"
-      end)
-
-    let interface = {
-      iexec = {provides = []; uses = []};
-      ieval = {provides = [Zone.Z_py, Zone.Z_py_obj]; uses = [Zone.Z_py, Zone.Z_py_obj]}
-    }
-
-    let alarms = []
-
-    let init _ _ flow = flow
-
-    let is_arith_unop_fun = function
-      | "int.__pos__"
-        | "int.__neg__"
-        | "int.__invert__" -> true
-           | _ -> false
-
-    let eval zs exp man flow =
-      let range = erange exp in
-      match ekind exp with
-      | E_py_call({ekind = E_py_object ({addr_kind = A_py_class (C_builtin "bool", _)}, _)}, [arg], [])
-      | E_py_call({ekind = E_py_object ({addr_kind = A_py_function (F_builtin "bool.__new__")}, _)}, [_; arg], []) ->
-         (* FIXME: check: According to the documentation: By default,
-            an object is considered true unless its class defines
-            either a __bool__() method that returns False or a __l
-            en__() method that returns zero, when called with the
-            object.  *)
-
-         man.eval arg flow |>
-           Eval.bind (fun earg flow ->
-               assume (mk_py_isinstance_builtin earg "bool" range)
-                 ~fthen:(Eval.singleton earg)
-                 ~felse:(fun flow ->
-                   assume
-                     (mk_py_hasattr earg "__bool__" range)
-                     ~fthen:(fun flow ->
-                       let attr = mk_py_attr earg "__bool__" range in
-                       man.eval (mk_py_call attr [] range) flow
-                     )
-                     ~felse:(fun flow ->
-                       assume
-                         (mk_py_hasattr earg "__len__" range)
-                         ~fthen:(fun flow ->
-                           let attr = mk_py_attr earg "__len__" range in
-                           let comp = mk_binop (mk_py_call attr [] range) O_ne (mk_zero range) range in
-                           man.eval comp flow)
-                         ~felse:(fun flow ->
-                           man.eval (mk_py_true range) flow)
-                         man flow
-                     )
-                     man flow
-                 )
-                 man flow
-             )
-         |> Option.return
-
-
-      | E_py_call({ekind = E_py_object ({addr_kind = A_py_function (F_builtin "int.__new__")}, _)}, [cls], []) ->
-        man.eval ~zone:(Zone.Z_py, Zone.Z_py_obj) (mk_py_top T_int range) flow |> Option.return
-
-      | E_py_call(({ekind = E_py_object ({addr_kind = A_py_function (F_builtin "int.__new__")}, _)} as f), [cls; arg], []) ->
-         (* FIXME *)
-         debug "ok, let's move on@\n";
-         man.eval ~zone:(Zone.Z_py, Zone.Z_py_obj) {exp with ekind = E_py_call(f, [cls; arg; mk_int 10 range], [])} flow |> Option.return
-
-      | E_py_call({ekind = E_py_object ({addr_kind = A_py_function (F_builtin "int.__new__")}, _)}, [cls; str; base], []) ->
-         (* FIXME?*)
-         debug "ok@\n";
-         man.eval ~zone:(Zone.Z_py, Zone.Z_py_obj) (mk_py_top T_int range) flow |> Option.return
-
-      (* 𝔼⟦ int.__op__(e1, e2) | op ∈ {==, !=, <, ...} ⟧ *)
-      | E_py_call({ekind = E_py_object ({addr_kind = A_py_function (F_builtin f)}, _)}, [e1; e2], [])
-           when is_compare_op_fun "int" f ->
-         bind_list [e1; e2] (man.eval ~zone:(Zone.Z_py, Zone.Z_py_obj)) flow |>
-         bind_some (fun el flow ->
-               let e1, e2 = match el with [e1; e2] -> e1, e2 | _ -> assert false in
-               assume
-                 (mk_py_isinstance_builtin e1 "int" range)
-                 ~fthen:(fun true_flow ->
-                   assume
-                     (mk_py_isinstance_builtin e2 "int" range)
-                     ~fthen:(fun true_flow ->
-                       man.eval ~zone:(Zone.Z_py, Zone.Z_py_obj) (mk_py_top T_bool range) true_flow)
-                     ~felse:(fun false_flow ->
-                       let expr = mk_constant ~etyp:T_py_not_implemented C_py_not_implemented range in
-                       man.eval ~zone:(Zone.Z_py, Zone.Z_py_obj) expr false_flow)
-                     man true_flow
-                 )
-                 ~felse:(fun false_flow ->
-                   let flow = man.exec (Utils.mk_builtin_raise "TypeError" range) false_flow in
-                   Eval.empty_singleton flow)
-                 man flow
-             )
-         |>  Option.return
-
-      | E_py_call({ekind = E_py_object ({addr_kind = A_py_function (F_builtin f)}, _)}, [e1; e2], [])
-           when is_arith_binop_fun "int" f ->
-         bind_list [e1; e2] (man.eval~zone:(Zone.Z_py, Zone.Z_py_obj)) flow |>
-         bind_some (fun el flow ->
-               let e1, e2 = match el with [e1; e2] -> e1, e2 | _ -> assert false in
-               assume
-                 (mk_py_isinstance_builtin e1 "int" range)
-                 ~fthen:(fun true_flow ->
-                   assume
-                     (mk_py_isinstance_builtin e2 "int" range)
-                     ~fthen:(fun true_flow ->
-                       match f with
-                       | "int.__truediv__"
-                         | "int.__rtruediv__" ->
-                          man.eval ~zone:(Zone.Z_py, Zone.Z_py_obj) (mk_py_top (T_float F_DOUBLE) range) true_flow
-                       | _ -> man.eval ~zone:(Zone.Z_py, Zone.Z_py_obj) (mk_py_top T_int range) true_flow)
-                     ~felse:(fun false_flow ->
-                       let expr = mk_constant ~etyp:T_py_not_implemented C_py_not_implemented range in
-                       man.eval ~zone:(Zone.Z_py, Zone.Z_py_obj) expr false_flow)
-                     man true_flow
-                 )
-                 ~felse:(fun false_flow ->
-                   let flow = man.exec (Utils.mk_builtin_raise "TypeError" range) false_flow in
-                   Eval.empty_singleton flow)
-                 man flow
-             )
-         |>  Option.return
-
-      | E_py_call({ekind = E_py_object ({addr_kind = A_py_function (F_builtin f)}, _)}, [e], [])
-           when is_arith_unop_fun f ->
-         man.eval ~zone:(Zone.Z_py, Zone.Z_py_obj) e flow |>
-           Eval.bind (fun el flow ->
-               assume
-                 (mk_py_isinstance_builtin e "int" range)
-                 ~fthen:(fun true_flow ->
-                   man.eval ~zone:(Zone.Z_py, Zone.Z_py_obj) (mk_py_top T_int range) true_flow)
-                 ~felse:(fun false_flow ->
-                   let expr = mk_constant ~etyp:T_py_not_implemented C_py_not_implemented range in
-                   man.eval ~zone:(Zone.Z_py, Zone.Z_py_obj) expr false_flow)
-                 man flow
-             )
-         |> Option.return
-
-      | E_py_call({ekind = E_py_object ({addr_kind = A_py_function (F_builtin "int.__bool__")}, _)}, args, []) ->
-        Utils.check_instances man flow range args
-          ["int"]
-          (fun _ flow -> man.eval (mk_py_top T_bool range) flow)
-        |> Option.return
-
-      | _ -> None
-
-    let exec _ _ _ _ = None
-    let ask _ _ _ = None
-  end
->>>>>>> b67cb8cc
 
 let () = Framework.Core.Sig.Domain.Stateless.register_domain (module Domain)