--- conflicted
+++ resolved
@@ -318,13 +318,7 @@
       addr_uid = Universal.Heap.Pool.old_uid;
     }
   in
-<<<<<<< HEAD
-  mk_py_object (addr, Some e) range
-=======
-  mk_py_object (addr, e) range
-
-let mk_py_z z range = mk_py_int_expr (Universal.Ast.mk_z z range) range
->>>>>>> 2b865156
+  mk_py_object (addr, e) range
 
 let mk_py_z z range = mk_py_int_expr (Universal.Ast.mk_z z range) range
 let mk_py_int n range = mk_py_z (Z.of_int n) range
@@ -339,12 +333,7 @@
       addr_uid = Universal.Heap.Pool.old_uid;
     }
   in
-<<<<<<< HEAD
-  mk_py_object (addr, Some e) range
-=======
-  let e = Universal.Ast.mk_float f range in
-  mk_py_object (addr, e) range
->>>>>>> 2b865156
+  mk_py_object (addr, e) range
 
 let mk_py_float f range = mk_py_float_expr (Universal.Ast.mk_float f range) range
 
@@ -356,12 +345,7 @@
       addr_uid = Universal.Heap.Pool.old_uid;
     }
   in
-<<<<<<< HEAD
-  mk_py_object (addr, Some e) range
-=======
-  let e = Universal.Ast.mk_bool b range in
-  mk_py_object (addr, e) range
->>>>>>> 2b865156
+  mk_py_object (addr, e) range
 
 let mk_py_true range = mk_py_bool_expr (Universal.Ast.mk_true range) range
 let mk_py_false range = mk_py_bool_expr (Universal.Ast.mk_false range) range
@@ -374,15 +358,10 @@
       addr_uid = Universal.Heap.Pool.old_uid;
     }
   in
-<<<<<<< HEAD
-  mk_py_object (addr, Some e) range
-=======
-  let e = Universal.Ast.mk_string s range in
-  mk_py_object (addr, e) range
->>>>>>> 2b865156
+  mk_py_object (addr, e) range
 
 let mk_py_string s range = mk_py_string_expr (Universal.Ast.mk_string s range) range
-    
+
 let complex_range = mk_fresh_range ()
 let mk_py_imag j range =
   let addr = Universal.Ast.{
