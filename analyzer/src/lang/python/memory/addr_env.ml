(****************************************************************************)
(*                   Copyright (C) 2017 The MOPSA Project                   *)
(*                                                                          *)
(*   This program is free software: you can redistribute it and/or modify   *)
(*   it under the terms of the CeCILL license V2.1.                         *)
(*                                                                          *)
(****************************************************************************)

(** An environment is a total map from variables to addresses. *)

open Framework.Domains.Stateful
open Framework.Flow
open Framework.Manager
open Framework.Query
open Framework.Eval
open Framework.Exec
open Framework.Ast
open Framework.Visitor
open Framework.Utils
open Framework.Pp
open Universal.Ast
open Ast
open Addr

let name = "python.memory.addr_env"


(*==========================================================================*)
(**                            {2 Addresses}                                *)
(*==========================================================================*)

module PyAddr =
struct
  type t =
    | Def of addr (* defined address *)
    | Undef_local (* initial undefined value of local variables *)
    | Undef_global (* initial undefined value of global variables *)

  (** Address comparator. *)
  let compare a1 a2 =
    match a1, a2 with
    | Def addr1, Def addr2 -> compare_addr addr1 addr2
    | _ -> compare a1 a2

  let print fmt =
    function
    | Def a -> Universal.Pp.pp_addr fmt a
    | Undef_local -> Format.fprintf fmt "unbound"
    | Undef_global -> Format.fprintf fmt "undef"
end


(*==========================================================================*)
(**                        {2 Value variables}                              *)
(*==========================================================================*)

type var_kind +=
  | V_py_value_var of var (** Value variable associated to an original
                             program variable *)

let mk_py_value_var v t =
  match vkind v with
  | V_orig -> {v with vkind = V_py_value_var v; vtyp = t}
  | _ -> assert false


(*==========================================================================*)
(**                          {2 Environment}                                *)
(*==========================================================================*)

module Domain =
struct

  module ASet = Framework.Lattices.Top_set.Make(PyAddr)
  module AMap = Framework.Lattices.Total_map.Make
      (struct type t = var let compare = compare_var let print = Framework.Pp.pp_var end)
      (ASet)

  include AMap

  let print fmt m =
    Format.fprintf fmt "addrs: @[%a@]@\n" AMap.print m

  let init man ctx prog flow = ctx, set_domain_cur top man flow

  let rec exec man ctx stmt flow =
    let range = srange stmt in
    match skind stmt with
    (* S⟦ v = e ⟧ *)
    | S_assign({ekind = E_var ({vkind = V_orig} as v)}, e, mode) ->
      man.eval ctx e flow |>
      eval_to_exec (fun e flow ->
          match ekind e with
          | E_py_undefined true -> assign_addr man ctx v PyAddr.Undef_global mode flow

          | E_py_undefined false -> assign_addr man ctx v PyAddr.Undef_local mode flow

          | E_py_object((addr, ev) as obj) ->
            let flow = assign_addr man ctx v (PyAddr.Def addr) mode flow in
            let t = Addr.type_of_object obj in
            let v' = mk_py_value_var v t in
            man.exec ctx (mk_assign (mk_var v' range) ev ~mode range) flow

          | _ -> assert false
        ) (man.exec ctx) man.flow |>
      return

    | _ -> None

  and assign_addr man ctx v av mode flow =
    let cur = get_domain_cur man flow in
    let aset = match mode with
      | STRONG | EXPAND -> ASet.singleton av
      | WEAK -> ASet.add av (find v cur)
    in
    set_domain_cur (add v aset cur) man flow


  let eval man ctx exp flow =
    let range = erange exp in
    match ekind exp with
    (* E⟦ v | v ∈ Var ⟧ *)
    | E_var ({vkind = V_orig} as v) ->
      let cur = get_domain_cur man flow in
      let aset = find v cur in
      ASet.fold (fun a acc ->
          let cur' = add v (ASet.singleton a) cur in
          let flow' = set_domain_cur cur' man flow in
          match a with
          | PyAddr.Undef_global ->
             let flow = man.exec ctx (Utils.mk_builtin_raise "NameError" range) flow' in
             oeval_singleton (None, flow, []) |>
             oeval_join acc

          | PyAddr.Undef_local ->
            let flow = man.exec ctx (Utils.mk_builtin_raise "UnboundLocalError" range) flow' in
            oeval_singleton (None, flow, []) |>
            oeval_join acc

          | PyAddr.Def addr ->
<<<<<<< HEAD
            oeval_singleton (Some (mk_py_object (addr, None) range), flow, []) |>
=======
            let t = Addr.type_of_object (addr, mk_py_empty range) in
            let vv = mk_py_value_var v t in
            oeval_singleton (Some (mk_py_object (addr, mk_var vv range) range), flow, []) |>
>>>>>>> 2b865156
            oeval_join acc

        ) aset None

    | _ -> None

  let ask _ _ _ _ = None


end

let setup () =
  register_domain name (module Domain);
  register_vkind_compare (fun next vk1 vk2 ->
      match vk1, vk2 with
      | V_py_value_var v1, V_py_value_var v2 -> compare_var v1 v2
      | _ -> next vk1 vk2
    );
  register_pp_var (fun next fmt v ->
      match v.vkind with
      | V_py_value_var v ->
        Format.fprintf fmt "⟨%a⟩" Framework.Pp.pp_var v
      | _ -> next fmt v
    );
  ()<|MERGE_RESOLUTION|>--- conflicted
+++ resolved
@@ -138,13 +138,9 @@
             oeval_join acc
 
           | PyAddr.Def addr ->
-<<<<<<< HEAD
-            oeval_singleton (Some (mk_py_object (addr, None) range), flow, []) |>
-=======
             let t = Addr.type_of_object (addr, mk_py_empty range) in
             let vv = mk_py_value_var v t in
             oeval_singleton (Some (mk_py_object (addr, mk_var vv range) range), flow, []) |>
->>>>>>> 2b865156
             oeval_join acc
 
         ) aset None
