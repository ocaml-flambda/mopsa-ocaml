(****************************************************************************)
(*                   Copyright (C) 2017 The MOPSA Project                   *)
(*                                                                          *)
(*   This program is free software: you can redistribute it and/or modify   *)
(*   it under the terms of the CeCILL license V2.1.                         *)
(*                                                                          *)
(****************************************************************************)

(* FIXME FIXME FIXME *)

(** MOPSA Python library. *)

open Framework.Essentials
open Framework.Ast
open Universal.Ast
open Ast
open Addr

let check man cond range flow =
  let flow = man.exec (mk_stmt (Universal.Ast.S_assert cond) range) flow in
  Eval.singleton (mk_py_none range) flow


(*==========================================================================*)
(**                               {2 Domain }                               *)
(*==========================================================================*)


module Domain =
  struct
    type _ domain += D_python_libs_mopsa : unit domain

    let id = D_python_libs_mopsa
    let name = "python.libs.mopsa"
    let identify : type a. a domain -> (unit, a) eq option =
      function
      | D_python_libs_mopsa -> Some Eq
      | _ -> None

    let debug fmt = Debug.debug ~channel:name fmt

    let exec_interface = {export = []; import = []}
    let eval_interface = {export = [Framework.Zone.Z_any, Framework.Zone.Z_any]; import = []}

    (*==========================================================================*)
    (**                       {2 Transfer functions }                           *)
    (*==========================================================================*)
    let exec _ _ _ _ = None

    let init prog man flow = Some flow

    let eval zs exp man flow =
      debug "%a@\n" pp_expr exp;
      let range = erange exp in
      match ekind exp with
      | E_py_call ({ekind = E_py_object ({addr_kind = A_py_function (F_builtin "mopsa.random_bool")}, _)}, [], []) ->
         Eval.singleton (mk_py_top T_bool range) flow |> OptionExt.return

      | E_py_call ({ekind = E_py_object ({addr_kind = A_py_function (F_builtin "mopsa.random_float")}, _)}, [], []) ->
<<<<<<< HEAD
         Eval.singleton (mk_py_top T_float range) flow |> OptionExt.return
=======
         Eval.singleton (mk_py_top (T_float F_DOUBLE) range) flow |> Option.return
>>>>>>> e0bdee45

      | E_py_call ({ekind = E_py_object ({addr_kind = A_py_function (F_builtin "mopsa.random_string")}, _)}, [], []) ->
         Eval.singleton (mk_py_top T_string range) flow |> OptionExt.return

      | E_py_call ({ekind = E_py_object ({addr_kind = A_py_function (F_builtin "mopsa.random_int")}, _)}, [], []) ->
         Eval.singleton (mk_py_top T_int range) flow |> OptionExt.return

      | E_py_call ({ekind = E_py_object ({addr_kind = A_py_function (F_builtin "mopsa.random_int")}, _)}, [
                     {ekind = E_constant (C_int l)}; {ekind = E_constant (C_int u)}
                   ], []) ->
         Eval.singleton (mk_py_z_interval l u range) flow |> Option.return

      | E_py_call ({ekind = E_py_object ({addr_kind = A_py_function (F_builtin "mopsa.random_int")}, _)}, [l; u], []) ->
         begin
           match ekind l, ekind u with
           | E_constant (C_int l), E_constant (C_int u) -> Eval.singleton (mk_py_z_interval l u range) flow
           | _ ->
              let tmp = mk_tmp () in
              let l = Utils.mk_builtin_call "int" [l] range in
              let u = Utils.mk_builtin_call "int" [u] range in
              let flow = man.exec (mk_assign (mk_var tmp range) (mk_top T_int range) range) flow |>
                           man.exec (mk_assume (mk_in (mk_var tmp range) l u range) range)
              in
              Eval.singleton (mk_var tmp range) ~cleaners:[mk_remove_var tmp range] flow
         end
         |> Option.return

      | E_py_call ({ekind = E_py_object ({addr_kind = A_py_function (F_builtin "mopsa.random_float")}, _)}, [l; u], []) ->
         begin
           match ekind l, ekind u with
           | E_constant (C_float l), E_constant (C_float u) -> Eval.singleton (mk_py_float_interval l u range) flow
           | E_constant (C_float l), E_constant (C_int u) -> Eval.singleton (mk_py_float_interval l (Z.to_float u) range) flow
           | E_constant (C_int l), E_constant (C_float u) -> Eval.singleton (mk_py_float_interval (Z.to_float l) u range) flow
           | E_constant (C_int l), E_constant (C_int u) -> Eval.singleton (mk_py_float_interval (Z.to_float l) (Z.to_float u) range) flow
           | _ ->
              let tmp = mk_tmp () in
              let l = Utils.mk_builtin_call "float" [l] range in
              let u = Utils.mk_builtin_call "float" [u] range in
              (* FIXME: T_float *)
              let flow = man.exec (mk_assign (mk_var tmp range) (mk_top (T_float F_DOUBLE) range) range) flow |>
                           man.exec (mk_assume (mk_in (mk_var tmp range) l u range) range)
              in
              Eval.singleton (mk_var tmp range) ~cleaners:[mk_remove_var tmp range] flow
         end
         |> Option.return

      (* Calls to mopsa.assert_equal function *)
      | E_py_call(
{ekind = E_py_object ({addr_kind = A_py_function (F_builtin "mopsa.assert_equal")}, _)},
[x; y], []
) ->
         let range = erange exp in
         check man (mk_binop x O_eq y (tag_range range "eq")) range flow
         |> Option.return

      (* Calls to mopsa.assert_true function *)
      | E_py_call(
{ekind = E_py_object ({addr_kind = A_py_function (F_builtin "mopsa.assert_true")}, _)},
[x], []
) ->
         let range = erange exp in
         check man x range  flow
         |> Option.return

      (* Calls to mopsa.assert_false function *)
      | E_py_call(
{ekind = E_py_object ({addr_kind = A_py_function (F_builtin "mopsa.assert_false")}, _)},
[x], []
)  ->
         let range = erange exp in
         check man (mk_not x (tag_range range "not")) range flow
         |> Option.return

      | E_py_call(
{ekind = E_py_object ({addr_kind = A_py_function (F_builtin "mopsa.assert_exists")}, _)},
[cond], []
)  ->
         let stmt = {skind = S_simple_assert(cond,false,true); srange = exp.erange} in
         let flow = man.exec stmt flow in
         (* FIXME:  mk_py_int ?*)
         Eval.singleton (mk_int 0 exp.erange) flow
         |> Option.return

      | E_py_call(
{ekind = E_py_object ({addr_kind = A_py_function (F_builtin "mopsa.assert_safe")}, _)},
[], []
)  ->
         begin
           let annot = Flow.get_all_annot flow in
           let error_env = Flow.fold (fun acc tk env ->
                               match tk with
                               | Flows.Exceptions.T_exn _ -> man.join annot acc env
                               | _ -> acc
                             ) man.bottom man flow in
           let exception BottomFound in
           try
             let cond =
               match Flow.get T_cur man flow |> man.is_bottom,
                     man.is_bottom error_env with
               | false, true -> mk_one
               | true, false -> mk_zero
               | false, false -> mk_int_interval 0 1
               | true, true -> raise BottomFound
             in
             let stmt = mk_assert (cond exp.erange) exp.erange in
             let cur = Flow.get T_cur man flow in
             let flow = Flow.set T_cur man.top man flow |>
                          man.exec stmt |>
                          Flow.set T_cur cur man
             in
             (* FIXME:  mk_py_int ?*)
             Eval.singleton (mk_int 0 exp.erange) flow
             |> Option.return
           with BottomFound ->
             Eval.empty_singleton flow
             |> Option.return
         end

      | E_py_call(
{ekind = E_py_object ({addr_kind = A_py_function (F_builtin "mopsa.assert_unsafe")}, _)},
[], []
)  ->
         begin
           let annot = Flow.get_all_annot flow in
           let error_env = Flow.fold (fun acc tk env -> match tk with
                                                        | Flows.Exceptions.T_exn _ -> man.join annot acc env
                                                        | _ -> acc
                             ) man.bottom man flow in
           let cond =
             match Flow.get T_cur man flow |> man.is_bottom,
                   man.is_bottom error_env with
             | false, true -> mk_zero
             | true, false -> mk_one
             | false, false -> mk_int_interval 0 1
             | true, true -> mk_zero
           in
           let stmt = mk_assert (cond exp.erange) exp.erange in
           let cur = Flow.get T_cur man flow in
           let flow = Flow.set T_cur man.top man flow in
           let flow = man.exec stmt flow |>
                        Flow.filter (fun tk _ -> match tk with Flows.Exceptions.T_exn _ -> false | _ -> true) man |>
                        Flow.set T_cur cur man
           in
           (* FIXME:  mk_py_int ?*)
           Eval.singleton (mk_int 0 exp.erange) flow |> Option.return
         end

      | E_py_call(
{ekind = E_py_object ({addr_kind = A_py_function (F_builtin "mopsa.assert_exception")}, _)},
[{ekind = E_py_object cls}], []
)  ->
         begin
           debug "begin assert_exception";
           let annot = Flow.get_all_annot flow in
           let this_error_env = Flow.fold (fun acc tk env -> match tk with
                                                             (* FIXME: addr.isinstance *)
               | Flows.Exceptions.T_exn exn
                  (* Eval.assume
                   *   (mk_py_call (mk_py_object (Addr.find_builtin "isinstance") range) [exn; cls])
                   *   ~fthen:(fun flow -> man.join annot acc flow)
                   *   ~felse:(fun _ -> man.bottom)
                   *   man env *)
                      when Addr.isinstance exn cls -> man.join annot acc env
                                    | _ -> acc
                                  ) man.bottom man flow in
           let cond =
             match Flow.get T_cur man flow |> man.is_bottom,
                   man.is_bottom this_error_env with
             | true, false -> mk_one
             | _, true -> mk_zero
             | false, false ->  mk_int_interval 0 1
           in
           let stmt = mk_assert (cond exp.erange) exp.erange in
           let cur = Flow.get T_cur man flow in
           let flow = Flow.set T_cur man.top man flow in
           let flow = man.exec stmt flow |>
                                                             (* FIXME: addr.isinstance *)
                        Flow.filter (fun tk _ -> match tk with Flows.Exceptions.T_exn exn when Addr.isinstance exn cls -> false | _ -> true) man |>
                        Flow.set T_cur cur man
           in
           (* FIXME:  mk_py_int ?*)
           Eval.singleton (mk_int 0 exp.erange) flow
           |> Option.return
         end


      | E_py_call(
{ekind = E_py_object ({addr_kind = A_py_function (F_builtin "mopsa.assert_exception_exists")}, _)},
[{ekind = E_py_object cls}], []
)  ->
         begin
           let annot = Flow.get_all_annot flow in
           let error_env = Flow.fold (fun acc tk env -> match tk with
                                                             (* FIXME: addr.isinstance *)
                               | Flows.Exceptions.T_exn exn when Addr.isinstance exn cls -> man.join annot acc env
                               | _ -> acc
                             ) man.bottom man flow in
           let cur = Flow.get T_cur man flow in
           let cur' = if man.is_bottom cur then man.top else cur in
           let cond = if man.is_bottom error_env then mk_zero exp.erange else mk_one exp.erange in
           let stmt = mk_assert cond exp.erange in
           let flow' = Flow.set T_cur cur' man flow |>
                         man.exec stmt |>
                                                             (* FIXME: addr.isinstance *)
                         Flow.filter (fun tk _ -> match tk with Flows.Exceptions.T_exn exn when Addr.isinstance exn cls -> false | _ -> true) man |>
                         Flow.set T_cur cur man
           in
           (* FIXME:  mk_py_int ?*)
           Eval.singleton (mk_int 0 exp.erange) flow'
           |> Option.return
         end
      | _ ->
         None

    let ask _ _ _ = None
  end



(*==========================================================================*)
(**                          {2 Decorators}                                 *)
(*==========================================================================*)


let is_stub_fundec = function
  | {py_func_decors = [{ekind = E_py_attribute({ekind = E_var( {vname = "mopsa"}, _)}, "stub")}]} -> true
  | _ -> false

let is_builtin_fundec = function
  | {py_func_decors = [{ekind = E_py_call({ekind = E_py_attribute({ekind = E_var( {vname = "mopsa"}, _)}, "builtin")}, _, [])}]} -> true
  | _ -> false

let is_builtin_clsdec = function
  | {py_cls_decors = [{ekind = E_py_call({ekind = E_py_attribute({ekind = E_var( {vname = "mopsa"}, _)}, "builtin")}, _, [])}]} -> true
  | _ -> false

let is_unsupported_fundec = function
  | {py_func_decors = [{ekind = E_py_attribute({ekind = E_var( {vname = "mopsa"}, _)}, "unsupported")}]} -> true
  | _ -> false

let is_unsupported_clsdec = function
  | {py_cls_decors = [{ekind = E_py_attribute({ekind = E_var( {vname = "mopsa"}, _)}, "unsupported")}]} -> true
  | _ -> false


let builtin_fundec_name = function
  | {py_func_decors = [{ekind = E_py_call({ekind = E_py_attribute({ekind = E_var( {vname = "mopsa"}, _)}, "builtin")}, [{ekind = E_constant (C_string name)}], [])}]} -> name
  | _ -> raise Not_found

let builtin_clsdec_name = function
  | {py_cls_decors = [{ekind = E_py_call({ekind = E_py_attribute({ekind = E_var( {vname = "mopsa"}, _)}, "builtin")}, [{ekind = E_constant (C_string name)}], [])}]} -> name
  | _ -> raise Not_found


(*==========================================================================*)
(**                             {2 Setup }                                  *)
(*==========================================================================*)


let () =
  Framework.Domains.Stateless.register_domain (module Domain)<|MERGE_RESOLUTION|>--- conflicted
+++ resolved
@@ -57,11 +57,7 @@
          Eval.singleton (mk_py_top T_bool range) flow |> OptionExt.return
 
       | E_py_call ({ekind = E_py_object ({addr_kind = A_py_function (F_builtin "mopsa.random_float")}, _)}, [], []) ->
-<<<<<<< HEAD
-         Eval.singleton (mk_py_top T_float range) flow |> OptionExt.return
-=======
-         Eval.singleton (mk_py_top (T_float F_DOUBLE) range) flow |> Option.return
->>>>>>> e0bdee45
+         Eval.singleton (mk_py_top (T_float F_DOUBLE) range) flow |> OptionExt.return
 
       | E_py_call ({ekind = E_py_object ({addr_kind = A_py_function (F_builtin "mopsa.random_string")}, _)}, [], []) ->
          Eval.singleton (mk_py_top T_string range) flow |> OptionExt.return
@@ -72,7 +68,7 @@
       | E_py_call ({ekind = E_py_object ({addr_kind = A_py_function (F_builtin "mopsa.random_int")}, _)}, [
                      {ekind = E_constant (C_int l)}; {ekind = E_constant (C_int u)}
                    ], []) ->
-         Eval.singleton (mk_py_z_interval l u range) flow |> Option.return
+         Eval.singleton (mk_py_z_interval l u range) flow |> OptionExt.return
 
       | E_py_call ({ekind = E_py_object ({addr_kind = A_py_function (F_builtin "mopsa.random_int")}, _)}, [l; u], []) ->
          begin
@@ -87,7 +83,7 @@
               in
               Eval.singleton (mk_var tmp range) ~cleaners:[mk_remove_var tmp range] flow
          end
-         |> Option.return
+         |> OptionExt.return
 
       | E_py_call ({ekind = E_py_object ({addr_kind = A_py_function (F_builtin "mopsa.random_float")}, _)}, [l; u], []) ->
          begin
@@ -106,7 +102,7 @@
               in
               Eval.singleton (mk_var tmp range) ~cleaners:[mk_remove_var tmp range] flow
          end
-         |> Option.return
+         |> OptionExt.return
 
       (* Calls to mopsa.assert_equal function *)
       | E_py_call(
@@ -115,7 +111,7 @@
 ) ->
          let range = erange exp in
          check man (mk_binop x O_eq y (tag_range range "eq")) range flow
-         |> Option.return
+         |> OptionExt.return
 
       (* Calls to mopsa.assert_true function *)
       | E_py_call(
@@ -124,7 +120,7 @@
 ) ->
          let range = erange exp in
          check man x range  flow
-         |> Option.return
+         |> OptionExt.return
 
       (* Calls to mopsa.assert_false function *)
       | E_py_call(
@@ -133,7 +129,7 @@
 )  ->
          let range = erange exp in
          check man (mk_not x (tag_range range "not")) range flow
-         |> Option.return
+         |> OptionExt.return
 
       | E_py_call(
 {ekind = E_py_object ({addr_kind = A_py_function (F_builtin "mopsa.assert_exists")}, _)},
@@ -143,7 +139,7 @@
          let flow = man.exec stmt flow in
          (* FIXME:  mk_py_int ?*)
          Eval.singleton (mk_int 0 exp.erange) flow
-         |> Option.return
+         |> OptionExt.return
 
       | E_py_call(
 {ekind = E_py_object ({addr_kind = A_py_function (F_builtin "mopsa.assert_safe")}, _)},
@@ -174,10 +170,10 @@
              in
              (* FIXME:  mk_py_int ?*)
              Eval.singleton (mk_int 0 exp.erange) flow
-             |> Option.return
+             |> OptionExt.return
            with BottomFound ->
              Eval.empty_singleton flow
-             |> Option.return
+             |> OptionExt.return
          end
 
       | E_py_call(
@@ -206,7 +202,7 @@
                         Flow.set T_cur cur man
            in
            (* FIXME:  mk_py_int ?*)
-           Eval.singleton (mk_int 0 exp.erange) flow |> Option.return
+           Eval.singleton (mk_int 0 exp.erange) flow |> OptionExt.return
          end
 
       | E_py_call(
@@ -244,7 +240,7 @@
            in
            (* FIXME:  mk_py_int ?*)
            Eval.singleton (mk_int 0 exp.erange) flow
-           |> Option.return
+           |> OptionExt.return
          end
 
 
@@ -271,7 +267,7 @@
            in
            (* FIXME:  mk_py_int ?*)
            Eval.singleton (mk_int 0 exp.erange) flow'
-           |> Option.return
+           |> OptionExt.return
          end
       | _ ->
          None
