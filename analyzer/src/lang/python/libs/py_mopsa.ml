--- conflicted
+++ resolved
@@ -75,17 +75,10 @@
       | E_py_call ({ekind = E_py_object ({addr_kind = A_py_function (F_builtin ("mopsa.random_int", _))}, _)}, [], []) ->
          man.eval (mk_py_top T_int range) flow |> OptionExt.return
 
-<<<<<<< HEAD
       | E_py_call ({ekind = E_py_object ({addr_kind = A_py_function (F_builtin ("mopsa.random_int", _))}, _)}, [
                      {ekind = E_constant (C_int l)}; {ekind = E_constant (C_int u)}
                    ], []) ->
-         man.eval (mk_py_z_interval l u range) flow |> Option.return
-=======
-      (* | E_py_call ({ekind = E_py_object ({addr_kind = A_py_function (F_builtin "mopsa.random_int")}, _)}, [
-       *                {ekind = E_constant (C_int l)}; {ekind = E_constant (C_int u)}
-       *              ], []) ->
-       *    man.eval (mk_py_z_interval l u range) flow |> OptionExt.return *)
->>>>>>> 11db66b7
+         man.eval (mk_py_z_interval l u range) flow |> OptionExt.return
 
       | E_py_call ({ekind = E_py_object ({addr_kind = A_py_function (F_builtin ("mopsa.random_int", _))}, _)}, [l; u], []) ->
               let tmp = mktmp () in
