(****************************************************************************)
(*                                                                          *)
(* This file is part of MOPSA, a Modular Open Platform for Static Analysis. *)
(*                                                                          *)
(* Copyright (C) 2017-2019 The MOPSA Project.                               *)
(*                                                                          *)
(* This program is free software: you can redistribute it and/or modify     *)
(* it under the terms of the GNU Lesser General Public License as published *)
(* by the Free Software Foundation, either version 3 of the License, or     *)
(* (at your option) any later version.                                      *)
(*                                                                          *)
(* This program is distributed in the hope that it will be useful,          *)
(* but WITHOUT ANY WARRANTY; without even the implied warranty of           *)
(* MERCHANTABILITY or FITNESS FOR A PARTICULAR PURPOSE.  See the            *)
(* GNU Lesser General Public License for more details.                      *)
(*                                                                          *)
(* You should have received a copy of the GNU Lesser General Public License *)
(* along with this program.  If not, see <http://www.gnu.org/licenses/>.    *)
(*                                                                          *)
(****************************************************************************)

(** Range objects. *)

open Mopsa
open Sig.Domain.Stateless
open Ast
open Addr
open Universal.Ast

module Domain =
struct

  include GenStatelessDomainId(struct
      let name = "python.objects.range"
    end)

  let interface = {
    iexec = {provides = []; uses = []};
    ieval = {provides = [Zone.Z_py, Zone.Z_py_obj]; uses = [Zone.Z_py, Zone.Z_py_obj]}
  }

<<<<<<< HEAD
  let allocate_builtin ?(mode=STRONG) man range flow bltin oe =
    (* allocate addr, and map this addr to inst bltin *)
    let range = tag_range range "alloc_%s" bltin in
    let cls = fst @@ find_builtin bltin in
    man.eval ~zone:(Universal.Zone.Z_u_heap, Z_any) (mk_alloc_addr ~mode:mode (A_py_instance cls) range) flow |>
    Eval.bind (fun eaddr flow ->
        let addr = match ekind eaddr with
          | E_addr a -> a
          | _ -> assert false in
        man.exec ~zone:Zone.Z_py_obj (mk_add eaddr range) flow |>
        Eval.singleton (mk_py_object (addr, oe) range)
      )
=======
    let alarms = []

    let rec eval zs exp man flow =
      let range = exp.erange in
      match ekind exp with
      | E_py_call({ekind = E_py_object ({addr_kind = A_py_function (F_builtin "range.__new__")}, _)} as call, cls :: [up], []) ->
        let args' = (mk_constant T_int (C_int (Z.of_int 0)) range)::up::(mk_constant T_int (C_int (Z.of_int 1)) range)::[] in
        man.eval {exp with ekind = E_py_call(call, cls :: args', [])} flow
        |> Option.return
>>>>>>> b67cb8cc

  let rec eval zs exp man flow =
    let range = exp.erange in
    match ekind exp with
    | E_py_call({ekind = E_py_object ({addr_kind = A_py_function (F_builtin ("slice.__new__" as f))}, _)}, cls :: args, []) ->
      let intornone = ["int"; "NoneType"] in
      Utils.check_instances_disj f man flow range args
        [intornone; intornone; intornone]
        (fun _ flow -> allocate_builtin man range flow "slice" (Some exp))
      |> Option.return

    | E_py_call({ekind = E_py_object ({addr_kind = A_py_function (F_builtin "range.__new__")}, _)} as call, cls :: [up], []) ->
      let args' = (mk_constant T_int (C_int (Z.of_int 0)) range)::up::(mk_constant T_int (C_int (Z.of_int 1)) range)::[] in
      man.eval {exp with ekind = E_py_call(call, cls :: args', [])} flow
      |> Option.return

    | E_py_call({ekind = E_py_object ({addr_kind = A_py_function (F_builtin "range.__new__")}, _)} as call, cls :: [down; up], []) ->
      let args' = down::up::(mk_constant T_int (C_int (Z.of_int 1)) range)::[] in
      man.eval {exp with ekind = E_py_call(call, cls :: args', [])} flow
      |> Option.return

    | E_py_call({ekind = E_py_object ({addr_kind = A_py_function (F_builtin ("range.__new__" as f))}, _)}, cls :: args, []) ->
      Utils.check_instances f man flow range args
        ["int"; "int"; "int"]
        (fun args flow -> allocate_builtin man range flow "range" (Some exp))
      |> Option.return

    | E_py_call({ekind = E_py_object ({addr_kind = A_py_function (F_builtin "range.__contains__")}, _)}, args, []) ->
      (* isinstance(arg1, range) && isinstance(arg2, int) ? *)
      Exceptions.panic "todo: %a@\n" pp_expr exp

    | E_py_call({ekind = E_py_object ({addr_kind = A_py_function (F_builtin "range.__len__")}, _)}, [arg], []) ->
      man.eval ~zone:(Zone.Z_py, Zone.Z_py_obj) arg flow |>
      Eval.bind (fun arg flow ->
          man.eval ~zone:(Zone.Z_py, Zone.Z_py_obj) (mk_py_top T_int range) flow
          (* TODO: which one is better? *)
          (* process_constant man flow range "int" addr_integers *)
        )
      |> Option.return

    | E_py_call({ekind = E_py_object ({addr_kind = A_py_function (F_builtin ("range.__iter__" as f))}, _)}, args, []) ->
      Utils.check_instances f man flow range args
        ["range"]
        (fun r flow -> allocate_builtin man range flow "range_iterator" (Some exp))
      |> Option.return

    | E_py_call({ekind = E_py_object ({addr_kind = A_py_function (F_builtin ("range_iterator.__next__" as f))}, _)}, args, []) ->
      Utils.check_instances f man flow range args
        ["range_iterator"]
        (fun _ flow ->
           let res = man.eval ~zone:(Zone.Z_py, Zone.Z_py_obj) (mk_py_top T_int range) flow in
           let stopiteration = man.exec (Utils.mk_builtin_raise "StopIteration" range) flow |> Eval.empty_singleton in
           Eval.join_list (Eval.copy_ctx stopiteration res :: stopiteration :: []) ~empty:(fun () -> Eval.empty_singleton flow)
        )
      |> Option.return


    | E_py_call({ekind = E_py_object ({addr_kind = A_py_function (F_builtin "range_iterator.__iter__")}, _)}, [self], []) ->
      man.eval self flow |> Option.return

    | _ -> None

  let init _ _ flow = flow
  let exec _ _ _ _ = None
  let ask _ _ _ = None

end

let () =
  Framework.Core.Sig.Domain.Stateless.register_domain (module Domain)<|MERGE_RESOLUTION|>--- conflicted
+++ resolved
@@ -39,7 +39,6 @@
     ieval = {provides = [Zone.Z_py, Zone.Z_py_obj]; uses = [Zone.Z_py, Zone.Z_py_obj]}
   }
 
-<<<<<<< HEAD
   let allocate_builtin ?(mode=STRONG) man range flow bltin oe =
     (* allocate addr, and map this addr to inst bltin *)
     let range = tag_range range "alloc_%s" bltin in
@@ -52,17 +51,8 @@
         man.exec ~zone:Zone.Z_py_obj (mk_add eaddr range) flow |>
         Eval.singleton (mk_py_object (addr, oe) range)
       )
-=======
-    let alarms = []
 
-    let rec eval zs exp man flow =
-      let range = exp.erange in
-      match ekind exp with
-      | E_py_call({ekind = E_py_object ({addr_kind = A_py_function (F_builtin "range.__new__")}, _)} as call, cls :: [up], []) ->
-        let args' = (mk_constant T_int (C_int (Z.of_int 0)) range)::up::(mk_constant T_int (C_int (Z.of_int 1)) range)::[] in
-        man.eval {exp with ekind = E_py_call(call, cls :: args', [])} flow
-        |> Option.return
->>>>>>> b67cb8cc
+  let alarms = []
 
   let rec eval zs exp man flow =
     let range = exp.erange in
