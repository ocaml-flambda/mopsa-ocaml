(****************************************************************************)
(*                                                                          *)
(* This file is part of MOPSA, a Modular Open Platform for Static Analysis. *)
(*                                                                          *)
(* Copyright (C) 2018-2019 The MOPSA Project.                               *)
(*                                                                          *)
(* This program is free software: you can redistribute it and/or modify     *)
(* it under the terms of the GNU Lesser General Public License as published *)
(* by the Free Software Foundation, either version 3 of the License, or     *)
(* (at your option) any later version.                                      *)
(*                                                                          *)
(* This program is distributed in the hope that it will be useful,          *)
(* but WITHOUT ANY WARRANTY; without even the implied warranty of           *)
(* MERCHANTABILITY or FITNESS FOR A PARTICULAR PURPOSE.  See the            *)
(* GNU Lesser General Public License for more details.                      *)
(*                                                                          *)
(* You should have received a copy of the GNU Lesser General Public License *)
(* along with this program.  If not, see <http://www.gnu.org/licenses/>.    *)
(*                                                                          *)
(****************************************************************************)

(* A general smashing abstraction for Python sets, (hopefully)
   irrelevant of the value/type domain *)

open Mopsa
open Sig.Domain.Stateless
open Ast
open Addr
open Universal.Ast
open Data_container_utils

let name = "python.objects.set"

type addr_kind +=
  | A_py_set

let () = register_addr_kind_nominal_type (fun default ak ->
             match ak with
             | A_py_set -> "set"
             | _ -> default ak);
         register_addr_kind_structural_type (fun default ak s ->
             match ak with
             | A_py_set -> false
             | _ -> default ak s)



let () =
  register_is_data_container (fun default ak -> match ak with
      | A_py_set -> true
      | _ -> default ak)


let () =
  Format.(register_addr_kind {
      print = (fun default fmt a ->
          match a with
          | A_py_set -> fprintf fmt "set"
          | _ -> default fmt a);
      compare = (fun default a1 a2 ->
          match a1, a2 with
          | _ -> default a1 a2);})

let opt_py_set_allocation_policy : string ref = ref "all"
let () = Universal.Heap.Policies.register_option opt_py_set_allocation_policy name "-py-set-alloc-pol" "for smashed sets"
           (fun default ak -> match ak with
                              | A_py_set -> (Universal.Heap.Policies.of_string !opt_py_set_allocation_policy) ak
                              | _ -> default ak)


module Domain =
struct

  include GenStatelessDomainId(struct
      let name = name
    end)


  let interface = {
    iexec = {provides = [Zone.Z_py_obj]; uses = [Zone.Z_py_obj]};
    ieval = {provides = [Zone.Z_py, Zone.Z_py_obj]; uses = [Zone.Z_py, Zone.Z_py_obj; Universal.Zone.Z_u_heap, Z_any]}
  }

  let alarms = []

  let init (prog:program) man flow = flow

  let var_of_addr a = match akind a with
    | A_py_set -> mk_addr_attr a "set" T_any
    | _ -> assert false

  let var_of_eobj e = match ekind e with
    | E_py_object (a, _) -> var_of_addr a
    | _ -> assert false

  let addr_of_expr exp = match ekind exp with
    | E_addr a -> a
    | _ -> Exceptions.panic "%a@\n" pp_expr exp

  let rec eval zones exp man flow =
    let range = erange exp in
    match ekind exp with
    | E_py_set ls ->
      debug "Skipping set.__new__, set.__init__ for now@\n";

      let addr_set = mk_alloc_addr A_py_set range in
      man.eval ~zone:(Universal.Zone.Z_u_heap, Z_any) addr_set flow |>
      Eval.bind (fun eaddr_set flow ->
          let addr_set = addr_of_expr eaddr_set in
          let els_var = var_of_addr addr_set in
          let flow = List.fold_left (fun acc el ->
              man.exec ~zone:Zone.Z_py (mk_assign (mk_var ~mode:(Some WEAK) els_var range) el range) acc) flow ls in
          Eval.singleton (mk_py_object (addr_set, None) range) flow
        )
      |> OptionExt.return


    | E_py_call({ekind = E_py_object ({addr_kind = A_py_function (F_builtin ("set.__new__", _))}, _)}, cls::args, []) ->
      Utils.new_wrapper man range flow "set" cls
        ~fthennew:(man.eval (mk_expr (E_py_set []) range))

    | E_py_call({ekind = E_py_object ({addr_kind = A_py_function (F_builtin ("set.__init__" as f, _))}, _)}, args, []) ->
      Utils.check_instances f man flow range args
        ["set"]
        (fun eargs flow ->
           man.eval (mk_py_none range) flow
        )
      |> OptionExt.return

    | E_py_call({ekind = E_py_object ({addr_kind = A_py_function (F_builtin ("set.clear" as f, _))}, _)}, args, []) ->
      Utils.check_instances f man flow range args ["set"]
        (fun args flow ->
           let set = List.hd args in
           let var_els = var_of_eobj set in
           man.exec (mk_remove_var var_els range) flow |>
           man.eval (mk_py_none range)
        )
      |> OptionExt.return

    | E_py_call({ekind = E_py_object ({addr_kind = A_py_function (F_builtin ("set.__contains__" as f, _))}, _)}, args, []) ->
      Utils.check_instances f ~arguments_after_check:1 man flow range args ["set"]
        (fun args flow ->
           man.eval (mk_py_top T_bool range) flow)
      |> OptionExt.return


    | E_py_call({ekind = E_py_object ({addr_kind = A_py_function (F_builtin (f, _))}, _)}, args, [])
      when is_compare_op_fun "set" f ->
      Utils.check_instances ~arguments_after_check:1 f man flow range args ["set"]
        (fun eargs flow ->
           let e1, e2 = match args with [l; r] -> l, r | _ -> assert false in
           assume (mk_py_isinstance_builtin e2 "set" range) man flow
             ~fthen:(man.eval (mk_py_top T_bool range))
             ~felse:(fun flow ->
                 let expr = mk_constant ~etyp:T_py_not_implemented C_py_not_implemented range in
                 man.eval expr flow)
        )
      |> OptionExt.return


    | E_py_call({ekind = E_py_object ({addr_kind = A_py_function (F_builtin ("set.__iter__" as f, _))}, _)}, args, []) ->
      Utils.check_instances f man flow range args
        ["set"]
        (fun args flow ->
           let set = match args with | [l] -> l | _ -> assert false in
           let a = mk_alloc_addr (Py_list.A_py_iterator ("set_iterator", None)) range in
           man.eval ~zone:(Universal.Zone.Z_u_heap, Z_any) a flow |>
           Eval.bind (fun eaddr_it flow ->
               let addr_it = match ekind eaddr_it with | E_addr a -> a | _ -> assert false in
               man.exec ~zone:Zone.Z_py (mk_assign (mk_var (Py_list.Domain.itseq_of_addr addr_it) range) set range) flow |>
               Eval.singleton (mk_py_object (addr_it, None) range)
             )
        )
      |> OptionExt.return

    | E_py_call({ekind = E_py_object ({addr_kind = A_py_function (F_builtin ("set_iterator.__next__", _))}, _)}, [iterator], []) ->
      (* todo: checks ? *)
       man.eval  ~zone:(Zone.Z_py, Zone.Z_py_obj) iterator flow |>
         Eval.bind (fun iterator flow ->
             man.eval ~zone:(Zone.Z_py, Zone.Z_py_obj) (mk_var (Py_list.Domain.itseq_of_eobj iterator) range) flow |>
               Eval.bind (fun set_eobj flow ->
                   let var_els = var_of_eobj set_eobj in
                   let els = man.eval (mk_var var_els ~mode:(Some WEAK) range) flow in
                   let flow = Flow.set_ctx (Eval.get_ctx els) flow in
                   let stopiteration = man.exec (Utils.mk_builtin_raise "StopIteration" range) flow |> Eval.empty_singleton in
                   Eval.join_list ~empty:(fun () -> Eval.empty_singleton flow) (Eval.copy_ctx stopiteration els::stopiteration::[])
                 )
           )
       |> OptionExt.return


    | E_py_call({ekind = E_py_object ({addr_kind = A_py_function (F_builtin ("set_iterator.__iter__", _))}, _)}, [iterator], []) ->
      (* todo: checks ? *)
      man.eval ~zone:(Zone.Z_py, Zone.Z_py_obj) iterator flow |> OptionExt.return

    | E_py_call({ekind = E_py_object ({addr_kind = A_py_function (F_builtin ("set.__len__" as f, _))}, _)}, args, []) ->
      Utils.check_instances f man flow range args
        ["set"]
        (fun args flow ->
           man.eval ~zone:(Zone.Z_py, Zone.Z_py_obj) (mk_py_top T_int range) flow
        )
      |> OptionExt.return

    | E_py_call({ekind = E_py_object ({addr_kind = A_py_function (F_builtin ("set.add" as f, _))}, _)}, args, []) ->
      Utils.check_instances f ~arguments_after_check:1 man flow range args
        ["set"]
        (fun args flow ->
           let set, element = match args with | [l; e] -> l, e | _ -> assert false in
           debug "set: %a@\n" pp_expr set;
           let var_els = var_of_eobj set in
           man.exec (mk_assign (mk_var var_els ~mode:(Some WEAK) range) element range) flow |>
           man.eval (mk_py_none range))
      |> OptionExt.return


    | E_py_call({ekind = E_py_object ({addr_kind = A_py_function (F_builtin ("mopsa.assert_set_of", _))}, _)}, args, []) ->
      bind_list args man.eval flow |>
      bind_some (fun eargs flow ->
          let set, set_v = match eargs with [d;e] -> d,e | _ -> assert false in
          assume (mk_py_isinstance_builtin set "set" range) man flow
            ~fthen:(fun flow ->
                let var = var_of_eobj set in
                Libs.Py_mopsa.check man
                  (mk_py_isinstance (mk_var ~mode:(Some WEAK) var range) set_v range)
                  range flow
              )
            ~felse:(Libs.Py_mopsa.check man (mk_py_false range) range)
        )
      |> OptionExt.return


    | _ -> None


  let exec zone stmt man flow =
    let range = srange stmt in
    match skind stmt with
<<<<<<< HEAD
    | S_remove {ekind = E_addr ({addr_kind = A_py_set} as a)} ->
=======
    | S_remove {ekind = E_addr ({addr_kind = A_py_set _} as a)} ->
>>>>>>> 63dd88d3
       let va = var_of_addr a in
       flow |>
         man.exec ~zone:Zone.Z_py (mk_remove_var va range) |>
         Post.return |> OptionExt.return

<<<<<<< HEAD
    | S_rename ({ekind = E_addr ({addr_kind = A_py_set} as a)}, {ekind = E_addr a'}) ->
=======
    | S_invalidate {ekind = E_addr ({addr_kind = A_py_set _} as a)} ->
       let va = var_of_addr a in
       flow |>
         man.exec ~zone:Zone.Z_py (mk_invalidate_var va range) |>
         Post.return |> OptionExt.return

    | S_fold ({ekind = E_addr ({addr_kind = A_py_set _} as a)}, addrs) ->
       let va = var_of_addr a in
       let vas = List.map (fun ea' -> match ekind ea' with
                                      | E_addr ({addr_kind = A_py_set _} as a') -> var_of_addr a'
                                      | _ -> assert false) addrs in
       man.exec ~zone:Zone.Z_py (mk_fold_var va vas range) flow |> Post.return |> OptionExt.return

    | S_expand ({ekind = E_addr ({addr_kind = A_py_set _} as a)}, addrs) ->
       let va = var_of_addr a in
       let vas = List.map (fun ea' -> match ekind ea' with
                                      | E_addr ({addr_kind = A_py_set _} as a') -> var_of_addr a'
                                      | _ -> assert false) addrs in
       man.exec ~zone:Zone.Z_py (mk_expand_var va vas range) flow |> Post.return |> OptionExt.return


    | S_rename ({ekind = E_addr ({addr_kind = A_py_set _} as a)}, {ekind = E_addr a'}) ->
>>>>>>> 63dd88d3
      let va = var_of_addr a in
      let va' = var_of_addr a' in
      debug "renaming %a into %a@\n" pp_var va pp_var va';
      man.exec ~zone:Zone.Z_py (mk_rename_var va va' range) flow
      |> Post.return |> OptionExt.return

    | _ -> None

  let ask _ _ _ = None
end

let () =
  Framework.Core.Sig.Domain.Stateless.register_domain (module Domain)<|MERGE_RESOLUTION|>--- conflicted
+++ resolved
@@ -235,19 +235,12 @@
   let exec zone stmt man flow =
     let range = srange stmt in
     match skind stmt with
-<<<<<<< HEAD
     | S_remove {ekind = E_addr ({addr_kind = A_py_set} as a)} ->
-=======
-    | S_remove {ekind = E_addr ({addr_kind = A_py_set _} as a)} ->
->>>>>>> 63dd88d3
        let va = var_of_addr a in
        flow |>
          man.exec ~zone:Zone.Z_py (mk_remove_var va range) |>
          Post.return |> OptionExt.return
 
-<<<<<<< HEAD
-    | S_rename ({ekind = E_addr ({addr_kind = A_py_set} as a)}, {ekind = E_addr a'}) ->
-=======
     | S_invalidate {ekind = E_addr ({addr_kind = A_py_set _} as a)} ->
        let va = var_of_addr a in
        flow |>
@@ -269,8 +262,7 @@
        man.exec ~zone:Zone.Z_py (mk_expand_var va vas range) flow |> Post.return |> OptionExt.return
 
 
-    | S_rename ({ekind = E_addr ({addr_kind = A_py_set _} as a)}, {ekind = E_addr a'}) ->
->>>>>>> 63dd88d3
+    | S_rename ({ekind = E_addr ({addr_kind = A_py_set} as a)}, {ekind = E_addr a'}) ->
       let va = var_of_addr a in
       let va' = var_of_addr a' in
       debug "renaming %a into %a@\n" pp_var va pp_var va';
