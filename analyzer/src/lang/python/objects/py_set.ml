--- conflicted
+++ resolved
@@ -87,15 +87,8 @@
     match ekind exp with
     | E_py_set ls ->
       debug "Skipping set.__new__, set.__init__ for now@\n";
-<<<<<<< HEAD
 
       let addr_set = mk_alloc_addr (A_py_set (Rangeset.singleton range)) range in
-=======
-      let els_var, flow = get_var_flow (Flow.get_callstack flow, range) flow in
-      let flow = List.fold_left (fun acc el ->
-          man.exec ~zone:Zone.Z_py (mk_assign (mk_var ~mode:WEAK els_var range) el range) acc) flow ls in
-      let addr_set = mk_alloc_addr (A_py_set els_var) range in
->>>>>>> a362425b
       man.eval ~zone:(Universal.Zone.Z_u_heap, Z_any) addr_set flow |>
       Eval.bind (fun eaddr_set flow ->
           let addr_set = addr_of_expr eaddr_set in
