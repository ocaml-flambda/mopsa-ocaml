(****************************************************************************)
(*                                                                          *)
(* This file is part of MOPSA, a Modular Open Platform for Static Analysis. *)
(*                                                                          *)
(* Copyright (C) 2018-2019 The MOPSA Project.                               *)
(*                                                                          *)
(* This program is free software: you can redistribute it and/or modify     *)
(* it under the terms of the GNU Lesser General Public License as published *)
(* by the Free Software Foundation, either version 3 of the License, or     *)
(* (at your option) any later version.                                      *)
(*                                                                          *)
(* This program is distributed in the hope that it will be useful,          *)
(* but WITHOUT ANY WARRANTY; without even the implied warranty of           *)
(* MERCHANTABILITY or FITNESS FOR A PARTICULAR PURPOSE.  See the            *)
(* GNU Lesser General Public License for more details.                      *)
(*                                                                          *)
(* You should have received a copy of the GNU Lesser General Public License *)
(* along with this program.  If not, see <http://www.gnu.org/licenses/>.    *)
(*                                                                          *)
(****************************************************************************)

(* A general smashing abstraction for Python dicts, (hopefully)
   irrelevant of the value/type domain *)

open Mopsa
open Framework.Core.Sig.Domain.Stateless
open Ast
open Addr
open Universal.Ast
open Data_container_utils

type addr_kind +=
  | A_py_dict of Rangeset.t * Rangeset.t
  (* variables where the smashed elements are stored (one for the keys and one for the values *)
  | A_py_dict_view of string (* name *) * addr (* addr of the dictionary *)


let () =
  register_join_akind (fun default ak1 ak2 ->
      match ak1, ak2 with
      | A_py_dict (k1, v1), A_py_dict (k2, v2) -> A_py_dict ((Rangeset.union k1 k2), (Rangeset.union v1 v2))
      | _ -> default ak1 ak2);
  register_is_data_container (fun default ak -> match ak with
      | A_py_dict _ -> true
      | _ -> default ak)


let () =
  Format.(register_addr_kind {
      print = (fun default fmt a ->
          match a with
          | A_py_dict (keys, values) -> fprintf fmt "dict[%a, %a]" (fun fmt -> Rangeset.iter (fun ra -> pp_range fmt ra)) keys (fun fmt -> Rangeset.iter (fun ra -> pp_range fmt ra)) values
          | A_py_dict_view (s, a) -> fprintf fmt "%s[%a]" s pp_addr a
          | _ -> default fmt a);
      compare = (fun default a1 a2 ->
          match a1, a2 with
          | A_py_dict (k1, v1), A_py_dict (k2, v2) ->
            Compare.compose [
              (fun () -> Rangeset.compare k1 k2);
              (fun () -> Rangeset.compare v1 v2);
            ]
          | A_py_dict_view (s1, a1), A_py_dict_view (s2, a2) ->
            Compare.compose [
              (fun () -> Pervasives.compare s1 s2);
              (fun () -> compare_addr a1 a2);
            ]
          | _ -> default a1 a2);})


module Domain =
struct

  include GenStatelessDomainId(struct
      let name = "python.objects.dict"
    end)

  let interface = {
    iexec = {provides = [Zone.Z_py_obj]; uses = [Zone.Z_py_obj]};
    ieval = {provides = [Zone.Z_py, Zone.Z_py_obj]; uses = [Zone.Z_py, Zone.Z_py_obj; Universal.Zone.Z_u_heap, Z_any]}
  }

  let init (prog:program) man flow = flow

  let kvar_of_addr a = match akind a with
    | A_py_dict _ -> mk_addr_attr a "dict_key" T_any
    | _ -> assert false

  let vvar_of_addr a = match akind a with
    | A_py_dict _ -> mk_addr_attr a "dict_val" T_any
    | _ -> assert false

  let var_of_addr a = match akind a with
    | A_py_dict _ -> mk_addr_attr a "dict_key" T_any,
                     mk_addr_attr a "dict_val" T_any
    | _ -> assert false

  (* let var_of_eobj e = match ekind e with
   *   | E_py_object (a, _) -> var_of_addr a
   *   | _ -> assert false *)

  let addr_of_expr exp = match ekind exp with
    | E_addr a -> a
    | _ -> Exceptions.panic "%a@\n" pp_expr exp

  let extract_vars dictobj =
    match ekind dictobj with
    | E_py_object ({addr_kind = A_py_dict _} as addr, _) ->
      mk_addr_attr addr "dict_key" T_any,
      mk_addr_attr addr "dict_val" T_any
    | _ -> assert false


  let rec eval zones exp man flow =
    let range = erange exp in
    match ekind exp with
    | E_py_dict (ks, vs) ->
      debug "Skipping dict.__new__, dict.__init__ for now@\n";
<<<<<<< HEAD

      let addr_dict = mk_alloc_addr (A_py_dict (Rangeset.singleton range, Rangeset.singleton range)) range in
=======
      let (els_keys, els_vals), flow = get_var_flow (Flow.get_callstack flow, range) flow in
      let flow = List.fold_left2 (fun acc key valu ->
          acc |>
          man.exec ~zone:Zone.Z_py (mk_assign (mk_var ~mode:WEAK els_keys range) key range) |>
          man.exec ~zone:Zone.Z_py (mk_assign (mk_var ~mode:WEAK els_vals range) valu range)
        ) flow ks vs in
      let addr_dict = mk_alloc_addr (A_py_dict (els_keys, els_vals)) range in
>>>>>>> a362425b
      man.eval ~zone:(Universal.Zone.Z_u_heap, Z_any) addr_dict flow |>
      Eval.bind (fun eaddr_dict flow ->
          let addr_dict = addr_of_expr eaddr_dict in
          let els_keys, els_vals = var_of_addr addr_dict in
          let flow = List.fold_left2 (fun acc key valu ->
              acc |>
              man.exec ~zone:Zone.Z_py (mk_assign (mk_var ~mode:WEAK els_keys range) key range) |>
              man.exec ~zone:Zone.Z_py (mk_assign (mk_var ~mode:WEAK els_vals range) valu range)
            ) flow ks vs in
          Eval.singleton (mk_py_object (addr_dict, None) range) flow
        )
      |> Option.return

    | E_py_call({ekind = E_py_object ({addr_kind = A_py_function (F_builtin "dict.__new__")}, _)}, cls :: _, []) ->
      man.eval (mk_expr (E_py_dict ([],[])) range) flow
      |> Option.return

    | E_py_call({ekind = E_py_object ({addr_kind = A_py_function (F_builtin "dict.__init__")}, _)}, args, [])
    | E_py_call({ekind = E_py_object ({addr_kind = A_py_function (F_builtin "dict.update")}, _)}, args, []) ->
      (* FIXME: it's actually a bit more complicated than that, as you can pass **kwargs *)
      Utils.check_instances man flow range args
        ["dict"; "dict"]
        (fun eargs flow ->
           let dict, snddict = match eargs with l::s::[] -> l, s | _ -> assert false in
           let var_keys, var_values = extract_vars dict in
           let var_sndkeys, var_sndvalues = extract_vars dict in
           man.exec (mk_assign (mk_var var_keys ~mode:WEAK range) (mk_var var_sndkeys ~mode:WEAK range) range) flow |>
           man.exec (mk_assign (mk_var var_values ~mode:WEAK range) (mk_var var_sndvalues ~mode:WEAK range) range) |>
           man.eval (mk_py_none range)
        )
      |> Option.return

    | E_py_call({ekind = E_py_object ({addr_kind = A_py_function (F_builtin "dict.__setitem__")}, _)}, args, []) ->
      Utils.check_instances ~arguments_after_check:2 man flow range args
        ["dict"]
        (fun args flow ->
           let dict, key, value = match args with [d;k;v] -> d,k,v | _ -> assert false in
           let var_keys, var_values = extract_vars dict in
           man.exec (mk_assign (mk_var ~mode:WEAK var_keys range) key range) flow |>
           man.exec (mk_assign (mk_var ~mode:WEAK var_values range) value range) |>
           man.eval (mk_py_none range)
        )
      |> Option.return

    | E_py_call({ekind = E_py_object ({addr_kind = A_py_function (F_builtin "dict.copy")}, _)}, args, []) ->
      Utils.check_instances man flow range args ["dict"]
        (fun args flow ->
           (* FIXME: to test *)
           let var_k, var_v = extract_vars (List.hd args) in
           man.eval (mk_expr (E_py_dict ([mk_var ~mode:WEAK var_k range], [mk_var ~mode:WEAK var_v range])) range) flow
        )
      |> Option.return

    | E_py_call({ekind = E_py_object ({addr_kind = A_py_function (F_builtin "dict.clear")}, _)}, args, []) ->
      Utils.check_instances man flow range args ["dict"]
        (fun args flow ->
           let var_k, var_v = extract_vars (List.hd args) in
           man.exec (mk_remove_var var_k range) flow |>
           man.exec (mk_remove_var var_v range) |>
           man.eval (mk_py_none range)
        )
      |> Option.return

    | E_py_call({ekind = E_py_object ({addr_kind = A_py_function (F_builtin "dict.pop")}, _)}, args, [])
    | E_py_call({ekind = E_py_object ({addr_kind = A_py_function (F_builtin "dict.__getitem__")}, _)}, args, []) ->
      Utils.check_instances ~arguments_after_check:1 man flow range args ["dict"]
        (fun args flow ->
           let var_k, var_v = extract_vars (List.hd args) in

           let keyerror_f = man.exec (Utils.mk_builtin_raise "KeyError" range) flow in
           let keyerror = Eval.empty_singleton keyerror_f in

           let flow = Flow.copy_ctx keyerror_f flow in
           let evals = man.eval ~zone:(Zone.Z_py, Zone.Z_py_obj) (mk_var var_v range) flow in

           Eval.join_list ~empty:(Eval.empty_singleton flow) (evals :: Eval.copy_ctx evals keyerror :: [])
        )
      |> Option.return

    | E_py_call({ekind = E_py_object ({addr_kind = A_py_function (F_builtin "dict.get")}, _)} as call, dict :: key :: [], []) ->
      (* we specify that default = none *)
      man.eval {exp with ekind=E_py_call(call, dict::key::(mk_py_none range)::[], [])} flow
      |> Option.return

    | E_py_call({ekind = E_py_object ({addr_kind = A_py_function (F_builtin "dict.get")}, _)}, args, []) ->
      Utils.check_instances ~arguments_after_check:2 man flow range args ["dict"]
        (fun args flow ->
           let var_k, var_v = extract_vars (List.hd args) in

           let eval_r = man.eval ~zone:(Zone.Z_py, Zone.Z_py_obj) (mk_var var_v range) flow in

           let flow = Flow.set_ctx (Eval.get_ctx eval_r) flow in
           let default = man.eval ~zone:(Zone.Z_py, Zone.Z_py_obj) (List.nth args 2) flow  in

           Eval.join_list~empty:(Eval.empty_singleton flow) (default :: (Eval.copy_ctx default eval_r) :: [])

        )
      |> Option.return

    | E_py_call({ekind = E_py_object ({addr_kind = A_py_function (F_builtin "dict.popitem")}, _)}, args, []) ->
      Utils.check_instances man flow range args ["dict"]
        (fun args flow ->
           let var_k, var_v = extract_vars (List.hd args) in

           let eval_r = man.eval ~zone:(Zone.Z_py, Zone.Z_py_obj) (mk_expr (E_py_tuple [mk_var var_k range; mk_var var_v range]) range) flow in

           let flow = Flow.set_ctx (Eval.get_ctx eval_r) flow in

           let empty = man.exec (Utils.mk_builtin_raise "KeyError" range) flow |> Eval.empty_singleton in

           Eval.join_list ~empty:(Eval.empty_singleton flow) ( empty ::  Eval.copy_ctx empty eval_r :: [])
        )
      |> Option.return

    | E_py_call({ekind = E_py_object ({addr_kind = A_py_function (F_builtin "dict.__contains__")}, _)}, args, []) ->
      Utils.check_instances ~arguments_after_check:1 man flow range args ["dict"]
        (fun args flow ->
           man.eval (mk_py_top T_bool range) flow)
      |> Option.return

    | E_py_call({ekind = E_py_object ({addr_kind = A_py_function (F_builtin "dict.__iter__")}, _)}, args, []) ->
      Utils.check_instances man flow range args ["dict"]
        (fun args flow ->
           let dict = List.hd args in
           let dict_addr = match ekind dict with
             | E_py_object ({addr_kind = A_py_dict _} as a, _) -> a
             | _ -> assert false in
           let a = mk_alloc_addr (Py_list.A_py_iterator ("dict_keyiterator", [dict_addr], None)) range in
           man.eval ~zone:(Universal.Zone.Z_u_heap, Z_any) a flow |>
           Eval.bind (fun addr_it flow ->
               let addr_it = match ekind addr_it with E_addr a -> a | _ -> assert false in
               Eval.singleton (mk_py_object (addr_it, None) range) flow
             )
        )
      |> Option.return

    | E_py_call({ekind = E_py_object ({addr_kind = A_py_function (F_builtin "dict.items" as n)}, _)}, args, [])
    | E_py_call({ekind = E_py_object ({addr_kind = A_py_function (F_builtin "dict.keys" as n)}, _)}, args, [])
    | E_py_call({ekind = E_py_object ({addr_kind = A_py_function (F_builtin "dict.values" as n)}, _)}, args, []) ->
      let viewname = match n with
        | F_builtin "dict.items" -> "dict_items"
        | F_builtin "dict.keys" -> "dict_keys"
        | F_builtin "dict.values" -> "dict_values"
        | _ -> assert false in
      Utils.check_instances man flow range args ["dict"]
        (fun args flow ->
           let dict = List.hd args in
           let dict_addr = match ekind dict with
             | E_py_object ({addr_kind = A_py_dict _} as a, _) -> a
             | _ -> assert false in
           let a = mk_alloc_addr (A_py_dict_view (viewname, dict_addr)) range in
           man.eval ~zone:(Universal.Zone.Z_u_heap, Z_any) a flow |>
           Eval.bind (fun addr_it flow ->
               let addr_it = match ekind addr_it with E_addr a -> a | _ -> assert false in
               Eval.singleton (mk_py_object (addr_it, None) range) flow
             )
        )
      |> Option.return

    | E_py_call({ekind = E_py_object ({addr_kind = A_py_function (F_builtin "dict_items.__iter__" as n)}, _)}, args, [])
    | E_py_call({ekind = E_py_object ({addr_kind = A_py_function (F_builtin "dict_values.__iter__" as n)}, _)}, args, [])
    | E_py_call({ekind = E_py_object ({addr_kind = A_py_function (F_builtin "dict_keys.__iter__" as n)}, _)}, args, []) ->
      let case, itname = match n with
        | F_builtin "dict_items.__iter__" -> "dict_items", "dict_itemiterator"
        | F_builtin "dict_values.__iter__" -> "dict_values", "dict_valueiterator"
        | F_builtin "dict_keys.__iter__" -> "dict_keys", "dict_keyiterator"
        | _ -> assert false in
      Utils.check_instances man flow range args [case]
        (fun args flow ->
           let dict_addr = match ekind @@ List.hd args with
             | E_py_object ({addr_kind = A_py_dict_view (case, a)}, _) -> a
             | _ -> assert false in
           let a = mk_alloc_addr (Py_list.A_py_iterator (itname, [dict_addr], None)) range in
           man.eval ~zone:(Universal.Zone.Z_u_heap, Z_any) a flow |>
           Eval.bind (fun addr_it flow ->
               let addr_it = match ekind addr_it with E_addr a -> a | _ -> assert false in
               Eval.singleton (mk_py_object (addr_it, None) range) flow
             )
        )
      |> Option.return


    | E_py_call({ekind = E_py_object ({addr_kind = A_py_function (F_builtin "dict_keyiterator.__next__")}, _)}, args, []) ->
      Utils.check_instances man flow range args ["dict_keyiterator"]
        (fun args flow ->
           let dict_addr = match ekind @@ List.hd args with
             | E_py_object ({addr_kind = Py_list.A_py_iterator ("dict_keyiterator", [a], _)}, _) -> a
             | _ -> assert false in
           let var_k = kvar_of_addr dict_addr in
           let els = man.eval (mk_var var_k ~mode:WEAK range) flow in

           let flow = Flow.set_ctx (Eval.get_ctx els) flow in
           let stopiteration = man.exec (Utils.mk_builtin_raise "StopIteration" range) flow |> Eval.empty_singleton in
           Eval.join_list ~empty:(Eval.empty_singleton flow) (Eval.copy_ctx stopiteration els :: stopiteration :: [])
        )
      |> Option.return

    | E_py_call({ekind = E_py_object ({addr_kind = A_py_function (F_builtin "dict_valueiterator.__next__")}, _)}, args, []) ->
      Utils.check_instances man flow range args ["dict_valueiterator"]
        (fun args flow ->
           let dict_addr = match ekind @@ List.hd args with
             | E_py_object ({addr_kind = Py_list.A_py_iterator ("dict_valueiterator", [a], _)}, _) -> a
             | _ -> assert false in
           let var_v = vvar_of_addr dict_addr in
           let els = man.eval (mk_var var_v ~mode:WEAK range) flow in

           let flow = Flow.set_ctx (Eval.get_ctx els) flow in
           let stopiteration = man.exec (Utils.mk_builtin_raise "StopIteration" range) flow |> Eval.empty_singleton in
           Eval.join_list ~empty:(Eval.empty_singleton flow) (Eval.copy_ctx stopiteration els :: stopiteration :: [])
        )
      |> Option.return

    | E_py_call({ekind = E_py_object ({addr_kind = A_py_function (F_builtin "dict_itemiterator.__next__")}, _)}, args, []) ->
      Utils.check_instances man flow range args ["dict_itemiterator"]
        (fun args flow ->
           let dict_addr = match ekind @@ List.hd args with
             | E_py_object ({addr_kind = Py_list.A_py_iterator ("dict_itemiterator", [a], _)}, _) -> a
             | _ -> assert false in
           let var_k, var_v = var_of_addr dict_addr in
           let els = man.eval (mk_expr (E_py_tuple [mk_var var_k ~mode:WEAK range;
                                                    mk_var var_v ~mode:WEAK range]) range) flow in
           let flow = Flow.set_ctx (Eval.get_ctx els) flow in
           let stopiteration = man.exec (Utils.mk_builtin_raise "StopIteration" range) flow |> Eval.empty_singleton in
           Eval.join_list ~empty:(Eval.empty_singleton flow) (Eval.copy_ctx stopiteration els :: stopiteration :: [])
        )
      |> Option.return


    | E_py_call({ekind = E_py_object ({addr_kind = A_py_function (F_builtin "mopsa.assert_dict_of")}, _)}, args, []) ->
      bind_list args man.eval flow |>
      bind_some (fun eargs flow ->
          let dict, type_k, type_v = match eargs with [d;e;f] -> d,e,f | _ -> assert false in
          assume (mk_py_isinstance_builtin dict "dict" range) man flow
            ~fthen:(fun flow ->
                let var_k, var_v = extract_vars dict in
                Libs.Py_mopsa.check man
                  (Utils.mk_builtin_call "bool" [
                      (mk_binop
                         (mk_py_isinstance (mk_var ~mode:WEAK var_k range) type_k range)
                         O_py_and
                         (mk_py_isinstance (mk_var ~mode:WEAK var_v range) type_v range)
                         range)
                    ] range)
                  range flow
              )
            ~felse:(Libs.Py_mopsa.check man (mk_py_false range) range)
        )
      |> Option.return

    | _ -> None


  let exec zone stmt man flow =
    let range = srange stmt in
    match skind stmt with
    | S_rename ({ekind = E_addr ({addr_kind = A_py_dict _} as a)}, {ekind = E_addr a'}) ->
      let kva, vva = var_of_addr a in
      let kva', vva' = var_of_addr a' in
      debug "renaming %a into %a@\n" pp_var kva pp_var kva';
      let flow = man.exec ~zone:Zone.Z_py (mk_rename_var kva kva' range) flow  in
      debug "renaming %a into %a@\n" pp_var vva pp_var vva';
      man.exec ~zone:Zone.Z_py (mk_rename_var vva vva' range) flow
      |> Post.return |> Option.return

    | _ -> None

  let ask _ _ _ = None
end

let () =
  Framework.Core.Sig.Domain.Stateless.register_domain (module Domain)<|MERGE_RESOLUTION|>--- conflicted
+++ resolved
@@ -115,18 +115,8 @@
     match ekind exp with
     | E_py_dict (ks, vs) ->
       debug "Skipping dict.__new__, dict.__init__ for now@\n";
-<<<<<<< HEAD
 
       let addr_dict = mk_alloc_addr (A_py_dict (Rangeset.singleton range, Rangeset.singleton range)) range in
-=======
-      let (els_keys, els_vals), flow = get_var_flow (Flow.get_callstack flow, range) flow in
-      let flow = List.fold_left2 (fun acc key valu ->
-          acc |>
-          man.exec ~zone:Zone.Z_py (mk_assign (mk_var ~mode:WEAK els_keys range) key range) |>
-          man.exec ~zone:Zone.Z_py (mk_assign (mk_var ~mode:WEAK els_vals range) valu range)
-        ) flow ks vs in
-      let addr_dict = mk_alloc_addr (A_py_dict (els_keys, els_vals)) range in
->>>>>>> a362425b
       man.eval ~zone:(Universal.Zone.Z_u_heap, Z_any) addr_dict flow |>
       Eval.bind (fun eaddr_dict flow ->
           let addr_dict = addr_of_expr eaddr_dict in
