(****************************************************************************)
(*                                                                          *)
(* This file is part of MOPSA, a Modular Open Platform for Static Analysis. *)
(*                                                                          *)
(* Copyright (C) 2018-2019 The MOPSA Project.                               *)
(*                                                                          *)
(* This program is free software: you can redistribute it and/or modify     *)
(* it under the terms of the GNU Lesser General Public License as published *)
(* by the Free Software Foundation, either version 3 of the License, or     *)
(* (at your option) any later version.                                      *)
(*                                                                          *)
(* This program is distributed in the hope that it will be useful,          *)
(* but WITHOUT ANY WARRANTY; without even the implied warranty of           *)
(* MERCHANTABILITY or FITNESS FOR A PARTICULAR PURPOSE.  See the            *)
(* GNU Lesser General Public License for more details.                      *)
(*                                                                          *)
(* You should have received a copy of the GNU Lesser General Public License *)
(* along with this program.  If not, see <http://www.gnu.org/licenses/>.    *)
(*                                                                          *)
(****************************************************************************)

(* A general smashing abstraction for Python lists, (hopefully)
   irrelevant of the value/type domain *)

(* currently, lists are smashed into one variable abstracting all
   its elements. To avoid allocating a new variable each time
   (especially during loops), we allocate them only if there has
   been not other allocation at the same point. This is quite
   similar to the recency abstraction, and is probably not optimal
*)

(* TODO: add length for lists and position for iterator? *)

open Mopsa
open Sig.Domain.Stateless
open Ast
open Addr
open Universal.Ast
open Callstack

module Rangeset = Set.Make(struct type t = range
    let compare = compare_range end)

type addr_kind +=
  | A_py_list of Rangeset.t
  | A_py_iterator of string (* iterator kind (list_iterator, ...) *) * addr list  (* addr of the containers iterated on *) * int option (* potential position in the iterator *)

let () =
  Format.(register_addr_kind {
      print = (fun default fmt a ->
          match a with
          | A_py_list r -> fprintf fmt "list[%a]" (fun fmt -> Rangeset.iter (fun ra -> pp_range fmt ra)) r
          | A_py_iterator (s, addr, d) ->
            begin match d with
            | None -> fprintf fmt "%s[%a]" s (Format.pp_print_list ~pp_sep:(fun fmt () -> Format.fprintf fmt ", ") pp_addr) addr
            | Some d -> fprintf fmt "%s[%a, %d]" s (Format.pp_print_list ~pp_sep:(fun fmt () -> Format.fprintf fmt ", ") pp_addr) addr d end
          | _ -> default fmt a);
      compare = (fun default a1 a2 ->
          match a1, a2 with
          | A_py_list v1, A_py_list v2 -> Rangeset.compare v1 v2
          | A_py_iterator (s1, a1, d1), A_py_iterator (s2, a2, d2) ->
            Compare.compose [
              (fun () -> Pervasives.compare s1 s2);
              (fun () -> Compare.list compare_addr a1 a2);
              (fun () -> Compare.option Pervasives.compare d1 d2);
            ]
          | _ -> default a1 a2);})

let join_akind ak1 ak2 = match ak1, ak2 with
  | A_py_list r1, A_py_list r2 -> A_py_list (Rangeset.union r1 r2)
  | _ -> failwith "hum"

module Domain =
struct

  include GenStatelessDomainId(struct
      let name = "python.objects.list"
    end)

  let interface = {
    iexec = {provides = [Zone.Z_py_obj]; uses = [Zone.Z_py_obj]};
    ieval = {provides = [Zone.Z_py, Zone.Z_py_obj]; uses = [Zone.Z_py, Zone.Z_py_obj; Universal.Zone.Z_u_heap, Z_any]}
  }

  let init (prog:program) man flow =
    flow

  let var_of_addr a = match akind a with
    | A_py_list _ -> mk_addr_attr a "list" T_any
    | _ -> assert false

  let var_of_eobj e = match ekind e with
    | E_py_object (a, _) -> var_of_addr a
    | _ -> assert false

  let addr_of_expr exp = match ekind exp with
    | E_addr a -> a
    | _ -> assert false

  let rec eval zones exp man flow =
    let range = erange exp in
    match ekind exp with
    | E_py_list ls ->
      debug "Skipping list.__new__, list.__init__ for now@\n";


      let addr_list = mk_alloc_addr (A_py_list (Rangeset.singleton range)) range in
      man.eval ~zone:(Universal.Zone.Z_u_heap, Z_any) addr_list flow |>
      Eval.bind (fun eaddr_list flow ->
          let addr_list = addr_of_expr eaddr_list in
          let els_var = var_of_addr addr_list in
          let flow = List.fold_left (fun acc el ->
              man.exec ~zone:Zone.Z_py (mk_assign (mk_var ~mode:WEAK els_var range) el range) acc) flow ls in
          Eval.singleton (mk_py_object (addr_list, None) range) flow
        )
      |> Option.return

    | E_py_call({ekind = E_py_object ({addr_kind = A_py_function (F_builtin "list.__getitem__")}, _)}, [list; index], []) ->
      let tyerror = fun flow -> man.exec (Utils.mk_builtin_raise "TypeError" range) flow |> Eval.empty_singleton in
      Eval.eval_list man.eval [list; index] flow |>
      Eval.bind (fun exprs flow ->
          let list, index = match exprs with [l; i] -> l, i | _ -> assert false in
          assume_eval (mk_py_isinstance_builtin list "list" range) man flow
            ~fthen:(fun flow ->
                let var_els = var_of_eobj list in
                assume_eval (mk_py_isinstance_builtin index "int" range) man flow
                  ~fthen:(fun flow ->
                      let indexerror_f = man.exec (Utils.mk_builtin_raise "IndexError" range) flow in
                      let indexerror = Eval.empty_singleton indexerror_f in
                      let flow = Flow.copy_ctx indexerror_f flow in
                      let evals = man.eval ~zone:(Zone.Z_py, Zone.Z_py_obj) (mk_var var_els range) flow in
                      Eval.join_list (evals :: Eval.copy_ctx evals indexerror :: [])
                    )
                  ~felse:(fun flow ->
                      assume_eval (mk_py_isinstance_builtin index "slice" range) man flow
                        ~fthen:(fun flow ->
                            let addr_list = mk_alloc_addr (A_py_list (Rangeset.singleton range)) range in
                            man.eval ~zone:(Universal.Zone.Z_u_heap, Z_any) addr_list flow |>
                            Eval.bind (fun eaddr_list flow ->
                                let addr_list = addr_of_expr eaddr_list in
                                let slicedlist_var = var_of_addr addr_list in
                                let flow = man.exec ~zone:Zone.Z_py (mk_assign (mk_var ~mode:WEAK slicedlist_var range) (mk_var ~mode:WEAK var_els range) range) flow in
                                Eval.singleton (mk_py_object (addr_list, None) range) flow
                              )
                          )
                        ~felse:tyerror
                    )
              )
            ~felse:tyerror
        )
      |> Option.return

    | E_py_call({ekind = E_py_object ({addr_kind = A_py_function (F_builtin "list.__add__")}, _)}, args, []) ->
      Utils.check_instances man flow range args
        ["list"; "list"]
        (fun args flow ->
           let listl, listr = match args with [l; r] -> l, r | _ -> assert false in
           let elsl_var = var_of_eobj listl in
           let elsr_var = var_of_eobj listr in
           (* FIXME: try to reuse other functions? in the impl, list_concat (Objects/listobject.c) is not reusing anything *)

           (* First, allocate new addr for the list, and new addr for the list elements *)
           (* Then assign the el addr to both addresses above *)
           let addr_list = mk_alloc_addr (A_py_list (Rangeset.singleton range)) range in
           man.eval ~zone:(Universal.Zone.Z_u_heap, Z_any) addr_list flow |>
           Eval.bind (fun list_addr flow ->
               let alist_addr = addr_of_expr list_addr in
               let els_res_var = var_of_addr alist_addr in
               let flow = List.fold_left (fun acc el ->
                   man.exec ~zone:Zone.Z_py (mk_assign (mk_var ~mode:WEAK els_res_var range) el range) acc)
                   flow [mk_var ~mode:WEAK elsl_var range;
                         mk_var ~mode:WEAK elsr_var range] in
               Eval.singleton (mk_py_object (alist_addr, None) range) flow
             )
        )
      |> Option.return

    | E_py_call({ekind = E_py_object ({addr_kind = A_py_function (F_builtin "list.__setitem__")}, _)}, args, []) ->
      Utils.check_instances ~arguments_after_check:2 man flow range args
        ["list"]
        (fun args flow ->
           let list, index, value = match args with | [l; i; v] -> l, i, v | _ -> assert false in
           assume_eval (mk_py_isinstance_builtin index "int" range) man flow
             ~fthen:(fun flow ->
                 let var_els = var_of_eobj list in
                 let indexerror_f = man.exec (Utils.mk_builtin_raise "IndexError" range) flow in
                 let flow = Flow.copy_ctx indexerror_f flow in

                 let assignment_f = man.exec (mk_assign (mk_var ~mode:WEAK var_els range) value range) flow in
                 let indexerror_f = Flow.copy_ctx assignment_f indexerror_f in

                 let assignment = man.eval (mk_py_none range) assignment_f in
                 let indexerror = Eval.empty_singleton indexerror_f in
                 Eval.join_list (assignment :: (Eval.copy_ctx assignment indexerror) ::[])
               )
             ~felse:(fun flow ->
                 assume_eval (mk_py_isinstance_builtin index "slice" range) man flow
                   ~fthen:(fun flow ->
                       man.eval (mk_py_call (mk_py_object (find_builtin "list.extend") range) [list; value] range) flow
                     )
                   ~felse:(fun flow -> man.exec (Utils.mk_builtin_raise "TypeError" range) flow |>
                                       Eval.empty_singleton)
               )
        )
      |> Option.return

    | E_py_call({ekind = E_py_object ({addr_kind = A_py_function (F_builtin f)}, _)}, args, [])
      when is_compare_op_fun "list" f ->
      Utils.check_instances ~arguments_after_check:1 man flow range args ["list"]
        (fun eargs flow ->
           let e1, e2 = match args with [l; r] -> l, r | _ -> assert false in
           assume_eval (mk_py_isinstance_builtin e2 "list" range) man flow
             ~fthen:(man.eval (mk_py_top T_bool range))
             ~felse:(fun flow ->
                 let expr = mk_constant ~etyp:T_py_not_implemented C_py_not_implemented range in
                 man.eval expr flow)
        )
      |> Option.return

    | E_py_call({ekind = E_py_object ({addr_kind = A_py_function (F_builtin "list.__mul__")}, _)}, args, [])
    | E_py_call({ekind = E_py_object ({addr_kind = A_py_function (F_builtin "list.__rmul__")}, _)}, args, []) ->
      Utils.check_instances man flow range args
        ["list"; "int"]
        (fun args flow ->
           let list, int = match args with [l; r] -> l, r | _ -> assert false in
           let els_list = var_of_eobj list in
           let addr_list = mk_alloc_addr (A_py_list (Rangeset.singleton range)) range in
           man.eval ~zone:(Universal.Zone.Z_u_heap, Z_any) addr_list flow |>
           Eval.bind (fun eaddr_list flow ->
               let addr_list = addr_of_expr eaddr_list in
               let els_var = var_of_addr addr_list in
               let flow = man.exec ~zone:Zone.Z_py (mk_assign (mk_var ~mode:WEAK els_var range) (mk_var ~mode:WEAK els_list range) range) flow in
               Eval.singleton (mk_py_object (addr_list, None) range) flow
             )
        )
      |> Option.return

    | E_py_object ({addr_kind = A_py_list _}, e) ->
      Eval.singleton exp flow |> Option.return

    | E_py_call({ekind = E_py_object ({addr_kind = A_py_function (F_builtin "list.append")}, _)}, args, []) ->
      Utils.check_instances ~arguments_after_check:1 man flow range args
        ["list"]
        (fun args flow ->
           let list, element = match args with | [l; e] -> l, e | _ -> assert false in
           debug "list: %a@\nelement = %a@\nflow = %a@\n" pp_expr list pp_expr element (Flow.print man.lattice) flow;
           let var_els = var_of_eobj list in
           man.exec (mk_assign (mk_var var_els ~mode:WEAK range) element range) flow |>
           man.eval (mk_py_none range))
      |> Option.return

    | E_py_call({ekind = E_py_object ({addr_kind = A_py_function (F_builtin "list.insert")}, _)}, args, []) ->
      Utils.check_instances ~arguments_after_check:1 man flow range args
        ["list"; "int"]
        (fun args flow ->
           let list, index, element = match args with | [l; i; e] -> l, i, e | _ -> assert false in
           let var_els = var_of_eobj list in
           man.exec (mk_assign (mk_var var_els ~mode:WEAK range) element range) flow |>
           man.eval (mk_py_none range))
      |> Option.return

    | E_py_call({ekind = E_py_object ({addr_kind = A_py_function (F_builtin "list.__new__")}, _)}, args, []) ->
      (* todo: check that first arg is list class *)
      man.eval (mk_expr (E_py_list []) range) flow
      |> Option.return

    | E_py_call({ekind = E_py_object ({addr_kind = A_py_function (F_builtin "list.__init__")}, _)}, args, [])
    | E_py_call({ekind = E_py_object ({addr_kind = A_py_function (F_builtin "list.extend")}, _)}, args, []) ->
      Utils.check_instances ~arguments_after_check:1 man flow range args
        ["list"]
        (fun eargs flow ->
           (* FIXME: check manually (with ekind list) that we have a list or list_iterator as we are in the same abstract domain? *)
           let list, other = match eargs with e1::e2::[] -> e1, e2 | _ -> assert false in
           let var_els = var_of_eobj list in
           assume_eval (mk_py_isinstance_builtin other "list" range) man flow
             ~fthen:(fun flow ->
                 let var_sndels = var_of_eobj other in
                 man.exec (mk_assign (mk_var var_els ~mode:WEAK range) (mk_var var_sndels ~mode:WEAK range) range) flow |>
                 man.eval (mk_py_none range)
               )
             ~felse:(fun flow ->
                 assume_eval (mk_py_isinstance_builtin other "range" range) man flow
                   ~fthen:(fun flow ->
                       (* TODO: more precision on top (for range) *)
                       man.exec (mk_assign (mk_var var_els ~mode:WEAK range) (mk_py_top T_int range) range) flow  |>
                       man.eval (mk_py_none range)
                     )
                   (* TODO: if object has iter field call it and then call next *)
                   ~felse:(fun flow ->
                       assume_eval (mk_py_isinstance_builtin other "list_reverseiterator" range) man flow
                         ~fthen:(fun flow ->
                             let var_sndels = match ekind other with
                               | E_py_object ({addr_kind = A_py_iterator (_, [{addr_kind = A_py_list _} as a], _)}, _) -> var_of_addr a
                               | _ -> assert false in
                             man.exec (mk_assign (mk_var var_els ~mode:WEAK range) (mk_var var_sndels ~mode:WEAK range) range) flow |>
                             man.eval (mk_py_none range)
                           )
                         ~felse:(fun flow ->
                             man.exec (Utils.mk_builtin_raise "TypeError" range) flow |> Eval.empty_singleton)
                     )
               )
        )
      |> Option.return

    | E_py_call({ekind = E_py_object ({addr_kind = A_py_function (F_builtin "list.count")}, _)}, args, []) ->
      (* TODO: something smarter depending on the occurence of \gamma(element) in \gamma(list elements) ? *)
      Utils.check_instances ~arguments_after_check:1 man flow range args
        ["list"]
        (fun _ flow -> man.eval (mk_py_top T_int range) flow)
      |> Option.return

    | E_py_call({ekind = E_py_object ({addr_kind = A_py_function (F_builtin "list.clear")}, _)}, args, []) ->
      Utils.check_instances man flow range args ["list"]
        (fun args flow ->
           let list = List.hd args in
           let var_els = var_of_eobj list in
           man.exec (mk_remove_var var_els range) flow |>
           man.eval (mk_py_none range)
        )
      |> Option.return

    | E_py_call({ekind = E_py_object ({addr_kind = A_py_function (F_builtin "list.index")}, _)}, args, []) ->
      Utils.check_instances ~arguments_after_check:1 man flow range args
        ["list"]
        (fun args flow ->
           let eval_verror_f = man.exec (Utils.mk_builtin_raise "ValueError" range) flow in
           let flow = Flow.copy_ctx eval_verror_f flow in
           let eval_verror = Eval.empty_singleton eval_verror_f in
           let eval_res = man.eval (mk_py_top T_int range) flow in
           Eval.join_list ~empty:(Eval.empty_singleton flow) (eval_res :: eval_verror :: []))
      |> Option.return

    | E_py_call({ekind = E_py_object ({addr_kind = A_py_function (F_builtin "list.pop")}, _)} as call, [arg], []) ->
      let args' = arg :: (mk_constant T_int (C_int (Z.of_int (-1))) range) :: [] in
      man.eval {exp with ekind = E_py_call(call, args', [])} flow
      |> Option.return

    | E_py_call({ekind = E_py_object ({addr_kind = A_py_function (F_builtin "list.pop")}, _)}, args, []) ->
      Utils.check_instances man flow range args
        ["list"; "int"]
        (fun args flow ->
           let list = match args with l::_::[] -> l | _ -> assert false in
           let var_els = var_of_eobj list in
           let eval_indexerror = man.exec (Utils.mk_builtin_raise "IndexError" range) flow
                                 |> Eval.empty_singleton in
           let eval_el = man.eval (mk_var ~mode:WEAK var_els range) flow in
           Eval.join_list ~empty:(Eval.empty_singleton flow) (Eval.copy_ctx eval_indexerror eval_el :: eval_indexerror :: [])
        )
      |> Option.return


    | E_py_call({ekind = E_py_object ({addr_kind = A_py_function (F_builtin "list.remove")}, _)}, args, []) ->
      Utils.check_instances ~arguments_after_check:1 man flow range args
        ["list"]
        (fun args flow ->
           let eval_verror_f = man.exec (Utils.mk_builtin_raise "ValueError" range) flow in
           let eval_verror = Eval.empty_singleton eval_verror_f in
           let flow = Flow.copy_ctx eval_verror_f flow in
           let eval_none = man.eval (mk_py_none range) flow in
           Eval.join_list ~empty:(Eval.empty_singleton flow) (eval_none :: eval_verror :: [])
        )
      |> Option.return


    | E_py_call({ekind = E_py_object ({addr_kind = A_py_function (F_builtin "list.reverse")}, _)}, args, [])
    | E_py_call({ekind = E_py_object ({addr_kind = A_py_function (F_builtin "list.sort")}, _)}, args, []) ->
      Utils.check_instances man flow range args
        ["list"]
        (fun _ flow -> man.eval (mk_py_none range) flow)
      |> Option.return


<<<<<<< HEAD
=======
    | E_py_call({ekind = E_py_object ({addr_kind = A_py_function (F_builtin "list.__getitem__")}, _)}, [list; index], []) ->
      let tyerror = fun flow -> man.exec (Utils.mk_builtin_raise "TypeError" range) flow |> Eval.empty_singleton in
      Eval.eval_list man.eval [list; index] flow |>
      Eval.bind (fun exprs flow ->
          let list, index = match exprs with [l; i] -> l, i | _ -> assert false in
          assume_eval (mk_py_isinstance_builtin list "list" range) man flow
            ~fthen:(fun flow ->
                let var_els = match ekind list with
                  | E_py_object ({addr_kind = A_py_list a}, _) -> a
                  | _ -> assert false in
                assume_eval (mk_py_isinstance_builtin index "int" range) man flow
                  ~fthen:(fun flow ->
                      let indexerror_f = man.exec (Utils.mk_builtin_raise "IndexError" range) flow in
                      let indexerror = Eval.empty_singleton indexerror_f in
                      let flow = Flow.copy_ctx indexerror_f flow in
                      let evals = man.eval ~zone:(Zone.Z_py, Zone.Z_py_obj) (mk_var var_els range) flow in
                      Eval.join_list ~empty:(Eval.empty_singleton flow) (evals :: Eval.copy_ctx evals indexerror :: [])
                    )
                  ~felse:(fun flow ->
                      assume_eval (mk_py_isinstance_builtin index "slice" range) man flow
                        ~fthen:(fun flow ->
                            let slicedlist_var, flow = get_var_flow (Callstack.get flow, range) flow in
                            let flow = man.exec ~zone:Zone.Z_py (mk_assign (mk_var ~mode:WEAK slicedlist_var range) (mk_var ~mode:WEAK var_els range) range) flow in
                            let addr_list = mk_alloc_addr (A_py_list slicedlist_var) range in
                            man.eval ~zone:(Universal.Zone.Z_u_heap, Z_any) addr_list flow |>
                            Eval.bind (fun eaddr_list flow ->
                                let addr_list = match ekind eaddr_list with
                                  | E_addr a -> a
                                  | _ -> assert false in
                                Eval.singleton (mk_py_object (addr_list, None) range) flow
                              )
                          )
                        ~felse:tyerror
                    )
              )
            ~felse:tyerror
        )
      |> Option.return


    | E_py_call({ekind = E_py_object ({addr_kind = A_py_function (F_builtin "list.__setitem__")}, _)}, args, []) ->
      Utils.check_instances ~arguments_after_check:2 man flow range args
        ["list"]
        (fun args flow ->
           let list, index, value = match args with | [l; i; v] -> l, i, v | _ -> assert false in
           assume_eval (mk_py_isinstance_builtin index "int" range) man flow
             ~fthen:(fun flow ->
                 let var_els = match ekind list with
                   | E_py_object ({addr_kind = A_py_list a}, _) -> a
                   | _ -> assert false in
                 let indexerror_f = man.exec (Utils.mk_builtin_raise "IndexError" range) flow in
                 let flow = Flow.copy_ctx indexerror_f flow in

                 let assignment_f = man.exec (mk_assign (mk_var ~mode:WEAK var_els range) value range) flow in
                 let indexerror_f = Flow.copy_ctx assignment_f indexerror_f in

                 let assignment = man.eval (mk_py_none range) assignment_f in
                 let indexerror = Eval.empty_singleton indexerror_f in
                 Eval.join_list ~empty:(Eval.empty_singleton flow) (assignment :: (Eval.copy_ctx assignment indexerror) ::[])
               )
             ~felse:(fun flow ->
                 assume_eval (mk_py_isinstance_builtin index "slice" range) man flow
                   ~fthen:(fun flow ->
                       man.eval (mk_py_call (mk_py_object (find_builtin "list.extend") range) [list; value] range) flow
                     )
                   ~felse:(fun flow -> man.exec (Utils.mk_builtin_raise "TypeError" range) flow |>
                                       Eval.empty_singleton)
               )
        )
      |> Option.return

>>>>>>> c6aad8e4
    | E_py_call({ekind = E_py_object ({addr_kind = A_py_function (F_builtin "list.__iter__")}, _)}, args, []) ->
      Utils.check_instances man flow range args
        ["list"]
        (fun args flow ->
           let list = match args with | [l] -> l | _ -> assert false in
           let list_addr = match ekind list with
             | E_py_object ({addr_kind = A_py_list _} as a, _) -> a
             | _ -> assert false in
           let a = mk_alloc_addr (A_py_iterator ("list_iterator", [list_addr], None)) range in
           man.eval ~zone:(Universal.Zone.Z_u_heap, Z_any) a flow |>
           Eval.bind (fun eaddr_it flow ->
               let addr_it = match ekind eaddr_it with | E_addr a -> a | _ -> assert false in
               Eval.singleton (mk_py_object (addr_it, None) range) flow
             )
        )
      |> Option.return

    | E_py_call({ekind = E_py_object ({addr_kind = A_py_function (F_builtin ("list_reverseiterator.__next__" as s))}, _)}, [iterator], [])
    | E_py_call({ekind = E_py_object ({addr_kind = A_py_function (F_builtin ("list_iterator.__next__" as s))}, _)}, [iterator], []) ->
      (* todo: checks ? *)
      let it_name = String.sub s 0 (String.index s '.') in
      man.eval  ~zone:(Zone.Z_py, Zone.Z_py_obj) iterator flow |>
      Eval.bind (fun iterator flow ->
          let list_addr = match ekind iterator with
            | E_py_object ({addr_kind = A_py_iterator (s, [a], _)}, _) when s = it_name -> a
            | _ -> assert false in
          let var_els = var_of_addr list_addr in
          let els = man.eval (mk_var var_els ~mode:WEAK range) flow in
          let flow = Flow.set_ctx (Eval.get_ctx els) flow in
          let stopiteration = man.exec (Utils.mk_builtin_raise "StopIteration" range) flow |> Eval.empty_singleton in
          Eval.join_list ~empty:(Eval.empty_singleton flow) (Eval.copy_ctx stopiteration els::stopiteration::[])
        )
      |> Option.return

    | E_py_call({ekind = E_py_object ({addr_kind = A_py_function (F_builtin "list_reverseiterator.__iter__")}, _)}, [iterator], [])
    | E_py_call({ekind = E_py_object ({addr_kind = A_py_function (F_builtin "list_iterator.__iter__")}, _)}, [iterator], []) ->
      (* todo: checks ? *)
      man.eval ~zone:(Zone.Z_py, Zone.Z_py_obj) iterator flow |> Option.return

    | E_py_call({ekind = E_py_object ({addr_kind = A_py_function (F_builtin "list.__reversed__")}, _)}, args, []) ->
      Utils.check_instances man flow range args
        ["list"]
        (fun args flow ->
           let list = match args with | [l] -> l | _ -> assert false in
           let list_addr = addr_of_expr list in
           let a = mk_alloc_addr (A_py_iterator ("list_reverseiterator", [list_addr], None)) range in
           man.eval ~zone:(Universal.Zone.Z_u_heap, Z_any) a flow |>
           Eval.bind (fun eaddr_it flow ->
               let addr_it = match ekind eaddr_it with | E_addr a -> a | _ -> assert false in
               Eval.singleton (mk_py_object (addr_it, None) range) flow
             )
        )
      |> Option.return


    | E_py_call({ekind = E_py_object ({addr_kind = A_py_function (F_builtin "list.__len__")}, _)}, args, []) ->
      Utils.check_instances man flow range args
        ["list"]
        (fun args flow ->
           man.eval ~zone:(Zone.Z_py, Zone.Z_py_obj) (mk_py_top T_int range) flow
        )
      |> Option.return

    | E_py_call({ekind = E_py_object ({addr_kind = A_py_function (F_builtin "list.__contains__")}, _)}, args, []) ->
      Utils.check_instances ~arguments_after_check:1 man flow range args ["list"]
        (fun args flow ->
           man.eval (mk_py_top T_bool range) flow)
      |> Option.return


    | E_py_call({ekind = E_py_object ({addr_kind = A_py_function (F_builtin "math.fsum")}, _)}, args, []) ->
      let tyerror = fun flow -> man.exec (Utils.mk_builtin_raise "TypeError" range) flow |> Eval.empty_singleton in
      Eval.eval_list man.eval args flow |>
      Eval.bind (fun args flow ->
          if List.length args >= 1 then
            let in_ty = List.hd args in
            assume_eval (mk_py_isinstance_builtin in_ty "list" range) man flow
              ~fthen:(fun flow ->
                  (* FIXME: we're assuming that we use the list abstraction *)
                  let var_els_in_ty = var_of_eobj in_ty in
                  assume_eval (mk_py_isinstance_builtin (mk_var ~mode:WEAK var_els_in_ty range) "float" range) man flow
                    ~fthen:(man.eval (mk_py_top (T_float F_DOUBLE) range))
                    ~felse:tyerror)
              ~felse:tyerror
          else tyerror flow)
      |> Option.return

    | E_py_call({ekind = E_py_object ({addr_kind = A_py_function (F_builtin "enumerate.__new__")}, _)}, args, []) ->
      Utils.check_instances man flow range args
        (* FIXME: first argument should be subclass of enumerate *)
        ["type"; "list"]
        (fun args flow ->
           let list = match args with | [_; l] -> l | _ -> assert false in
           let list_addr = match ekind list with
             | E_py_object ({addr_kind = A_py_list _} as a, _) -> a
             | _ -> assert false in
           let a = mk_alloc_addr (A_py_iterator ("enumerate", [list_addr], None)) range in
           man.eval ~zone:(Universal.Zone.Z_u_heap, Z_any) a flow |>
           Eval.bind (fun eaddr_it flow ->
               let addr_it = match ekind eaddr_it with | E_addr a -> a | _ -> assert false in
               Eval.singleton (mk_py_object (addr_it, None) range) flow
             )
        )
      |> Option.return

    | E_py_call({ekind = E_py_object ({addr_kind = A_py_function (F_builtin "enumerate.__iter__")}, _)}, args, []) ->
      Utils.check_instances man flow range args
        ["enumerate"]
        (fun args flow ->
           Eval.singleton (List.hd args) flow)
      |> Option.return

    | E_py_call({ekind = E_py_object ({addr_kind = A_py_function (F_builtin "enumerate.__next__")}, _)}, [iterator], []) ->
      man.eval ~zone:(Zone.Z_py, Zone.Z_py_obj) iterator flow |>
      Eval.bind (fun iterator flow ->
          let list_addr = match ekind iterator with
            | E_py_object ({addr_kind = A_py_iterator (s, [a], _)}, _) when s = "enumerate" -> a
            | _ -> Exceptions.panic "%a@\n" pp_expr iterator in
          let var_els = var_of_addr list_addr in
          let els = man.eval (mk_expr (E_py_tuple [mk_top T_int range;
                                                   mk_var var_els ~mode:WEAK range]) range) flow in
          let flow = Flow.set_ctx (Eval.get_ctx els) flow in
          let stopiteration = man.exec (Utils.mk_builtin_raise "StopIteration" range) flow |> Eval.empty_singleton in
          Eval.join_list ~empty:(Eval.empty_singleton flow) (Eval.copy_ctx stopiteration els::stopiteration::[])
        )
      |> Option.return

    | E_py_call({ekind = E_py_object ({addr_kind = A_py_function (F_builtin "zip.__new__")}, _)}, args, []) ->
      Utils.check_instances man flow range args
        (* FIXME: first argument should be subclass of enumerate *)
        ["type"; "list"; "list"]
        (fun args flow ->
           let list1, list2 = match args with | [_; l1; l2] -> l1, l2 | _ -> assert false in
           let list1_addr = match ekind list1 with
             | E_py_object ({addr_kind = A_py_list _} as a, _) -> a
             | _ -> assert false in
           let list2_addr = match ekind list2 with
             | E_py_object ({addr_kind = A_py_list _} as a, _) -> a
             | _ -> assert false in
           let a = mk_alloc_addr (A_py_iterator ("zip", [list1_addr; list2_addr], None)) range in
           man.eval ~zone:(Universal.Zone.Z_u_heap, Z_any) a flow |>
           Eval.bind (fun eaddr_it flow ->
               let addr_it = match ekind eaddr_it with
                 | E_addr a -> a
                 | _ -> assert false in
               Eval.singleton (mk_py_object (addr_it, None) range) flow
             )
        )
      |> Option.return

    | E_py_call({ekind = E_py_object ({addr_kind = A_py_function (F_builtin "zip.__iter__")}, _)}, args, []) ->
      Utils.check_instances man flow range args
        ["zip"]
        (fun args flow ->
           Eval.singleton (List.hd args) flow)
      |> Option.return

    | E_py_call({ekind = E_py_object ({addr_kind = A_py_function (F_builtin "zip.__next__")}, _)}, [iterator], []) ->
      man.eval ~zone:(Zone.Z_py, Zone.Z_py_obj) iterator flow |>
      Eval.bind (fun iterator flow ->
          let list1_addr, list2_addr = match ekind iterator with
            | E_py_object ({addr_kind = A_py_iterator (s, [a1; a2], _)}, _) when s = "zip" -> a1, a2
            | _ -> Exceptions.panic "%a@\n" pp_expr iterator in
          let var_els1 = var_of_addr list1_addr in
          let var_els2 = var_of_addr list2_addr in
          let els = man.eval (mk_expr (E_py_tuple [mk_var var_els1 ~mode:WEAK range;
                                                   mk_var var_els2 ~mode:WEAK range]) range) flow in
          let flow = Flow.set_ctx (Eval.get_ctx els) flow in
          let stopiteration = man.exec (Utils.mk_builtin_raise "StopIteration" range) flow |> Eval.empty_singleton in
          Eval.join_list ~empty:(Eval.empty_singleton flow) (Eval.copy_ctx stopiteration els::stopiteration::[])
        )
      |> Option.return


    | E_py_call({ekind = E_py_object ({addr_kind = A_py_function (F_builtin "str.join")}, _)}, args, []) ->
      let tyerror = fun flow -> man.exec (Utils.mk_builtin_raise "TypeError" range) flow |> Eval.empty_singleton in
      Utils.check_instances man flow range args
        ["str"; "list"]
        (fun eargs flow ->
           let toinsert, iterable = match eargs with [t; i] -> t, i | _ -> assert false in
           let var_els_iterable = var_of_eobj iterable in
           assume_eval (mk_py_isinstance_builtin (mk_var ~mode:WEAK var_els_iterable range) "str" range) man flow
             ~fthen:(man.eval (mk_py_top T_string range))
             ~felse:tyerror
        )
      |> Option.return

    (* the last case of str.split uses this list abstraction so every case is here... *)
    | E_py_call({ekind = E_py_object ({addr_kind = A_py_function (F_builtin "str.split")}, _)} as call, [str], []) ->
      (* rewrite into str.split(str, " ", -1) *)
      let args' = (mk_constant T_string (C_string " ") range) :: (mk_constant T_int (C_int (Z.of_int 1)) range) :: [] in
      man.eval {exp with ekind = E_py_call(call, str :: args', [])} flow
      |> Option.return


    | E_py_call({ekind = E_py_object ({addr_kind = A_py_function (F_builtin "str.split")}, _)} as call , [str; split], []) ->
      (* rewrite into str.split(str, split, -1) *)
      let args' = (mk_constant T_int (C_int (Z.of_int 1)) range) :: [] in
      man.eval {exp with ekind = E_py_call(call, str :: split :: args', [])} flow
      |> Option.return

    | E_py_call({ekind = E_py_object ({addr_kind = A_py_function (F_builtin "str.split")}, _)}, args, []) ->
      Utils.check_instances man flow range args
        ["str"; "str"; "int"]
        (fun eargs flow ->
           man.eval (mk_expr (E_py_list [mk_py_top T_string range]) range) flow
        )
      |> Option.return

    | E_py_call({ekind = E_py_object ({addr_kind = A_py_function (F_builtin "str.splitlines")}, _)}, args, []) ->
      Utils.check_instances man flow range args
        ["str"]
        (fun eargs flow ->
           man.eval (mk_expr (E_py_list [mk_py_top T_string range]) range) flow
        )
      |> Option.return


    | E_py_call({ekind = E_py_object ({addr_kind = A_py_function (F_builtin "dir")}, _)}, args, []) ->
      Utils.check_instances man flow range args []
        (fun _ -> man.eval (mk_expr (E_py_list [mk_py_top T_string range]) range))
      |> Option.return

    | E_py_call({ekind = E_py_object ({addr_kind = A_py_function (F_builtin "mopsa.assert_list_of")}, _)}, args, []) ->
      Eval.eval_list man.eval args flow |>
      Eval.bind (fun eargs flow ->
          let list, type_v = match eargs with [d;e] -> d,e | _ -> assert false in
          assume_eval (mk_py_isinstance_builtin list "list" range) man flow
            ~fthen:(fun flow ->
                let var = var_of_eobj list in
                Libs.Py_mopsa.check man
                  (mk_py_isinstance (mk_var ~mode:WEAK var range) type_v range)
                  range flow
              )
            ~felse:(Libs.Py_mopsa.check man (mk_py_false range) range)
        )
      |> Option.return

    | _ -> None


  let exec zone stmt man flow =
    let range = srange stmt in
    match skind stmt with
    | S_rename ({ekind = E_addr ({addr_kind = A_py_list _} as a)}, {ekind = E_addr a'}) ->
      (* FIXME: this is weird *)
      let va = var_of_addr a in
      let va' = var_of_addr a' in
      debug "renaming %a into %a@\n" pp_var va pp_var va';
      man.exec ~zone:Zone.Z_py (mk_rename_var va va' range) flow
      |> Post.return |> Option.return

    | _ -> None

  let ask _ _ _ = None
end

let () =
  Framework.Core.Sig.Domain.Stateless.register_domain (module Domain)<|MERGE_RESOLUTION|>--- conflicted
+++ resolved
@@ -370,80 +370,6 @@
       |> Option.return
 
 
-<<<<<<< HEAD
-=======
-    | E_py_call({ekind = E_py_object ({addr_kind = A_py_function (F_builtin "list.__getitem__")}, _)}, [list; index], []) ->
-      let tyerror = fun flow -> man.exec (Utils.mk_builtin_raise "TypeError" range) flow |> Eval.empty_singleton in
-      Eval.eval_list man.eval [list; index] flow |>
-      Eval.bind (fun exprs flow ->
-          let list, index = match exprs with [l; i] -> l, i | _ -> assert false in
-          assume_eval (mk_py_isinstance_builtin list "list" range) man flow
-            ~fthen:(fun flow ->
-                let var_els = match ekind list with
-                  | E_py_object ({addr_kind = A_py_list a}, _) -> a
-                  | _ -> assert false in
-                assume_eval (mk_py_isinstance_builtin index "int" range) man flow
-                  ~fthen:(fun flow ->
-                      let indexerror_f = man.exec (Utils.mk_builtin_raise "IndexError" range) flow in
-                      let indexerror = Eval.empty_singleton indexerror_f in
-                      let flow = Flow.copy_ctx indexerror_f flow in
-                      let evals = man.eval ~zone:(Zone.Z_py, Zone.Z_py_obj) (mk_var var_els range) flow in
-                      Eval.join_list ~empty:(Eval.empty_singleton flow) (evals :: Eval.copy_ctx evals indexerror :: [])
-                    )
-                  ~felse:(fun flow ->
-                      assume_eval (mk_py_isinstance_builtin index "slice" range) man flow
-                        ~fthen:(fun flow ->
-                            let slicedlist_var, flow = get_var_flow (Callstack.get flow, range) flow in
-                            let flow = man.exec ~zone:Zone.Z_py (mk_assign (mk_var ~mode:WEAK slicedlist_var range) (mk_var ~mode:WEAK var_els range) range) flow in
-                            let addr_list = mk_alloc_addr (A_py_list slicedlist_var) range in
-                            man.eval ~zone:(Universal.Zone.Z_u_heap, Z_any) addr_list flow |>
-                            Eval.bind (fun eaddr_list flow ->
-                                let addr_list = match ekind eaddr_list with
-                                  | E_addr a -> a
-                                  | _ -> assert false in
-                                Eval.singleton (mk_py_object (addr_list, None) range) flow
-                              )
-                          )
-                        ~felse:tyerror
-                    )
-              )
-            ~felse:tyerror
-        )
-      |> Option.return
-
-
-    | E_py_call({ekind = E_py_object ({addr_kind = A_py_function (F_builtin "list.__setitem__")}, _)}, args, []) ->
-      Utils.check_instances ~arguments_after_check:2 man flow range args
-        ["list"]
-        (fun args flow ->
-           let list, index, value = match args with | [l; i; v] -> l, i, v | _ -> assert false in
-           assume_eval (mk_py_isinstance_builtin index "int" range) man flow
-             ~fthen:(fun flow ->
-                 let var_els = match ekind list with
-                   | E_py_object ({addr_kind = A_py_list a}, _) -> a
-                   | _ -> assert false in
-                 let indexerror_f = man.exec (Utils.mk_builtin_raise "IndexError" range) flow in
-                 let flow = Flow.copy_ctx indexerror_f flow in
-
-                 let assignment_f = man.exec (mk_assign (mk_var ~mode:WEAK var_els range) value range) flow in
-                 let indexerror_f = Flow.copy_ctx assignment_f indexerror_f in
-
-                 let assignment = man.eval (mk_py_none range) assignment_f in
-                 let indexerror = Eval.empty_singleton indexerror_f in
-                 Eval.join_list ~empty:(Eval.empty_singleton flow) (assignment :: (Eval.copy_ctx assignment indexerror) ::[])
-               )
-             ~felse:(fun flow ->
-                 assume_eval (mk_py_isinstance_builtin index "slice" range) man flow
-                   ~fthen:(fun flow ->
-                       man.eval (mk_py_call (mk_py_object (find_builtin "list.extend") range) [list; value] range) flow
-                     )
-                   ~felse:(fun flow -> man.exec (Utils.mk_builtin_raise "TypeError" range) flow |>
-                                       Eval.empty_singleton)
-               )
-        )
-      |> Option.return
-
->>>>>>> c6aad8e4
     | E_py_call({ekind = E_py_object ({addr_kind = A_py_function (F_builtin "list.__iter__")}, _)}, args, []) ->
       Utils.check_instances man flow range args
         ["list"]
