--- conflicted
+++ resolved
@@ -528,13 +528,12 @@
             | E_py_object ({addr_kind = A_py_iterator (s, [a], _)}, _) when s = it_name -> a
             | _ -> assert false in
           let var_els = var_of_addr list_addr in
-<<<<<<< HEAD
           let len_els = length_var_of_addr list_addr in
           let it_pos = itindex_var_of_eobj iterator in
           assume (mk_binop (mk_var it_pos range) O_lt (mk_var len_els range) range) man flow
             ~fthen:(fun flow ->
                 let els = man.eval (mk_var var_els ~mode:WEAK range) flow in
-                Option.none_to_exn @@ Result.bind_opt (fun oels flow ->
+                OptionExt.none_to_exn @@ bind_opt (fun oels flow ->
                     Some begin match oels with
                     (* FIXME *)
                     | None ->
@@ -551,21 +550,6 @@
             ~felse:(fun flow ->
                 man.exec (Utils.mk_builtin_raise "StopIteration" range) flow |> Eval.empty_singleton
               )
-=======
-          let els = man.eval (mk_var var_els ~mode:WEAK range) it_flow in
-          debug "Result = %a" (Cases.print (fun fmt e flow -> Format.fprintf fmt "%a@\n%a@\n@\n" (OptionExt.print pp_expr) e (Flow.print man.lattice.print) flow)) els;
-          OptionExt.none_to_exn @@ Cases.bind_opt
-            (fun oels flow ->
-               let stopiteration = man.exec (Utils.mk_builtin_raise "StopIteration" range) it_flow |> Eval.empty_singleton in
-               Some (match oels with
-                   | None ->
-                     stopiteration
-                   | Some e ->
-                     Eval.join_list ~empty:(fun () -> Eval.empty_singleton flow) [Eval.copy_ctx stopiteration (Eval.singleton e flow) ; stopiteration ]
-                 )
-            )
-            els
->>>>>>> 11db66b7
         )
       |> OptionExt.return
 
@@ -864,12 +848,7 @@
        *     in
        *     man.exec ~zone:Universal.Zone.Z_u_heap (mk_rename (mk_addr iterator range) (mk_addr new_iterator range) range) flow
        *   ) flow to_rename *)
-<<<<<<< HEAD
-      |> Post.return |> Option.return
-=======
-      flow
       |> Post.return |> OptionExt.return
->>>>>>> 11db66b7
 
     | _ -> None
 
