--- conflicted
+++ resolved
@@ -99,12 +99,8 @@
     in
     K.key
 
-<<<<<<< HEAD
 
   let fresh_smashed_var =  mkfresh (fun uid -> "$l*", "$l*" ^ (string_of_int uid)) T_any
-=======
-  let fresh_smashed_var =  mkfresh (fun uid -> "$l*" ^ (string_of_int uid)) T_any
->>>>>>> 75e2167f
 
   let get_var_equiv (info: ListInfo.t) (e: Equiv.t) =
     try
