(****************************************************************************)
(*                                                                          *)
(* This file is part of MOPSA, a Modular Open Platform for Static Analysis. *)
(*                                                                          *)
(* Copyright (C) 2018-2019 The MOPSA Project.                               *)
(*                                                                          *)
(* This program is free software: you can redistribute it and/or modify     *)
(* it under the terms of the GNU Lesser General Public License as published *)
(* by the Free Software Foundation, either version 3 of the License, or     *)
(* (at your option) any later version.                                      *)
(*                                                                          *)
(* This program is distributed in the hope that it will be useful,          *)
(* but WITHOUT ANY WARRANTY; without even the implied warranty of           *)
(* MERCHANTABILITY or FITNESS FOR A PARTICULAR PURPOSE.  See the            *)
(* GNU Lesser General Public License for more details.                      *)
(*                                                                          *)
(* You should have received a copy of the GNU Lesser General Public License *)
(* along with this program.  If not, see <http://www.gnu.org/licenses/>.    *)
(*                                                                          *)
(****************************************************************************)

(* A general smashing abstraction for Python lists, (hopefully)
   irrelevant of the value/type domain *)

(* currently, lists are smashed into one variable abstracting all
   its elements. To avoid allocating a new variable each time
   (especially during loops), we allocate them only if there has
   been not other allocation at the same point. This is quite
   similar to the recency abstraction, and is probably not optimal
*)

(* TODO: add length for lists and position for iterator? *)

open Mopsa
open Sig.Domain.Stateless
open Ast
open Addr
open Universal.Ast
open Callstack
open Data_container_utils

let name = "python.objects.list"

type addr_kind +=
  | A_py_list
  | A_py_iterator of string (* iterator kind (list_iterator, ...) *)
                     * int option (* potential position in the iterator, just used for tuples I think... FIXME *)


let () =
  register_is_data_container (fun default ak -> match ak with
      | A_py_list -> true
      | A_py_iterator _ -> true
      | _ -> default ak)


let () =
  Format.(register_addr_kind {
      print = (fun default fmt a ->
          match a with
          | A_py_list -> fprintf fmt "list"
          | A_py_iterator (s, d) ->
            begin match d with
            | None -> fprintf fmt "%s" s
            | Some d -> fprintf fmt "%s#%d" s d end
          | _ -> default fmt a);
      compare = (fun default a1 a2 ->
          match a1, a2 with
          | A_py_iterator (s1, d1), A_py_iterator (s2, d2) ->
            Compare.compose [
              (fun () -> Stdlib.compare s1 s2);
              (fun () -> Compare.option Stdlib.compare d1 d2);
            ]
          | _ -> default a1 a2);})


let () = register_addr_kind_nominal_type (fun default ak ->
             match ak with
             | A_py_list -> "list"
             | A_py_iterator (s, _) -> s
             | _ -> default ak);
         register_addr_kind_structural_type (fun default ak s ->
             match ak with
             | A_py_list | A_py_iterator _ -> false
             | _ -> default ak s)


let opt_py_list_allocation_policy : string ref = ref "all"
let () = Universal.Heap.Policies.register_option opt_py_list_allocation_policy name "-py-list-alloc-pol" "for smashed lists"
           (fun default ak -> match ak with
                              | A_py_list
                              | A_py_iterator _ ->
                                 (Universal.Heap.Policies.of_string !opt_py_list_allocation_policy) ak
                              | _ -> default ak)

module Domain =
struct

  include GenStatelessDomainId(struct
      let name = name
    end)

  let interface = {
    iexec = {provides = [Zone.Z_py_obj]; uses = [Zone.Z_py_obj; Universal.Zone.Z_u_heap; Universal.Zone.Z_u_int; Zone.Z_py]};
    ieval = {provides = [Zone.Z_py, Zone.Z_py_obj]; uses = [Zone.Z_py, Zone.Z_py_obj; Universal.Zone.Z_u_heap, Z_any]}
  }

  let alarms = []

  let init (prog:program) man flow = flow

  let itindex_var_of_addr a =
    let v = match akind a with
    | A_py_iterator ("list_iterator", _) -> mk_addr_attr a "it_index" T_any
    | A_py_iterator ("list_reverseiterator", _) -> mk_addr_attr a "it_index" T_any
    | _ -> assert false in
    Utils.change_var_type T_int v

  let itseq_of_addr a = mk_addr_attr a "it_seq" T_any

  let itseq_of_eobj e = match ekind e with
    | E_py_object (a, _) -> itseq_of_addr a
    | _ -> assert false

  (* FIXME: ugly fix for zip  iterators *)
  let itseq2_of_addr a = mk_addr_attr a "it_seq2" T_any

  let itseq2_of_eobj e = match ekind e with
    | E_py_object (a, _) -> itseq2_of_addr a
    | _ -> assert false


  let length_var_of_addr a = match akind a with
    | A_py_list ->
       mk_addr_attr a "list_length" T_any |> Utils.change_var_type T_int
    | _ -> assert false

  let var_of_addr a = match akind a with
    | A_py_list ->
       {(mk_addr_attr a "list" T_any) with vmode = WEAK}
    | _ -> assert false

  let var_of_eobj e = match ekind e with
    | E_py_object (a, _) -> var_of_addr a
    | _ -> assert false

  let length_var_of_eobj e = match ekind e with
    | E_py_object (a, _) -> length_var_of_addr a
    | _ -> assert false

  let itindex_var_of_eobj e = match ekind e with
    | E_py_object (a, _) -> itindex_var_of_addr a
    | _ -> assert false

  let addr_of_expr exp = match ekind exp with
    | E_addr a -> a
    | _ -> Exceptions.panic "%a@\n" pp_expr exp

  let rec eval zones exp man flow =
    let range = erange exp in
    match ekind exp with
    | E_py_list ls ->
      debug "Skipping list.__new__, list.__init__ for now@\n";

      let addr_list = mk_alloc_addr A_py_list range in
      man.eval ~zone:(Universal.Zone.Z_u_heap, Z_any) addr_list flow |>
        Eval.bind (fun eaddr_list flow ->
            let addr_list = addr_of_expr eaddr_list in
            let els_var = var_of_addr addr_list in
            (* let flow = man.exec (mk_add_var els_var range) flow in *)
            let flow = List.fold_left (fun acc el ->
                           let stmt = mk_assign (mk_var els_var range) el range in
                           (* debug "fold_left %a@\n" pp_stmt stmt; *)
                           man.exec ~zone:Zone.Z_py stmt acc) flow ls in
            man.exec ~zone:Universal.Zone.Z_u_int (mk_assign (mk_var (length_var_of_addr addr_list) range) (mk_int (List.length ls) ~typ:T_int range) range) flow |>
              Eval.singleton (mk_py_object (addr_list, None) range)
          )
      |> OptionExt.return

    | E_py_call({ekind = E_py_object ({addr_kind = A_py_function (F_builtin ("list.__getitem__", _))}, _)}, args, []) ->
       Utils.bind_list_args man args flow range Zone.Z_py (fun args flow ->
           let eargs = List.map (fun x -> mk_var x range) args in
           let list, index = match eargs with [l; i] -> l, i | _ -> assert false in
           assume (mk_py_isinstance_builtin list "list" range) man flow
             ~fthen:(fun flow ->
               assume (mk_py_isinstance_builtin index "int" range) man flow
                 ~fthen:(fun flow ->
                   Cases.bind_list eargs (man.eval ~zone:(Zone.Z_py, Zone.Z_py_obj)) flow |>
                     Cases.bind_some (fun eargs flow ->
                         let list, index = match eargs with [l; i] -> l, i | _ -> assert false in
                         let var_els = var_of_eobj list in
                         let length_list = length_var_of_eobj list in
                         assume
                           (mk_binop
                              (mk_binop (Utils.extract_oobject index) O_lt (mk_var length_list range) range)
                              O_log_and
                              (mk_binop (mk_unop O_minus (mk_var length_list range) ~etyp:T_int range) O_le (Utils.extract_oobject index)  range)
                              range
                           )
                           ~zone:Universal.Zone.Z_u_int man flow
                           ~fthen:(man.eval ~zone:(Zone.Z_py, Zone.Z_py_obj) (mk_var var_els range))
                           ~felse:(fun flow ->
                             man.exec (Utils.mk_builtin_raise "IndexError" range) flow |>
                               Eval.empty_singleton
                           )
                       )
                 )
                 ~felse:(fun flow ->
                   assume (mk_py_isinstance_builtin index "slice" range) man flow
                     ~fthen:(fun flow ->
                       debug "slice!";
                       let addr_list = mk_alloc_addr A_py_list range in
                       man.eval ~zone:(Universal.Zone.Z_u_heap, Z_any) addr_list flow |>
                         Eval.bind (fun eaddr_list flow ->
                             let addr_list = addr_of_expr eaddr_list in
                             let slicedlist_var = var_of_addr addr_list in
                             man.eval list ~zone:(Zone.Z_py, Zone.Z_py_obj) flow |>
                               Eval.bind (fun list flow ->
                                   man.eval (mk_py_call (mk_py_attr index "indices" range) [mk_py_call (mk_py_attr list "__len__" range) [] range] range) ~zone:(Zone.Z_py, Zone.Z_py_obj) flow |>
                                     Eval.bind (fun tuple_indices flow ->
                                         let get_nth n =
                                           mk_py_call (mk_py_attr tuple_indices "__getitem__" range) [mk_int n range] range in
                                          Cases.bind_list [get_nth 0; get_nth 1; get_nth 2] (man.eval ~zone:(Zone.Z_py, Zone.Z_py_obj)) flow |>
                                           Cases.bind_some (fun sss flow ->
                                                 let start, stop, step = match List.map Utils.extract_oobject sss with
                                                   | [a;b;c] -> a, b, c
                                                   | _ -> assert false in
                                                 let var_els = var_of_eobj list in
                                                 let new_length = mk_var (length_var_of_addr addr_list) range in
                                                 flow |>
                                                   man.exec ~zone:Zone.Z_py (mk_assign (mk_var slicedlist_var range) (mk_var var_els range) range) |>
                                                   switch
                                                     [
                                                       [
                                                         mk_binop ~etyp:T_int step O_lt (mk_zero ~typ:T_int range) range;
                                                         mk_binop ~etyp:T_int stop O_lt start range
                                                       ],
                                                       (fun flow -> Post.return @@ man.exec ~zone:Universal.Zone.Z_u_int
                                                          (mk_assign new_length (mk_binop ~etyp:T_int
                                                                                   (
                                                                                     mk_binop ~etyp:T_int
                                                                                       (mk_binop ~etyp:T_int
                                                                                          start
                                                                                          O_minus
                                                                                          (mk_binop ~etyp:T_int stop O_plus (mk_one ~typ:T_int range) range)
                                                                                          range)
                                                                                       O_div
                                                                                       (mk_unop O_minus ~etyp:T_int step range)
                                                                                       range
                                                                                   )
                                                                                   O_plus
                                                                                   (mk_one ~typ:T_int range)
                                                                                   range
                                                             ) range) flow);

                                                       [
                                                         mk_not (mk_binop ~etyp:T_int step O_lt (mk_zero ~typ:T_int range) range) range;
                                                         mk_binop ~etyp:T_int start O_lt stop range
                                                       ],
                                                       (fun flow -> Post.return @@ man.exec ~zone:Universal.Zone.Z_u_int
                                                          (mk_assign new_length (mk_binop ~etyp:T_int
                                                                                   (
                                                                                     mk_binop ~etyp:T_int
                                                                                       (mk_binop ~etyp:T_int
                                                                                          stop
                                                                                          O_minus
                                                                                          (mk_binop ~etyp:T_int
                                                                                             start
                                                                                             O_plus
                                                                                             (mk_one ~typ:T_int range)
                                                                                             range)
                                                                                          range)
                                                                                       O_div
                                                                                       step
                                                                                       range
                                                                                   )
                                                                                   O_plus
                                                                                   (mk_one ~typ:T_int range)
                                                                                   range)
                                                             range) flow
                                                       );

                                                       [mk_binop
                                                          (mk_binop (mk_binop ~etyp:T_int step O_lt (mk_zero ~typ:T_int range) range) O_log_and (mk_not (mk_binop ~etyp:T_int stop O_lt start range) range) range)
                                                          O_log_or
                                                          (mk_binop (mk_not (mk_binop ~etyp:T_int step O_lt (mk_zero ~typ:T_int range) range) range) O_log_and (mk_not (mk_binop ~etyp:T_int start O_lt stop range) range) range)
                                                          range
                                                       ],
                                                       (fun flow -> Post.return @@ man.exec ~zone:Universal.Zone.Z_u_int
                                                           (mk_assign new_length (mk_zero ~typ:T_int range) range) flow
                                                       )
                                                     ]
                                                     ~zone:Universal.Zone.Z_u_int man
                                                     >>$ fun () flow ->
                                                   Eval.singleton (mk_py_object (addr_list, None) range) flow
                                             )
                                       )
                                 )
                           )
                     )
                     ~felse:(fun flow ->
                       man.eval index ~zone:(Zone.Z_py, Zone.Z_py_obj) flow |>
                         Eval.bind (fun index flow ->
                             let msg = Format.asprintf "list indices must be integers or slices, not %a" pp_addr_kind (akind @@ fst @@ object_of_expr index) in
                             man.exec (Utils.mk_builtin_raise_msg "TypeError" msg range) flow |>
                               Eval.empty_singleton
                           )
                     )
                 )
             )
             ~felse:(fun flow ->
               let msg = Format.asprintf "descriptor '__getitem__' requires a 'list' object but received %a" pp_addr_kind (akind @@ fst @@ object_of_expr list) in
               man.exec (Utils.mk_builtin_raise_msg "TypeError" msg range) flow |>
                 Eval.empty_singleton
             )
         )
       |> OptionExt.return

    | E_py_call({ekind = E_py_object ({addr_kind = A_py_function (F_builtin ("list.__add__" as f, _))}, _)}, args, []) ->
       Utils.bind_list_args man args flow range Zone.Z_py (fun vargs flow ->
           let evargs = List.map (fun x -> mk_var x range) vargs in
           Utils.check_instances f man flow range evargs
             ["list"; "list"]
             (fun _ flow ->
               (* First, allocate new addr for the list, and new addr for the list elements *)
               (* Then assign the el addr to both addresses above *)
               let addr_list = mk_alloc_addr A_py_list range in
               man.eval ~zone:(Universal.Zone.Z_u_heap, Z_any) addr_list flow |>
                 Eval.bind (fun list_addr flow ->
                     let alist_addr = addr_of_expr list_addr in
                     let els_res_var = var_of_addr alist_addr in
                     let els_res_length = length_var_of_addr alist_addr in
                     Cases.bind_list evargs (man.eval ~zone:(Zone.Z_py, Zone.Z_py_obj)) flow |>
                       Cases.bind_some (fun exprs flow ->
                           let listl, listr = match exprs with [l; r] -> l, r | _ -> assert false in
                           let elsl_var = var_of_eobj listl in
                           let elsr_var = var_of_eobj listr in
                           let elsl_length = length_var_of_eobj listl in
                           let elsr_length = length_var_of_eobj listr in

                           let flow = List.fold_left (fun acc el ->
                                          man.exec ~zone:Zone.Z_py (mk_assign (mk_var els_res_var range) el range) acc)
                                        flow [mk_var elsl_var range;
                                              mk_var elsr_var range] in
                           man.exec ~zone:Universal.Zone.Z_u_int (mk_assign (mk_var els_res_length range)
                                                                    (mk_binop (mk_var elsl_length range) O_plus (mk_var elsr_length range) ~etyp:T_int range) range) flow |>
                             Eval.singleton (mk_py_object (alist_addr, None) range)
                         )
                   )
             )
         )
       |> OptionExt.return

    | E_py_call({ekind = E_py_object ({addr_kind = A_py_function (F_builtin ("list.__iadd__", _))}, _)}, args, []) ->
      (* let's rewrite list.__iadd__(s, t) into list.extend(s, t) && return s *)
      man.eval ~zone:(Zone.Z_py, Zone.Z_py_obj) (mk_py_call (mk_py_object (find_builtin "list.extend") range) args range) flow
      |> Eval.bind (fun nonety flow ->
          man.eval ~zone:(Zone.Z_py, Zone.Z_py_obj) (List.hd args) flow
        )
      |> OptionExt.return

    | E_py_call({ekind = E_py_object ({addr_kind = A_py_function (F_builtin ("list.__setitem__" as f, _))}, _)}, args, []) ->
      Utils.check_instances ~arguments_after_check:2 f man flow range args
        ["list"]
        (fun args flow ->
           let list, index, value = match args with | [l; i; v] -> l, i, v | _ -> assert false in
           assume (mk_py_isinstance_builtin index "int" range) man flow
             ~fthen:(fun flow ->
                 let var_els = var_of_eobj list in
                 let length_els = length_var_of_eobj list in
                 assume
                   (mk_binop
                      (mk_binop (Utils.extract_oobject index) O_lt (mk_var length_els range) range)
                      O_log_and
                      (mk_binop (mk_unop O_minus (mk_var length_els range) ~etyp:T_int range) O_le (Utils.extract_oobject index) range)
                      range
                   )
                   ~zone:Universal.Zone.Z_u_int man flow
                   ~fthen:(fun flow ->
                       man.exec ~zone:Zone.Z_py (mk_assign (mk_var var_els range) value range) flow |> man.eval ~zone:(Zone.Z_py, Zone.Z_py_obj) (mk_py_none range)
                     )
                   ~felse:(fun flow ->
                       man.exec (Utils.mk_builtin_raise_msg "IndexError" "list assignment index out of range" range) flow |>
                       Eval.empty_singleton
                     )
               )
             ~felse:(fun flow ->
                 assume (mk_py_isinstance_builtin index "slice" range) man flow
                   ~fthen:(fun flow ->
                       man.eval (mk_py_call (mk_py_object (find_builtin "list.extend") range) [list; value] range) flow
                     )
                   ~felse:(fun flow ->
                       let msg = Format.asprintf "list indices must be integers or slices, not %a" pp_addr_kind (akind @@ fst @@ object_of_expr index) in
                       man.exec (Utils.mk_builtin_raise_msg "TypeError" msg range) flow |>
                       Eval.empty_singleton
                     )
               )
        )
      |> OptionExt.return

    | E_py_call({ekind = E_py_object ({addr_kind = A_py_function (F_builtin (f, _))}, _)}, args, [])
      when is_compare_op_fun "list" f ->
      Utils.check_instances ~arguments_after_check:1 f man flow range args ["list"]
        (fun eargs flow ->
           let e1, e2 = match args with [l; r] -> l, r | _ -> assert false in
           assume (mk_py_isinstance_builtin e2 "list" range) man flow
             ~fthen:(man.eval (mk_py_top T_bool range))
             ~felse:(fun flow ->
                 let expr = mk_constant ~etyp:T_py_not_implemented C_py_not_implemented range in
                 man.eval expr flow)
        )
      |> OptionExt.return

    | E_py_call({ekind = E_py_object ({addr_kind = A_py_function (F_builtin ("list.__mul__" as f, _))}, _)}, args, [])
      | E_py_call({ekind = E_py_object ({addr_kind = A_py_function (F_builtin ("list.__rmul__" as f, _))}, _)}, args, []) ->
       Utils.bind_list_args man args flow range Zone.Z_py (fun vargs flow ->
           let evargs = List.map (fun x -> mk_var x range) vargs in
           Utils.check_instances f man flow range evargs ["list"; "int"]
             (fun _ flow ->
               let addr_list = mk_alloc_addr A_py_list range in
               (* WOOPS: this alloc may trigger an address renaming invalidating els_list and len_list *)
               man.eval ~zone:(Universal.Zone.Z_u_heap, Z_any) addr_list flow |>
                 Eval.bind (fun eaddr_list flow ->
                     let addr_list = addr_of_expr eaddr_list in
                     let els_var = var_of_addr addr_list in
                     let els_len = length_var_of_addr addr_list in
                     Cases.bind_list evargs (man.eval ~zone:(Zone.Z_py, Zone.Z_py_obj)) flow |>
                       Cases.bind_some (fun exprs flow ->
                           let list, int = match exprs with [l; r] -> l, r | _ -> assert false in
                           let els_list = var_of_eobj list in
                           let len_list = length_var_of_eobj list in

                           let flow = man.exec ~zone:Zone.Z_py (mk_assign (mk_var els_var range) (mk_var els_list range) range) flow in
                           man.exec ~zone:Universal.Zone.Z_u_int (mk_assign (mk_var els_len range)
                                                                    (mk_binop (mk_var len_list range) O_mult (Utils.extract_oobject int) ~etyp:T_int range) range) flow |>
                             Eval.singleton (mk_py_object (addr_list, None) range)
                         )
                   )
             )
         )
       |> OptionExt.return

    | E_py_object ({addr_kind = A_py_list}, e) ->
      Eval.singleton exp flow |> OptionExt.return

    | E_py_call({ekind = E_py_object ({addr_kind = A_py_function (F_builtin ("list.append" as f, _))}, _)}, args, []) ->
      Utils.check_instances ~arguments_after_check:1 f man flow range args
        ["list"]
        (fun args flow ->
           let list, element = match args with | [l; e] -> l, e | _ -> assert false in
           (* debug "list: %a@\nelement = %a@\nflow = %a@\n" pp_expr list pp_expr element (Flow.print man.lattice.print) flow; *)
           let var_els = var_of_eobj list in
           let len_els = length_var_of_eobj list in
           flow |>
           man.exec ~zone:Zone.Z_py (mk_assign (mk_var var_els range) element range) |>
           man.exec ~zone:Universal.Zone.Z_u_int (mk_assign (mk_var len_els range)
                                       (mk_binop (mk_var len_els range) O_plus (mk_int 1 range) ~etyp:T_int range) range) |>
           man.eval (mk_py_none range))
      |> OptionExt.return

    | E_py_call({ekind = E_py_object ({addr_kind = A_py_function (F_builtin ("list.insert" as f, _))}, _)}, args, []) ->
      Utils.check_instances f ~arguments_after_check:1 man flow range args
        ["list"; "int"]
        (fun args flow ->
           let list, index, element = match args with | [l; i; e] -> l, i, e | _ -> assert false in
           let var_els = var_of_eobj list in
           let len_els = length_var_of_eobj list in
           flow |>
           man.exec ~zone:Zone.Z_py (mk_assign (mk_var var_els range) element range)  |>
           man.exec ~zone:Universal.Zone.Z_u_int (mk_assign (mk_var len_els range)
                                       (mk_binop (mk_var len_els range) O_plus (mk_int 1 range) ~etyp:T_int range) range) |>
           man.eval (mk_py_none range))
      |> OptionExt.return

    | E_py_call({ekind = E_py_object ({addr_kind = A_py_function (F_builtin ("list.__new__", _))}, _)}, cls::args, []) ->
      Utils.new_wrapper man range flow "list" cls
        ~fthennew:(man.eval (mk_expr (E_py_list []) range))

    | E_py_call({ekind = E_py_object ({addr_kind = A_py_function (F_builtin ("list.__init__" as f, _))}, _)}, args, [])
    | E_py_call({ekind = E_py_object ({addr_kind = A_py_function (F_builtin ("list.extend" as f, _))}, _)}, args, []) ->
      Utils.check_instances f ~arguments_after_check:1 man flow range args
        ["list"]
        (fun eargs flow ->
           (* FIXME: check manually (with ekind list) that we have a list or list_iterator as we are in the same abstract domain? *)
           let list, other = match eargs with e1::e2::[] -> e1, e2 | _ -> assert false in
           let var_els = var_of_eobj list in
           let len_els = length_var_of_eobj list in
           assume (mk_py_isinstance_builtin other "list" range) man flow
             ~fthen:(fun flow ->
                 let var_sndels = var_of_eobj other in
                 let len_sndels = length_var_of_eobj other in
                 flow |>
                 man.exec ~zone:Zone.Z_py (mk_assign (mk_var var_els range) (mk_var var_sndels range) range) |>
                 man.exec ~zone:Universal.Zone.Z_u_int (mk_assign (mk_var len_els range)
                             (mk_binop (mk_var len_els range) O_plus (mk_var len_sndels range) ~etyp:T_int range) range) |>
                 man.eval (mk_py_none range)
               )
             ~felse:(fun flow ->
                 assume (mk_py_isinstance_builtin other "range" range) man flow
                   ~fthen:(fun flow ->
                       (* FIXME: length precision *)
                     (* TODO: more precision on top (for range) *)
                     let ra a = mk_py_attr other a range in
                     let flow =
                       flow |>
                         man.exec ~zone:Zone.Z_py (mk_assign (mk_var var_els range) (mk_py_top T_int range) range)  |>
                         man.exec ~zone:Zone.Z_py (mk_assume (mk_binop
                                                (mk_binop (ra "start") O_le (mk_var var_els range) range)
                                                O_py_and
                                                (mk_binop (mk_var var_els range) O_lt (ra "stop") range) range) range) in
                     man.eval ~zone:(Zone.Z_py, Zone.Z_py_obj)
                       (mk_py_call (mk_py_object (find_builtin_function "len") range) [other] range) flow |>
                       Eval.bind (fun len flow ->
                           man.exec ~zone:Universal.Zone.Z_u_int (mk_assign (mk_var len_els range) (Utils.extract_oobject len) range) flow |>
                             man.eval ~zone:(Zone.Z_py, Zone.Z_py_obj) (mk_py_none range)
                         )
                     )
                   (* TODO: if object has iter field call it and then call next *)
                   ~felse:(fun flow ->
                       assume (mk_py_isinstance_builtin other "list_reverseiterator" range) man flow
                         ~fthen:(fun flow ->
                           man.eval ~zone:(Zone.Z_py, Zone.Z_py_obj) (mk_var (itseq_of_eobj other) range) flow |>
                             Eval.bind (fun list_eobj flow ->
                                 let var_sndels = var_of_eobj list_eobj in
                                 let len_sndels = length_var_of_eobj list_eobj in
                                 flow |>
                                   man.exec ~zone:Zone.Z_py (mk_assign (mk_var var_els range) (mk_var var_sndels range) range) |>
                                   man.exec ~zone:Universal.Zone.Z_u_int (mk_assign (mk_var len_els range)
                                                                            (mk_binop (mk_var len_els range) O_plus (mk_var len_sndels range) ~etyp:T_int range) range) |>
                                   man.eval (mk_py_none range)
                               )
                           )
                         ~felse:(fun flow ->
                             assume (mk_py_isinstance_builtin other "zip" range) man flow
                               ~fthen:(fun flow ->
                                 man.eval ~zone:(Zone.Z_py, Zone.Z_py_obj) (mk_var (itseq_of_eobj other) range) flow |>
                                   Eval.bind (fun l1_eobj flow ->
                                       man.eval ~zone:(Zone.Z_py, Zone.Z_py_obj) (mk_var (itseq2_of_eobj other) range) flow |>
                                         Eval.bind (fun l2_eobj flow ->
                                             let var_l1 = var_of_eobj l1_eobj in
                                             let len_l1 = length_var_of_eobj l1_eobj in
                                             let var_l2 = var_of_eobj l2_eobj in
                                             let len_l2 = length_var_of_eobj l2_eobj in
                                             flow |>
                                               man.exec (mk_assign (mk_var var_els range) (mk_expr (E_py_tuple [mk_var var_l1 range; mk_var var_l2 range]) range) range) |>
                                               man.exec (mk_assign (mk_var len_els range)
                                                           (mk_py_call (mk_py_object (find_builtin "min") range) [mk_var len_l1 range; mk_var len_l2 range] range)
                                                           range) |>
                                               man.eval (mk_py_none range)
                                           )
                                     )
                                 )
                               ~felse:(fun flow ->
                                 let msg = Format.asprintf "%a is not iterable" pp_expr list in
                                   man.exec (Utils.mk_builtin_raise_msg "TypeError" msg range) flow |> Eval.empty_singleton)
                                 )
                     )
               )
        )
      |> OptionExt.return

    | E_py_call({ekind = E_py_object ({addr_kind = A_py_function (F_builtin ("list.count" as f, _))}, _)}, args, []) ->
      (* TODO: something smarter depending on the occurence of \gamma(element) in \gamma(list elements) ? *)
      Utils.check_instances ~arguments_after_check:1 f man flow range args
        ["list"]
        (fun _ flow -> man.eval (mk_py_top T_int range) flow)
      |> OptionExt.return

    | E_py_call({ekind = E_py_object ({addr_kind = A_py_function (F_builtin ("list.clear" as f, _))}, _)}, args, []) ->
      Utils.check_instances f man flow range args ["list"]
        (fun args flow ->
           let list = List.hd args in
           let var_els = var_of_eobj list in
           let len_els = length_var_of_eobj list in
           flow |>
           man.exec ~zone:Zone.Z_py (mk_remove_var var_els range) |>
           man.exec ~zone:Universal.Zone.Z_u_int (mk_assign (mk_var len_els range) (mk_int 0 range) range) |>
           man.eval (mk_py_none range)
        )
      |> OptionExt.return

    | E_py_call({ekind = E_py_object ({addr_kind = A_py_function (F_builtin ("list.index" as f, _))}, _)}, args, []) ->
      Utils.check_instances f ~arguments_after_check:1 man flow range args
        ["list"]
        (fun args flow ->
          let msg = Format.asprintf "%a is not in list" pp_expr (List.hd @@ List.tl args) in
           let eval_verror_f = man.exec (Utils.mk_builtin_raise_msg "ValueError" msg range) flow in
           let flow = Flow.copy_ctx eval_verror_f flow in
           let eval_verror = Eval.empty_singleton eval_verror_f in
           let eval_res = man.eval (mk_py_top T_int range) flow in
           Eval.join_list ~empty:(fun () -> Eval.empty_singleton flow) (eval_res :: eval_verror :: []))
      |> OptionExt.return

    | E_py_call({ekind = E_py_object ({addr_kind = A_py_function (F_builtin ("list.pop", _))}, _)} as call, [arg], []) ->
      let args' = arg :: (mk_int (-1) range) :: [] in
      man.eval {exp with ekind = E_py_call(call, args', [])} flow
      |> OptionExt.return

    | E_py_call({ekind = E_py_object ({addr_kind = A_py_function (F_builtin ("list.pop" as f, _))}, _)}, args, []) ->
      Utils.check_instances f man flow range args
        ["list"; "int"]
        (fun args flow ->
           let list, popindex = match args with l::i::[] -> l, i | _ -> assert false in
           let var_els = var_of_eobj list in
           let len_els = length_var_of_eobj list in
           assume
             (mk_binop
                (mk_binop (Utils.extract_oobject popindex) O_lt (mk_var len_els range) range)
                O_log_and
                (mk_binop (mk_unop O_minus (mk_var len_els range) ~etyp:T_int range) O_le (Utils.extract_oobject popindex)  range)
                range
             )
             ~zone:Universal.Zone.Z_u_int man flow
             ~fthen:(fun flow ->
                 flow |>
                 man.exec ~zone:Universal.Zone.Z_u_int (mk_assign (mk_var len_els range)
                                             (mk_binop (mk_var len_els range) O_minus (mk_int 1 range) ~etyp:T_int range) range) |>
                 man.eval (mk_var var_els range)
               )
             ~felse:(fun flow ->
               assume (mk_binop (mk_var len_els range) O_eq (mk_int 0 range) range)
                 ~zone:Universal.Zone.Z_u_int
                   man flow
                   ~fthen:(fun flow ->
                       man.exec (Utils.mk_builtin_raise_msg "IndexError" "pop from empty list" range) flow |> Eval.empty_singleton)
                   ~felse:(fun flow ->
                       man.exec (Utils.mk_builtin_raise_msg "IndexError" "pop index out of range" range) flow |> Eval.empty_singleton)
               )
        )
      |> OptionExt.return


    | E_py_call({ekind = E_py_object ({addr_kind = A_py_function (F_builtin ("list.remove" as f, _))}, _)}, args, []) ->
      Utils.check_instances ~arguments_after_check:1 f man flow range args
        ["list"]
        (fun args flow ->
           let len_list = mk_var (length_var_of_eobj @@ List.hd args) range in
           let eval_verror_f = man.exec (Utils.mk_builtin_raise_msg "ValueError" "list.remove(x): x not in list" range) flow in
           let eval_verror = Eval.empty_singleton eval_verror_f in
           let flow = Flow.copy_ctx eval_verror_f flow in
           let eval_none =
             man.exec (mk_assign len_list (mk_binop len_list O_minus (mk_int 1 range) range) range) flow |>
             man.eval (mk_py_none range) in
           Eval.join_list ~empty:(fun () -> Eval.empty_singleton flow) (eval_none :: eval_verror :: [])
        )
      |> OptionExt.return


    | E_py_call({ekind = E_py_object ({addr_kind = A_py_function (F_builtin ("list.reverse" as f, _))}, _)}, args, kwargs)
    | E_py_call({ekind = E_py_object ({addr_kind = A_py_function (F_builtin ("list.sort" as f, _))}, _)}, args, kwargs) ->
      if kwargs <> [] then warn_at range "list.sort/reverse kwargs ignored";
      Utils.check_instances f man flow range args
        ["list"]
        (fun _ flow -> man.eval (mk_py_none range) flow)
      |> OptionExt.return


    | E_py_call({ekind = E_py_object ({addr_kind = A_py_function (F_builtin ("list.__iter__" as f, _))}, _)}, args, []) ->
      Utils.check_instances f man flow range args
        ["list"]
        (fun args flow ->
           let list = match args with | [l] -> l | _ -> assert false in
           let a = mk_alloc_addr (A_py_iterator ("list_iterator", None)) range in
           man.eval ~zone:(Universal.Zone.Z_u_heap, Z_any) a flow |>
             Eval.bind (fun eaddr_it flow ->
                 let addr_it = match ekind eaddr_it with | E_addr a -> a | _ -> assert false in
                 flow |>
                   man.exec ~zone:Zone.Z_py (mk_assign (mk_var (itseq_of_addr addr_it) range) list range) |>
                 man.exec ~zone:Universal.Zone.Z_u_int (mk_assign (mk_var (itindex_var_of_addr addr_it) range) (mk_int 0 range) range)  |>
                   Eval.singleton (mk_py_object (addr_it, None) range)
             )
        )
      |> OptionExt.return

    | E_py_call({ekind = E_py_object ({addr_kind = A_py_function (F_builtin ("list_reverseiterator.__next__" as s, _))}, _)}, [iterator], [])
      (* FIXME: list_reverseiterator + values *)
    | E_py_call({ekind = E_py_object ({addr_kind = A_py_function (F_builtin ("list_iterator.__next__" as s, _))}, _)}, [iterator], []) ->
      (* todo: checks ? *)
      (* let it_name = String.sub s 0 (String.index s '.') in *)
      man.eval  ~zone:(Zone.Z_py, Zone.Z_py_obj) iterator flow |>
        Eval.bind (fun iterator flow ->
            man.eval ~zone:(Zone.Z_py, Zone.Z_py_obj) (mk_var (itseq_of_eobj iterator) range) flow |>
              Eval.bind (fun list_eobj flow ->
                  let list_addr = match ekind list_eobj with
                    | E_py_object (a, _) -> a
                    | _ -> assert false in
                  let var_els = var_of_addr list_addr in
                  let len_els = length_var_of_addr list_addr in
                  let it_pos = itindex_var_of_eobj iterator in
                  assume (mk_binop (mk_var it_pos range) O_lt (mk_var len_els range) ~etyp:T_int range)
                    ~zone:Universal.Zone.Z_u_int man flow
                    ~fthen:(fun flow ->
                      debug "comp: fthen!";
                      let els = man.eval (mk_var var_els range) flow in
                      OptionExt.none_to_exn @@ bind_opt (fun oels flow ->
                                                   Some begin match oels with
                                                     (* FIXME *)
                                                     | None ->
                                                        warn_at range "does this still happen in the types?";
                                                        man.exec (Utils.mk_builtin_raise "StopIteration" range) flow |> Eval.empty_singleton

                                                     | Some e ->
                                                        man.exec ~zone:Universal.Zone.Z_u_int
                                                          (mk_assign (mk_var it_pos range)
                                                             (mk_binop (mk_var it_pos range) O_plus (mk_int 1 range) ~etyp:T_int range) range) flow |>
                                                          Eval.singleton e
                                                     end
                                                 ) els
                    )
                    ~felse:(fun flow ->
                      debug "comp: felse!";
                      man.exec (Utils.mk_builtin_raise "StopIteration" range) flow |> Eval.empty_singleton
                    )
                )
        )
      |> OptionExt.return

    | E_py_call({ekind = E_py_object ({addr_kind = A_py_function (F_builtin ("list_reverseiterator.__iter__", _))}, _)}, [iterator], [])
    | E_py_call({ekind = E_py_object ({addr_kind = A_py_function (F_builtin ("list_iterator.__iter__", _))}, _)}, [iterator], []) ->
      (* todo: checks ? *)
      man.eval ~zone:(Zone.Z_py, Zone.Z_py_obj) iterator flow |> OptionExt.return

    | E_py_call({ekind = E_py_object ({addr_kind = A_py_function (F_builtin ("list.__reversed__" as f, _))}, _)}, args, []) ->
       (* FIXME: values *)
      Utils.check_instances f man flow range args
        ["list"]
        (fun args flow ->
           let list = match args with | [l] -> l | _ -> assert false in
           let a = mk_alloc_addr (A_py_iterator ("list_reverseiterator", None)) range in
           man.eval ~zone:(Universal.Zone.Z_u_heap, Z_any) a flow |>
           Eval.bind (fun eaddr_it flow ->
               (* FIXME list_reverseiterator index *)
               let addr_it = match ekind eaddr_it with | E_addr a -> a | _ -> assert false in
               flow |>
                 man.exec ~zone:Zone.Z_py (mk_assign (mk_var (itseq_of_addr addr_it) range) list range) |>
               man.exec ~zone:Universal.Zone.Z_u_int (mk_assign (mk_var (itindex_var_of_addr addr_it) range) (mk_int 0 range) range) |>
               Eval.singleton (mk_py_object (addr_it, None) range)
             )
        )
      |> OptionExt.return


    | E_py_call({ekind = E_py_object ({addr_kind = A_py_function (F_builtin ("list.__len__" as f, _))}, _)}, args, []) ->
      Utils.check_instances f man flow range args
        ["list"]
        (fun args flow ->
          man.eval ~zone:(Zone.Z_py, Zone.Z_py_obj) (mk_py_top T_int range) flow |>
            Eval.bind (fun eint flow ->
                match ekind eint with
                | E_py_object (addr, _) ->
                   Eval.singleton {eint with ekind = E_py_object (addr, Some {(mk_var (length_var_of_eobj @@ List.hd args) range) with etyp=T_int})} flow
                | _ -> assert false)
        )
      |> OptionExt.return

    | E_py_call({ekind = E_py_object ({addr_kind = A_py_function (F_builtin ("list.__contains__" as f, _))}, _)}, args, []) ->
      Utils.check_instances f ~arguments_after_check:1 man flow range args ["list"]
        (fun args flow ->
          let list, el = match args with a::b::[] -> a, b | _ -> assert false in
          assume
            (mk_binop (mk_var (var_of_eobj list) range) O_eq el range)
            man flow
            ~zone:Zone.Z_py
            ~fthen:(man.eval ~zone:(Zone.Z_py, Zone.Z_py_obj) (mk_py_true range))
            ~felse:(man.eval ~zone:(Zone.Z_py, Zone.Z_py_obj) (mk_py_false range))
        )
      |> OptionExt.return


    | E_py_call({ekind = E_py_object ({addr_kind = A_py_function (F_builtin ("math.fsum", _))}, _)}, args, []) ->
      bind_list args man.eval flow |>
      bind_some (fun args flow ->
          if List.length args = 1 then
            let in_ty = List.hd args in
            assume (mk_py_isinstance_builtin in_ty "list" range) man flow
              ~fthen:(fun flow ->
                  (* FIXME: we're assuming that we use the list abstraction *)
                  let var_els_in_ty = var_of_eobj in_ty in
                  assume (mk_py_isinstance_builtin (mk_var var_els_in_ty range) "float" range) man flow
                    ~fthen:(man.eval (mk_py_top (T_float F_DOUBLE) range))
                    ~felse:(fun flow ->
                        man.exec (Utils.mk_builtin_raise_msg "TypeError" "must be real number" range) flow |>
                        Eval.empty_singleton
                      )
                )
              ~felse:(fun flow ->
                let msg = Format.asprintf "%a is not iterable" pp_expr in_ty in
                  man.exec (Utils.mk_builtin_raise_msg "TypeError" msg range) flow |>
                  Eval.empty_singleton
                )
          else
            let msg = Format.asprintf "fsum() takes exactly one argument (%d given)" (List.length args) in
            man.exec (Utils.mk_builtin_raise_msg "TypeError" msg range) flow |>
            Eval.empty_singleton
        )
      |> OptionExt.return

    | E_py_call({ekind = E_py_object ({addr_kind = A_py_function (F_builtin ("enumerate.__new__" as f, _))}, _)}, args, []) ->
      Utils.check_instances f man flow range args
        (* FIXME: first argument should be subclass of enumerate *)
        ["type"; "list"]
        (fun args flow ->
           let list = match args with | [_; l] -> l | _ -> assert false in
           let a = mk_alloc_addr (A_py_iterator ("enumerate", None)) range in
           man.eval ~zone:(Universal.Zone.Z_u_heap, Z_any) a flow |>
           Eval.bind (fun eaddr_it flow ->
               let addr_it = match ekind eaddr_it with | E_addr a -> a | _ -> assert false in
               man.exec ~zone:Zone.Z_py (mk_assign (mk_var (itseq_of_addr addr_it) range) list range) flow |>
               Eval.singleton (mk_py_object (addr_it, None) range)
             )
        )
      |> OptionExt.return

    | E_py_call({ekind = E_py_object ({addr_kind = A_py_function (F_builtin ("enumerate.__iter__" as f, _))}, _)}, args, []) ->
      Utils.check_instances f man flow range args
        ["enumerate"]
        (fun args flow ->
           Eval.singleton (List.hd args) flow)
      |> OptionExt.return

    | E_py_call({ekind = E_py_object ({addr_kind = A_py_function (F_builtin ("enumerate.__next__", _))}, _)}, [iterator], []) ->
       (* FIXME: new py_iterator + values *)
      man.eval ~zone:(Zone.Z_py, Zone.Z_py_obj) iterator flow |>
        Eval.bind (fun iterator flow ->
            man.eval ~zone:(Zone.Z_py, Zone.Z_py_obj) (mk_var (itseq_of_eobj iterator) range) flow |>
              Eval.bind (fun list_eobj flow ->
                  let var_els = var_of_eobj list_eobj in
                  let els = man.eval (mk_expr (E_py_tuple [mk_top T_int range;
                                                           mk_var var_els range]) range) flow in
                  let flow = Flow.set_ctx (Eval.get_ctx els) flow in
                  let stopiteration = man.exec (Utils.mk_builtin_raise "StopIteration" range) flow |> Eval.empty_singleton in
                  Eval.join_list ~empty:(fun () -> Eval.empty_singleton flow) (Eval.copy_ctx stopiteration els::stopiteration::[])
                )
          )
      |> OptionExt.return

    | E_py_call({ekind = E_py_object ({addr_kind = A_py_function (F_builtin ("zip.__new__" as f, _))}, _)}, args, []) ->
      Utils.check_instances f man flow range args
        (* FIXME: first argument should be subclass of enumerate *)
        ["type"; "list"; "list"]
        (fun args flow ->
           let list1, list2 = match args with | [_; l1; l2] -> l1, l2 | _ -> assert false in
           let a = mk_alloc_addr (A_py_iterator ("zip", None)) range in
           man.eval ~zone:(Universal.Zone.Z_u_heap, Z_any) a flow |>
           Eval.bind (fun eaddr_it flow ->
               let addr_it = match ekind eaddr_it with
                 | E_addr a -> a
                 | _ -> assert false in
               flow |>
                 man.exec ~zone:Zone.Z_py (mk_assign (mk_var (itseq_of_addr  addr_it) range) list1 range) |>
                 man.exec ~zone:Zone.Z_py (mk_assign (mk_var (itseq2_of_addr addr_it) range) list2 range) |>
               Eval.singleton (mk_py_object (addr_it, None) range)
             )
        )
      |> OptionExt.return

    | E_py_call({ekind = E_py_object ({addr_kind = A_py_function (F_builtin ("zip.__iter__" as f, _))}, _)}, args, []) ->
      Utils.check_instances f man flow range args
        ["zip"]
        (fun args flow ->
           Eval.singleton (List.hd args) flow)
      |> OptionExt.return

    | E_py_call({ekind = E_py_object ({addr_kind = A_py_function (F_builtin ("zip.__next__", _))}, _)}, [iterator], []) ->
      man.eval ~zone:(Zone.Z_py, Zone.Z_py_obj) iterator flow |>
        Eval.bind (fun iterator flow ->
            Cases.bind_list (List.map (fun x -> mk_var x range) [itseq_of_eobj iterator; itseq2_of_eobj iterator])
              (man.eval ~zone:(Zone.Z_py, Zone.Z_py_obj)) flow |>
              Cases.bind_some (fun its flow ->
                  let list1_eobj, list2_eobj = match its with [a; b] -> a, b | _ -> assert false in
                  let var_els1 = var_of_eobj list1_eobj in
                  let var_els2 = var_of_eobj list2_eobj in
                  let els = man.eval (mk_expr (E_py_tuple [mk_var var_els1 range;
                                                           mk_var var_els2 range]) range) flow in
                  let flow = Flow.set_ctx (Eval.get_ctx els) flow in
                  let stopiteration = man.exec (Utils.mk_builtin_raise "StopIteration" range) flow |> Eval.empty_singleton in
                  Eval.join_list ~empty:(fun () -> Eval.empty_singleton flow) (Eval.copy_ctx stopiteration els::stopiteration::[])
                )
          )
      |> OptionExt.return

    (* the last case of str.split uses this list abstraction so every case is here... *)
    | E_py_call({ekind = E_py_object ({addr_kind = A_py_function (F_builtin ("str.split", _))}, _)} as call, [str], []) ->
      (* rewrite into str.split(str, " ", -1) *)
      let args' = (mk_constant T_string (C_string " ") range) :: (mk_constant T_int (C_int (Z.of_int 1)) range) :: [] in
      man.eval {exp with ekind = E_py_call(call, str :: args', [])} flow
      |> OptionExt.return


    | E_py_call({ekind = E_py_object ({addr_kind = A_py_function (F_builtin ("str.split", _))}, _)} as call , [str; split], []) ->
      (* rewrite into str.split(str, split, -1) *)
      let args' = (mk_constant T_int (C_int (Z.of_int 1)) range) :: [] in
      man.eval {exp with ekind = E_py_call(call, str :: split :: args', [])} flow
      |> OptionExt.return

    | E_py_call({ekind = E_py_object ({addr_kind = A_py_function (F_builtin ("str.split" as f, _))}, _)}, args, []) ->
      Utils.check_instances f man flow range args
        ["str"; "str"; "int"]
        (fun eargs flow ->
           (* FIXME: notok, as one strong element. Fixed by adding to tops, but terrible *)
           man.eval (mk_expr (E_py_list [mk_py_top T_string range; mk_py_top T_string range]) range) flow
        )
      |> OptionExt.return


    | E_py_call({ekind = E_py_object ({addr_kind = A_py_function (F_builtin ("bytes.split", _))}, _)} as call, [str], []) ->
      (* rewrite into str.split(str, " ", -1) *)
      let args' = (mk_py_top T_py_bytes range) :: (mk_constant T_int (C_int (Z.of_int 1)) range) :: [] in
      man.eval {exp with ekind = E_py_call(call, str :: args', [])} flow
      |> OptionExt.return

    | E_py_call({ekind = E_py_object ({addr_kind = A_py_function (F_builtin ("bytes.split", _))}, _)} as call , [str; split], []) ->
      (* rewrite into str.split(str, split, -1) *)
      let args' = (mk_constant T_int (C_int (Z.of_int 1)) range) :: [] in
      man.eval {exp with ekind = E_py_call(call, str :: split :: args', [])} flow
      |> OptionExt.return

    | E_py_call({ekind = E_py_object ({addr_kind = A_py_function (F_builtin ("bytes.split" as f, _))}, _)}, args, []) ->
      Utils.check_instances f man flow range args
        ["bytes"; "bytes"; "int"]
        (fun eargs flow ->
           (* FIXME: notok, as one strong element. Fixed by adding to tops, but terrible *)
           man.eval (mk_expr (E_py_list [mk_py_top T_py_bytes range; mk_py_top T_py_bytes range]) range) flow
        )
      |> OptionExt.return


    | E_py_call({ekind = E_py_object ({addr_kind = A_py_function (F_builtin ("str.splitlines" as f, _))}, _)}, args, []) ->
      Utils.check_instances f man flow range args
        ["str"]
        (fun eargs flow ->
           man.eval (mk_expr (E_py_list [mk_py_top T_string range]) range) flow
        )
      |> OptionExt.return


    | E_py_call({ekind = E_py_object ({addr_kind = A_py_function (F_builtin ("dir" as f, _))}, _)}, args, []) ->
      Utils.check_instances f man flow range args []
        (fun _ -> man.eval (mk_expr (E_py_list [mk_py_top T_string range]) range))
      |> OptionExt.return

    | E_py_call({ekind = E_py_object ({addr_kind = A_py_function (F_builtin ("mopsa.assert_list_of", _))}, _)}, args, []) ->
      bind_list args man.eval flow |>
      bind_some (fun eargs flow ->
          let list, type_v = match eargs with [d;e] -> d,e | _ -> assert false in
          assume (mk_py_isinstance_builtin list "list" range) man flow
            ~fthen:(fun flow ->
                let var = var_of_eobj list in
                Libs.Py_mopsa.check man
                  (mk_py_isinstance (mk_var var range) type_v range)
                  range flow
              )
            ~felse:(Libs.Py_mopsa.check man (mk_py_false range) range)
        )
      |> OptionExt.return

    | E_py_annot {ekind = E_py_index_subscript ({ekind = E_py_object ({addr_kind = A_py_class (C_annot c, _)}, _)}, i) } when get_orig_vname c.py_cls_a_var = "List" ->
      let addr_list = mk_alloc_addr A_py_list range in
      man.eval ~zone:(Universal.Zone.Z_u_heap, Z_any) addr_list flow |>
      Eval.bind (fun eaddr_list flow ->
          let addr_list = addr_of_expr eaddr_list in
          let els_var = var_of_addr addr_list in
          let len_var = length_var_of_addr addr_list in
          let stmt = mk_stmt (S_py_annot (mk_var els_var range, mk_expr (E_py_annot i) range)) range in
          flow |>
            man.exec ~zone:Zone.Z_py stmt |>
            man.exec ~zone:Universal.Zone.Z_u_int (mk_assign (mk_var len_var range) (mk_py_top T_int range) range) |>
            Eval.singleton (mk_py_object (addr_list, None) range)
        )
      |> OptionExt.return

    | E_py_check_annot (tocheck, {ekind = E_py_index_subscript ({ekind = E_py_object ({addr_kind = A_py_class (C_annot c, _)}, _)}, i) }) when get_orig_vname c.py_cls_a_var = "List" ->
      debug "s_py_check_annot list";
      assume (mk_py_isinstance_builtin tocheck "list" range) man flow
        ~fthen:(fun flow ->
            man.eval ~zone:(Zone.Z_py, Zone.Z_py_obj) tocheck flow |>
            bind_some (fun iterator flow ->
                let list_addr = match ekind iterator with
                  | E_py_object ({addr_kind = A_py_list} as a, _) -> a
                  | _ -> Exceptions.panic "should be a list: %a@\nflow = %a@\n" pp_expr iterator (Flow.print man.lattice.print) flow in
                let var_els = var_of_addr list_addr in
                man.eval (mk_expr (E_py_check_annot (mk_var var_els range, i)) range) flow
              )
          )
        ~felse:(fun flow ->
            man.eval ~zone:(Zone.Z_py, Zone.Z_py_obj) (mk_py_false range) flow
          )
      |> OptionExt.return

    | _ -> None



  let exec zone stmt man flow =
    let range = srange stmt in
    match skind stmt with
<<<<<<< HEAD
    | S_remove {ekind = E_addr ({addr_kind = A_py_list} as a)} ->
       let va = var_of_addr a in
       let la = length_var_of_addr a in
       flow |>
         man.exec ~zone:Zone.Z_py (mk_remove_var va range) |>
         man.exec ~zone:Universal.Zone.Z_u_int (mk_remove_var la range) |>
         Post.return |> OptionExt.return

    | S_remove {ekind = E_addr ({addr_kind = A_py_iterator (kind, _)} as a)} ->
       let va = itseq_of_addr a in
       let flow = man.exec ~zone:Zone.Z_py (mk_remove_var va range) flow in
       flow |>
         (
           if kind = "list_iterator" || kind = "list_reverseiterator" then
             man.exec ~zone:Universal.Zone.Z_u_int (mk_remove_var (itindex_var_of_addr a) range)
           else
             fun x -> x
         )
       |> Post.return |> OptionExt.return

    | S_rename ({ekind = E_addr ({addr_kind = A_py_iterator _} as a)}, {ekind = E_addr a'}) ->
       let va = itseq_of_addr a in
       let va' = itseq_of_addr a' in
       man.exec ~zone:Zone.Z_py (mk_rename_var va va' range) flow |> Post.return |> OptionExt.return

    | S_rename ({ekind = E_addr ({addr_kind = A_py_list} as a)}, {ekind = E_addr a'}) ->
=======
    | S_remove {ekind = E_addr ({addr_kind = A_py_list _} as a)} ->
       let va = var_of_addr a in
       flow |>
         man.exec ~zone:Zone.Z_py (mk_remove_var va range) |>
         Post.return |> OptionExt.return

    | S_invalidate {ekind = E_addr ({addr_kind = A_py_list _} as a)} ->
       let va = var_of_addr a in
       flow |>
         man.exec ~zone:Zone.Z_py (mk_invalidate_var va range) |>
         Post.return |> OptionExt.return


    | S_fold ({ekind = E_addr ({addr_kind = A_py_list _} as a)}, addrs) ->
       debug "list fold";
       let va = var_of_addr a in
       let vas = List.map (fun ea' -> match ekind ea' with
                                      | E_addr ({addr_kind = A_py_list _} as a') -> var_of_addr a'
                                      | _ -> assert false) addrs in
       man.exec ~zone:Zone.Z_py (mk_fold_var va vas range) flow |> Post.return |> OptionExt.return

    | S_expand ({ekind = E_addr ({addr_kind = A_py_list _} as a)}, addrs) ->
        let va = var_of_addr a in
        let vas = List.map (fun ea' -> match ekind ea' with
                                      | E_addr ({addr_kind = A_py_list _} as a') -> var_of_addr a'
                                      | _ -> assert false) addrs in
        man.exec ~zone:Zone.Z_py (mk_expand_var va vas range) flow |> Post.return |> OptionExt.return

    | S_rename ({ekind = E_addr ({addr_kind = A_py_list _} as a)}, {ekind = E_addr a'}) ->
>>>>>>> 63dd88d3
      (* FIXME: I guess we could just do it for every data_container. Maybe add a data_container domain on top of them performing the renaming?*)
      (* working on lists entails smashed element variable being index by the address, meaning we need to rename them *)
      let va = var_of_addr a in
      let la = length_var_of_addr a in
      let va' = var_of_addr a' in
      let la' = length_var_of_addr a' in
      debug "renaming %a into %a@\n" pp_var va pp_var va';
      let flow = flow |>
<<<<<<< HEAD
      man.exec ~zone:Zone.Z_py (mk_rename_var va va' range) |>
      man.exec ~zone:Universal.Zone.Z_u_int (mk_rename_var la la' range) in
=======
      man.exec ~zone:Zone.Z_py (mk_rename_var va va' range) in
      flow |> Post.return |> OptionExt.return
>>>>>>> 63dd88d3
      (* FIXME: now we need to do the same for iterators based on this address, but it's complicated *)
      (* let to_rename =
       *     man.ask (Universal.Heap.Recency.Q_select_allocated_addresses
       *                            (fun addr -> match akind addr with
       *                               | A_py_iterator (_, l, _) ->
       *                                 List.exists (fun a_l -> compare_addr a_l a = 0) l
       *                               | _ -> false)
       *                         )
       *                 flow
       *     in
       *     List.fold_left (fun flow iterator ->
       *     let new_iterator = match akind iterator with
       *       | A_py_iterator (name, addrs, pos) ->
       *          let new_addrs = List.map (fun addr ->
       *                              if compare_addr addr a = 0 then a' else addr) addrs in
       *          {iterator with addr_kind = A_py_iterator(name, new_addrs, pos);
       *                         addr_mode = a'.addr_mode
       *          }
       *       | _ -> assert false
       *     in
<<<<<<< HEAD
       *     debug "renaming %a into %a" pp_addr iterator pp_addr new_iterator;
       *     man.exec ~zone:Universal.Zone.Z_u_heap (mk_rename (mk_addr iterator range) (mk_addr new_iterator range) range) flow
       *   ) flow to_rename *)
      flow
      |> Post.return |> OptionExt.return
=======
       *     man.exec ~zone:Zone.Z_py (mk_rename (mk_addr iterator range) (mk_addr new_iterator range) range) flow
       *   ) flow to_rename *)
>>>>>>> 63dd88d3

    | _ -> None

  let ask : type r. r query -> ('a, unit) man -> 'a flow -> r option =
    fun query man flow ->
    match query with
    | Q_print_addr_related_info ({addr_kind = A_py_list} as addr) ->
      OptionExt.return @@
      fun fmt ->
      Format.fprintf fmt "%a, length: %a"
        (man.ask Framework.Engines.Interactive.Q_print_var flow) (var_of_addr addr).vname
        (man.ask Framework.Engines.Interactive.Q_print_var flow) (length_var_of_addr addr).vname

    | _ -> None

end

let () =
  Framework.Core.Sig.Domain.Stateless.register_domain (module Domain)<|MERGE_RESOLUTION|>--- conflicted
+++ resolved
@@ -994,7 +994,6 @@
   let exec zone stmt man flow =
     let range = srange stmt in
     match skind stmt with
-<<<<<<< HEAD
     | S_remove {ekind = E_addr ({addr_kind = A_py_list} as a)} ->
        let va = var_of_addr a in
        let la = length_var_of_addr a in
@@ -1020,14 +1019,6 @@
        let va' = itseq_of_addr a' in
        man.exec ~zone:Zone.Z_py (mk_rename_var va va' range) flow |> Post.return |> OptionExt.return
 
-    | S_rename ({ekind = E_addr ({addr_kind = A_py_list} as a)}, {ekind = E_addr a'}) ->
-=======
-    | S_remove {ekind = E_addr ({addr_kind = A_py_list _} as a)} ->
-       let va = var_of_addr a in
-       flow |>
-         man.exec ~zone:Zone.Z_py (mk_remove_var va range) |>
-         Post.return |> OptionExt.return
-
     | S_invalidate {ekind = E_addr ({addr_kind = A_py_list _} as a)} ->
        let va = var_of_addr a in
        flow |>
@@ -1051,7 +1042,6 @@
         man.exec ~zone:Zone.Z_py (mk_expand_var va vas range) flow |> Post.return |> OptionExt.return
 
     | S_rename ({ekind = E_addr ({addr_kind = A_py_list _} as a)}, {ekind = E_addr a'}) ->
->>>>>>> 63dd88d3
       (* FIXME: I guess we could just do it for every data_container. Maybe add a data_container domain on top of them performing the renaming?*)
       (* working on lists entails smashed element variable being index by the address, meaning we need to rename them *)
       let va = var_of_addr a in
@@ -1060,13 +1050,9 @@
       let la' = length_var_of_addr a' in
       debug "renaming %a into %a@\n" pp_var va pp_var va';
       let flow = flow |>
-<<<<<<< HEAD
       man.exec ~zone:Zone.Z_py (mk_rename_var va va' range) |>
       man.exec ~zone:Universal.Zone.Z_u_int (mk_rename_var la la' range) in
-=======
-      man.exec ~zone:Zone.Z_py (mk_rename_var va va' range) in
       flow |> Post.return |> OptionExt.return
->>>>>>> 63dd88d3
       (* FIXME: now we need to do the same for iterators based on this address, but it's complicated *)
       (* let to_rename =
        *     man.ask (Universal.Heap.Recency.Q_select_allocated_addresses
@@ -1087,16 +1073,9 @@
        *          }
        *       | _ -> assert false
        *     in
-<<<<<<< HEAD
        *     debug "renaming %a into %a" pp_addr iterator pp_addr new_iterator;
        *     man.exec ~zone:Universal.Zone.Z_u_heap (mk_rename (mk_addr iterator range) (mk_addr new_iterator range) range) flow
        *   ) flow to_rename *)
-      flow
-      |> Post.return |> OptionExt.return
-=======
-       *     man.exec ~zone:Zone.Z_py (mk_rename (mk_addr iterator range) (mk_addr new_iterator range) range) flow
-       *   ) flow to_rename *)
->>>>>>> 63dd88d3
 
     | _ -> None
 
