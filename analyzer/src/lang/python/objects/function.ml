--- conflicted
+++ resolved
@@ -123,15 +123,9 @@
                    )
                )
       (* 𝔼⟦ f() | isinstance(f, method) ⟧ *)
-<<<<<<< HEAD
-      | E_py_call({ekind = E_py_object ({addr_kind = A_py_method(f, obj)}, _)}, args, []) ->
-         let exp' = mk_py_call (mk_py_object f range) ((mk_py_object obj range) :: args) range in
-         man.eval exp' flow |> OptionExt.return
-=======
       (* | E_py_call({ekind = E_py_object ({addr_kind = A_py_method(f, obj)}, _)}, args, []) ->
        *    let exp' = mk_py_call (mk_py_object f range) ((mk_py_object obj range) :: args) range in
-       *    man.eval exp' flow |> Option.return *)
->>>>>>> e0bdee45
+       *    man.eval exp' flow |> OptionExt.return *)
 
       | _ -> None
 
