--- conflicted
+++ resolved
@@ -232,14 +232,10 @@
        let vas = var_of_addr a in
        List.fold_left (fun flow v -> man.exec ~zone:Zone.Z_py (mk_remove_var v range) flow) flow vas |> Post.return |> OptionExt.return
 
-<<<<<<< HEAD
-=======
     | S_invalidate {ekind = E_addr ({addr_kind = A_py_tuple _} as a)} ->
        let vas = var_of_addr a in
        List.fold_left (fun flow v -> man.exec ~zone:Zone.Z_py (mk_invalidate_var v range) flow) flow vas |> Post.return |> OptionExt.return
 
-
->>>>>>> 63dd88d3
     | S_rename ({ekind = E_addr ({addr_kind = A_py_tuple _} as a)}, {ekind = E_addr a'}) ->
       let vas = var_of_addr a in
       let vas' = var_of_addr a' in
