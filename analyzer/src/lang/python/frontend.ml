--- conflicted
+++ resolved
@@ -25,12 +25,7 @@
 open Mopsa
 open Lexing
 open Ast
-<<<<<<< HEAD
-module C = Py_parser.Cst
-module A = Py_parser.Ast
-=======
 open Utils
->>>>>>> 120b9793
 
 let debug fmt = Debug.debug ~channel:"python.frontend" fmt
 
@@ -38,8 +33,8 @@
 let rec parse_program (files: string list) : program =
   match files with
   | [filename] ->
-    let ast, counter = Py_parser.Main.parse_file ~counter:(Framework.Ast.get_vcounter_val ()) filename in
-    Framework.Ast.start_vcounter_at counter;
+    let ast, counter = Py_parser.Main.parse_file ~counter:(Framework.Ast.Var.get_vcounter_val ()) filename in
+    Framework.Ast.Var.start_vcounter_at counter;
     {
       prog_kind = from_program filename ast;
       prog_range = mk_program_range [filename];
@@ -48,23 +43,18 @@
   | _ -> assert false
 
 and parse_file (filename: string) =
-  let ast, counter = Py_parser.Main.parse_file ~counter:(Framework.Ast.get_vcounter_val ()) filename in
-  Framework.Ast.start_vcounter_at counter;
+  let ast, counter = Py_parser.Main.parse_file ~counter:(Framework.Ast.Var.get_vcounter_val ()) filename in
+  Framework.Ast.Var.start_vcounter_at counter;
   from_stmt ast.prog_body
 
 (** Create a Universal.var variable from Py_parser.Ast.var *)
-<<<<<<< HEAD
-and from_var (v:A.var) =
-  mkv v.name (v.name ^ ":" ^ (string_of_int v.A.uid)) v.A.uid T_any
-=======
-and from_var v =
+and from_var (v:Py_parser.Ast.var) =
   let open Framework.Ast in
   (* let () = if Hashtbl.mem tmp v.uid && Hashtbl.find tmp v.uid <> v.name then
    *     Exceptions.panic "%d is already %s, conflict with current %s@\n" v.uid (Hashtbl.find tmp v.uid) v.name
    *   else
    *     Hashtbl.add tmp v.uid v.name in *)
   mkv v.name (v.name ^ ":" ^ (string_of_int v.uid)) v.uid T_any
->>>>>>> 120b9793
 
 (** Translate a Python program into a stmt *)
 and from_program filename (p: Py_parser.Ast.program) : prog_kind =
