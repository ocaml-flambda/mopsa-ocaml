--- conflicted
+++ resolved
@@ -59,51 +59,9 @@
     (* 𝔼⟦ a[i] ⟧ = *(a + i) *)
     | E_c_array_subscript(a, i) ->
       let t = exp |> etyp |> Ast.pointer_type in
-<<<<<<< HEAD
-      Eval.singleton (
-        {exp with
-         ekind = E_c_deref (
-             mk_expr
-               ~etyp:t
-               (E_binop(Universal.Ast.O_plus , e1, e2))
-               (tag_range range "pointer_arithmetic")
-           )
-        }) flow
-      |> OptionExt.return
-    | E_c_member_access (e, i, f) ->
-      let t = etyp e in
-      if is_c_record_type t then
-        let x = align_byte t i in
-        let exp =
-          {exp with ekind =
-                      E_c_deref (
-                        mk_expr
-                          ~etyp:(t |> Ast.pointer_type)
-                          (E_binop(
-                              Universal.Ast.O_plus,
-                              (
-                                (mk_c_cast
-                                   (mk_c_address_of e (tag_range range "pointer_arithmetic &"))
-                                   (T_c_integer C_signed_char |> Ast.pointer_type)
-                                   (tag_range range "pointer_arithmetic cast")
-                                )
-                              ),
-                              (Universal.Ast.mk_int x (tag_range range "pointer_arithmetic int"))
-                            )
-                          )
-                          (tag_range range "pointer_arithmetic+")
-                      )
-          }
-        in
-        Eval.singleton exp flow
-        |> OptionExt.return
-      else
-        Debug.fail "[c.desugar.aggregate] member_access on non record type"
-=======
       let exp' = mk_c_deref (mk_binop a O_plus i ~etyp:t range) range in
       Eval.singleton exp' flow |>
-      Option.return
->>>>>>> e0bdee45
+      OptionExt.return
 
     (* 𝔼⟦ s.f ⟧ = *(( typeof(s.f)* )(( char* )(&s) + alignof(s.f))) *)
     | E_c_member_access (s, i, f) ->
@@ -126,7 +84,7 @@
           range
       in
       Eval.singleton exp' flow |>
-      Option.return
+      OptionExt.return
 
     (* 𝔼⟦ p->f ⟧ = *(( typeof(p->f)* )(( char* )p + alignof(p->f))) *)
     | E_c_arrow_access(p, i, f) ->
@@ -148,13 +106,8 @@
           )
           range
       in
-<<<<<<< HEAD
-      Eval.singleton exp flow |>
+      Eval.singleton exp' flow |>
       OptionExt.return
-=======
-      Eval.singleton exp' flow |>
-      Option.return
->>>>>>> e0bdee45
 
 
     | _ -> None
