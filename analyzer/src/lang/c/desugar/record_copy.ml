--- conflicted
+++ resolved
@@ -65,15 +65,9 @@
            rval |> etyp |> is_c_record_type ->
       begin
         let range = srange stmt in
-<<<<<<< HEAD
-        let t1 = lval |> etyp |> remove_typedef |> remove_qual
-        and t2 = rval |> etyp |> remove_typedef |> remove_qual in
+        let t1 = lval |> etyp |> remove_typedef |> remove_typedef_qual
+        and t2 = rval |> etyp |> remove_typedef |> remove_typedef_qual in
         if compare_typ t1 t2 != 0 then
-=======
-        let t1 = lval |> etyp |> remove_typedef_qual
-        and t2 = lval |> etyp |> remove_typedef_qual in
-        if compare t1 t2 != 0 then
->>>>>>> 81f96e2b
           Exceptions.panic "[%s] assignment of records with uncompatible \
                             types: %a %a" name pp_typ t1 pp_typ t2
         else
