(****************************************************************************)
(*                                                                          *)
(* This file is part of MOPSA, a Modular Open Platform for Static Analysis. *)
(*                                                                          *)
(* Copyright (C) 2017-2019 The MOPSA Project.                               *)
(*                                                                          *)
(* This program is free software: you can redistribute it and/or modify     *)
(* it under the terms of the GNU Lesser General Public License as published *)
(* by the Free Software Foundation, either version 3 of the License, or     *)
(* (at your option) any later version.                                      *)
(*                                                                          *)
(* This program is distributed in the hope that it will be useful,          *)
(* but WITHOUT ANY WARRANTY; without even the implied warranty of           *)
(* MERCHANTABILITY or FITNESS FOR A PARTICULAR PURPOSE.  See the            *)
(* GNU Lesser General Public License for more details.                      *)
(*                                                                          *)
(* You should have received a copy of the GNU Lesser General Public License *)
(* along with this program.  If not, see <http://www.gnu.org/licenses/>.    *)
(*                                                                          *)
(****************************************************************************)

(** Common transfer functions for handling C stubs *)

open Mopsa
open Framework.Core.Sig.Domain.Stateless
open Universal.Ast
open Stubs.Ast
open Common.Points_to
open Ast
open Zone
open Universal.Zone
open Common.Alarms


module Domain =
struct


  (** Domain identification *)
  (** ===================== *)

  include GenStatelessDomainId(struct
      let name = "c.libs.cstubs"
    end)

  let interface= {
    iexec = {
      provides = [Z_c];
      uses = [Z_c; Z_c_scalar; Z_c_low_level; Z_u_num; Z_c_points_to]
    };

    ieval = {
      provides = [Z_c_low_level, Z_c_scalar];
      uses = [
        Z_c, Z_c_points_to;
        Z_c_low_level, Z_c_points_to;
        Z_c_scalar, Z_u_num
      ]
    }
  }

  let alarms = [Common.Alarms.A_c_double_free_cls]

  (** Initialization of environments *)
  (** ============================== *)

  let init _ _ flow =  flow


  (** Bytes attribute *)
  (** =============== *)

  type var_kind +=
    | V_c_bytes of addr

  let pp_bytes fmt addr =
    Format.fprintf fmt "bytes(%a)" pp_addr addr

  let () =
    register_var {
      print = (fun next fmt v ->
          match v.vkind with
          | V_c_bytes addr -> pp_bytes fmt addr
          | _ -> next fmt v
        );

      compare = (fun next v1 v2 ->
          match v1.vkind, v2.vkind with
          | V_c_bytes a1, V_c_bytes a2 -> compare_addr a1 a2
          | _ -> next v1 v2
        );
    }


  let mk_bytes_var addr =
    let name =
      let () = pp_bytes Format.str_formatter addr in
      Format.flush_str_formatter ()
    in
    mkv name (V_c_bytes addr) (T_c_integer C_unsigned_long)

  let mk_bytes addr range =
    let v = mk_bytes_var addr in
    mk_var v ~mode:addr.addr_mode range



  (** Computation of post-conditions *)
  (** ============================== *)

  let exec zone stmt man flow  =
    match skind stmt with
    | S_stub_free { ekind = E_addr (addr) } ->
      Post.return flow |>
      Option.return

    | S_stub_free p ->
      man.eval ~zone:(Z_c, Z_c_points_to) p flow >>$? fun pt flow ->

      begin match ekind pt with
        | E_c_points_to (P_block (ValidAddr ({ addr_kind = A_stub_resource _ } as addr), _)) ->
          (* Remove the bytes attribute before removing the address *)
          let stmt' = mk_remove_var (mk_bytes_var addr) stmt.srange in
          let flow' = man.exec ~zone:Z_c_scalar stmt' flow in

          let stmt' = mk_free_addr addr stmt.srange in
          let flow' = man.exec stmt' flow' in

          let stmt'' = mk_stub_free (mk_addr addr stmt.srange) stmt.srange in
          man.exec stmt'' flow' |>
          Post.return |>
          Option.return

        | E_c_points_to (P_block (InvalidAddr ({ addr_kind = A_stub_resource _ }, drange), _)) ->
          Common.Alarms.(raise_c_double_free_alarm p drange stmt.srange (Sig.Stacked.Manager.of_domain_man man) flow) |>
          Post.return |>
          Option.return

        | E_c_points_to P_null ->
          Post.return flow |>
          Option.return

        | E_c_points_to P_top ->
          Soundness.warn_at stmt.srange
            "ignoring free statement because of undetermined resource pointer"
          ;
          Post.return flow |>
          Option.return


        | _ ->
          panic_at stmt.srange "resources.common: free(p | p %a) not supported" pp_expr pt
      end

    | S_rename ({ ekind = E_addr ({ addr_kind = A_stub_resource _ } as addr1) },
                { ekind = E_addr ({ addr_kind = A_stub_resource _ } as addr2) })
      ->
      let bytes1 = mk_bytes_var addr1 in
      let bytes2 = mk_bytes_var addr2 in
      man.exec ~zone:Z_c_scalar (mk_rename_var bytes1 bytes2 stmt.srange) flow |>
      man.exec ~zone:Z_c_low_level stmt |>
      man.exec ~zone:Z_c_points_to stmt |>
      Post.return |>
      Option.return

    | S_stub_requires { ekind = E_stub_builtin_call(VALID_PTR, ptr) } ->
      Some (
        let range = stmt.srange in
        let man' = Sig.Stacked.Manager.of_domain_man man in
        man.eval ptr ~zone:(Z_c, Z_c_points_to) flow >>$ fun pt flow ->
        match ekind pt with
        | E_c_points_to P_null ->
          raise_c_null_deref_alarm ptr range man' flow |>
          Result.empty_singleton

        | E_c_points_to P_invalid ->
          raise_c_invalid_deref_alarm ptr range man' flow |>
          Result.empty_singleton

        | E_c_points_to (P_block (InvalidAddr (_,r), offset)) ->
          raise_c_use_after_free_alarm ptr r range man' flow |>
          Result.empty_singleton

        | E_c_points_to (P_block (InvalidVar (v,r), offset)) ->
          raise_c_dangling_deref_alarm ptr v r range man' flow |>
          Result.empty_singleton

        | E_c_points_to P_top ->
          Soundness.warn_at range "ignoring requirement check due to ⊤ pointer %a" pp_expr ptr;
          Post.return flow

        | E_c_points_to (P_block (base, offset)) ->
          if is_expr_forall_quantified offset
          then
            Common.Base.eval_base_size base range man' flow >>$ fun size flow ->
            man.eval ~zone:(Z_c_scalar,Z_u_num) size flow >>$ fun size flow ->
            let min, max = Common.Quantified_offset.bound offset in
            man.eval ~zone:(Z_c, Z_u_num) min flow >>$ fun min flow ->
            man.eval ~zone:(Z_c, Z_u_num) max flow >>$ fun max flow ->
            let elm = under_type ptr.etyp |> void_to_char |> (fun t -> mk_z (sizeof_type t) range) in
            let limit = sub size elm range in
            let cond = mk_binop
                (mk_in min (mk_zero range) limit range)
                O_log_and
                (mk_in max (mk_zero range) limit range)
                range
            in
            assume cond
              ~fthen:(fun flow -> Post.return flow)
              ~felse:(fun flow ->
                  raise_c_out_bound_quantified_alarm ~base ~min ~max ~size range man' flow |>
                  Post.return
                )
              ~zone:Z_u_num man flow

          (* Valid base + non-quantified offset *)
          else
            Common.Base.eval_base_size base range man' flow >>$ fun size flow ->
            man.eval ~zone:(Z_c_scalar,Z_u_num) size flow >>$ fun size flow ->
            man.eval ~zone:(Z_c_scalar,Z_u_num) offset flow >>$ fun offset flow ->
            let elm = under_type ptr.etyp |> void_to_char |> (fun t -> mk_z (sizeof_type t) range) in
            let limit = sub size elm range in
            let cond = mk_in offset (mk_zero range) limit range in
            assume cond
              ~fthen:(fun flow -> Post.return flow)
              ~felse:(fun flow ->
                  Common.Alarms.raise_c_out_bound_alarm ~base ~offset ~size range man' flow |>
                  Post.return
                )
              ~zone:Z_u_num man flow

        | _ -> assert false
      )

    | _ -> None



  (** Evaluation of expressions *)
  (** ========================= *)


  let eval_base_bytes base range man flow =
    let open Common.Base in
    match base with
    | ValidAddr addr ->
      Eval.singleton (mk_bytes addr range) flow

    | _ ->
      eval_base_size base range (Sig.Stacked.Manager.of_domain_man man) flow


  let eval zone exp man flow =
    match ekind exp with
    (* 𝔼⟦ new Resource ⟧ *)
    | E_stub_alloc res ->
      (* Allocate in the heap *)
      let alloc = mk_alloc_addr (A_stub_resource res) exp.erange in
      man.eval ~zone:(Universal.Zone.Z_u_heap, Z_any) alloc flow |>
      Option.return |> Option.lift @@ Eval.bind @@ fun exp flow ->

      begin match ekind exp with
      | E_addr addr ->
        (* Add bytes attribute *)
        let bytes = mk_bytes_var addr in
        let flow' = man.exec ~zone:Z_c_scalar (mk_add_var bytes exp.erange) flow in
        Eval.singleton exp flow'

      | _ -> assert false
      end

    | E_stub_builtin_call(BYTES, { ekind = E_addr addr }) ->
      Eval.singleton (mk_var (mk_bytes_var addr) exp.erange) flow |>
      Option.return


    | E_stub_builtin_call(BYTES, e) ->
      Some (
        man.eval ~zone:(Z_c_low_level,Z_c_points_to) e flow |>
        Eval.bind @@ fun pt flow ->

        match ekind pt with
        | E_c_points_to (P_block (base,_)) ->
          eval_base_bytes base exp.erange man flow

        | E_c_points_to P_top ->
          Soundness.warn_at exp.erange "ignoring size computation of ⊤ pointer";
          Eval.singleton (mk_top ul exp.erange) flow

        | _ -> panic_at exp.erange "bytes(%a | %a %a) not supported" pp_expr e pp_expr e pp_expr pt
      )

    | E_stub_builtin_call(SIZE, e) ->
      Some (
        man.eval ~zone:(Z_c_low_level,Z_c_points_to) e flow |>
        Eval.bind @@ fun pt flow ->

        let elm =
          match under_type e.etyp |> remove_typedef_qual with
          | T_c_void -> Z.one
          | t -> sizeof_type t
        in

        match ekind pt with
        | E_c_points_to (P_block (base,_)) ->
          eval_base_bytes base exp.erange man flow >>$ fun bytes flow ->
          if Z.equal elm Z.one
          then Eval.singleton bytes flow
          else Eval.singleton (mk_binop bytes O_div (mk_z elm exp.erange) ~etyp:bytes.etyp exp.erange) flow

        | E_c_points_to P_top ->
          Soundness.warn_at exp.erange "ignoring size computation of ⊤ pointer";
          let _,max = rangeof ul in
          Eval.singleton (mk_z_interval Z.one max exp.erange) flow

        | E_c_points_to P_null
        | E_c_points_to P_invalid ->
          Soundness.warn_at exp.erange "size(%a) where %a %a not supported" pp_expr e pp_expr e pp_expr pt;
          Eval.singleton (mk_top ul exp.erange) flow


        | _ -> panic_at exp.erange "size(%a | %a %a) not supported" pp_expr e pp_expr e pp_expr pt
      )


    | E_stub_builtin_call(BASE, e) ->
      Some (
        man.eval ~zone:(Z_c_low_level,Z_c_points_to) e flow |>
        Eval.bind @@ fun pt flow ->

        match ekind pt with
        | E_c_points_to (P_block (ValidVar v,_)) ->
          Eval.singleton (mk_c_cast (mk_c_address_of (mk_var v exp.erange) exp.erange) (T_c_pointer T_c_void) exp.erange) flow

        | E_c_points_to (P_block (String str,_)) ->
          Eval.singleton (mk_c_string str exp.erange) flow

        | E_c_points_to (P_block (ValidAddr addr,_)) ->
          Eval.singleton (mk_addr addr exp.erange) flow

        | E_c_points_to P_top ->
          Soundness.warn_at exp.erange "ignoring base computation of ⊤ pointer";
          Eval.singleton (mk_top (T_c_pointer T_c_void) exp.erange) flow

        | E_c_points_to P_null ->
          Eval.singleton (mk_c_null exp.erange) flow

        | E_c_points_to P_invalid ->
          Eval.singleton (mk_c_invalid_pointer exp.erange) flow

        | _ -> panic_at exp.erange "base(%a) where %a %a not supported" pp_expr e pp_expr e pp_expr pt
      )

    | E_stub_builtin_call(VALID_PTR, p) ->
      Some (
        man.eval ~zone:(Z_c_low_level,Z_c_points_to) p flow >>$ fun pt flow ->
        let range = exp.erange in
        match ekind pt with
        | E_c_points_to(P_block(b, o)) ->
          eval_base_bytes b range man flow >>$ fun size flow ->
          man.eval size ~zone:(Z_c_scalar, Universal.Zone.Z_u_num) flow >>$ fun size flow ->
          let elm = under_type p.etyp |> void_to_char |> (fun t -> mk_z (sizeof_type t) range) in
          (* Check validity of the offset *)
          let cond = mk_in o (mk_zero range) (sub size elm range) range in
          Eval.singleton cond flow

        | E_c_points_to(P_fun _) -> Eval.singleton (mk_one range) flow

        | E_c_points_to(P_null | P_invalid) -> Eval.singleton (mk_zero range) flow

        | E_c_points_to(P_top) -> Eval.singleton (mk_top T_bool range) flow

        | _ -> panic_at range "is_valid(%a | %a %a) not supported"
             pp_expr p pp_expr p pp_expr pt
      )


    | E_stub_attribute({ ekind = E_addr _ }, _) ->
      None

    | E_stub_attribute(p, attr) ->
      man.eval ~zone:(Z_c, Z_c_points_to) p flow |>
      Option.return |> Option.lift @@ Eval.bind @@ fun pt flow ->

      begin match ekind pt with
        | E_c_points_to (P_block (ValidAddr ({ addr_kind = A_stub_resource _ } as addr), _)) ->
          let exp' = { exp with ekind = E_stub_attribute(mk_addr addr exp.erange, attr) }  in
          man.eval exp' flow

        | _ -> panic_at exp.erange
                 "%a.%s where %a not supported"
                 pp_expr p
                 attr
                 pp_expr pt
      end

    | E_stub_resource_mem(p, res) ->
      man.eval ~zone:(Z_c, Z_c_points_to) p flow |>
      Option.return |> Option.lift @@ Eval.bind @@ fun pt flow ->

      begin match ekind pt with
<<<<<<< HEAD
        | E_c_points_to (P_block (ValidAddr { addr_kind = A_stub_resource res' }, _))
        | E_c_points_to (P_block (InvalidAddr ({ addr_kind = A_stub_resource res' },_), _)) ->
=======
        | E_c_points_to (P_block (A { addr_kind = A_stub_resource res' }, _)) ->
>>>>>>> 13a8e13d
          if res = res' then
            Eval.singleton (mk_one exp.erange ~typ:u8) flow
          else
            Eval.singleton (mk_zero exp.erange ~typ:u8) flow

        | E_c_points_to P_top ->
          Eval.singleton (mk_top T_bool exp.erange) flow

        | _ ->
          Eval.singleton (mk_zero exp.erange ~typ:u8) flow
      end

    | E_stub_builtin_call(OFFSET, e) ->
      Some (
        man.eval ~zone:(Z_c_low_level,Z_c_points_to) e flow |>
        Eval.bind @@ fun pt flow ->
        match ekind pt with
        | E_c_points_to(P_block(_,o)) -> Eval.singleton o flow
        | _ -> Eval.singleton (mk_top ul exp.erange) flow
      )

    | _ -> None

  let ask _ _ _ = None

end

let () =
  Framework.Core.Sig.Domain.Stateless.register_domain (module Domain)<|MERGE_RESOLUTION|>--- conflicted
+++ resolved
@@ -399,12 +399,8 @@
       Option.return |> Option.lift @@ Eval.bind @@ fun pt flow ->
 
       begin match ekind pt with
-<<<<<<< HEAD
         | E_c_points_to (P_block (ValidAddr { addr_kind = A_stub_resource res' }, _))
         | E_c_points_to (P_block (InvalidAddr ({ addr_kind = A_stub_resource res' },_), _)) ->
-=======
-        | E_c_points_to (P_block (A { addr_kind = A_stub_resource res' }, _)) ->
->>>>>>> 13a8e13d
           if res = res' then
             Eval.singleton (mk_one exp.erange ~typ:u8) flow
           else
