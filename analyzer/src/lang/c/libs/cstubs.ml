--- conflicted
+++ resolved
@@ -335,13 +335,8 @@
         | E_c_points_to (P_block (String str,_)) ->
           Eval.singleton (mk_c_string str exp.erange) flow
 
-<<<<<<< HEAD
         | E_c_points_to (P_block (ValidAddr addr,_)) ->
-          Eval.singleton (mk_addr addr exp.erange) flow
-=======
-        | E_c_points_to (P_block (A addr,_)) ->
           Eval.singleton (mk_c_cast (mk_addr addr exp.erange) (T_c_pointer T_c_void) exp.erange) flow
->>>>>>> 99a44f29
 
         | E_c_points_to P_top ->
           Soundness.warn_at exp.erange "ignoring base computation of ⊤ pointer";
@@ -353,7 +348,8 @@
         | E_c_points_to P_invalid ->
           Eval.singleton (mk_c_invalid_pointer exp.erange) flow
 
-        | E_c_points_to (P_block (D (addr,_),_)) ->
+        | E_c_points_to (P_block (InvalidVar _,_))
+        | E_c_points_to (P_block (InvalidAddr _,_)) ->
           Eval.singleton (mk_c_invalid_pointer exp.erange) flow
 
         | _ -> panic_at exp.erange "base(%a) where %a %a not supported" pp_expr e pp_expr e pp_expr pt
