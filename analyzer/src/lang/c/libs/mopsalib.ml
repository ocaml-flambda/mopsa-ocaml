(****************************************************************************)
(*                                                                          *)
(* This file is part of MOPSA, a Modular Open Platform for Static Analysis. *)
(*                                                                          *)
(* Copyright (C) 2017-2019 The MOPSA Project.                               *)
(*                                                                          *)
(* This program is free software: you can redistribute it and/or modify     *)
(* it under the terms of the GNU Lesser General Public License as published *)
(* by the Free Software Foundation, either version 3 of the License, or     *)
(* (at your option) any later version.                                      *)
(*                                                                          *)
(* This program is distributed in the hope that it will be useful,          *)
(* but WITHOUT ANY WARRANTY; without even the implied warranty of           *)
(* MERCHANTABILITY or FITNESS FOR A PARTICULAR PURPOSE.  See the            *)
(* GNU Lesser General Public License for more details.                      *)
(*                                                                          *)
(* You should have received a copy of the GNU Lesser General Public License *)
(* along with this program.  If not, see <http://www.gnu.org/licenses/>.    *)
(*                                                                          *)
(****************************************************************************)

(** Evaluation of MOPSA built-in functions *)

open Mopsa
open Framework.Core.Sig.Domain.Stateless
open Universal.Ast
open Ast
open Zone
open Universal.Zone
open Common.Points_to
open Common.Base
open Universal.Numeric.Common


module Domain =
struct

  (** Domain identification *)
  (** ===================== *)

  include GenStatelessDomainId(struct
      let name = "c.libs.mopsalib"
    end)

  (** Zoning definition *)
  (** ================= *)

  let interface = {
    iexec = {
      provides = [];
      uses = []
    };

    ieval = {
      provides = [Z_c, Z_c_low_level];
      uses = [
        Z_c, Z_u_num;
        Z_c, Z_c_points_to
      ]
    }
  }

  let alarms = [Universal.Iterators.Unittest.A_assert_fail_cls]

  let is_rand_function = function
    | "_mopsa_rand_s8"
    | "_mopsa_rand_u8"
    | "_mopsa_rand_s16"
    | "_mopsa_rand_u16"
    | "_mopsa_rand_s32"
    | "_mopsa_rand_u32"
    | "_mopsa_rand_s64"
    | "_mopsa_rand_u64"
    | "_mopsa_rand_float"
    | "_mopsa_rand_double"
    | "_mopsa_rand_void_pointer"
      -> true

    | _ -> false

  let extract_rand_type = function
    | "_mopsa_rand_s8" -> s8
    | "_mopsa_rand_u8" -> u8
    | "_mopsa_rand_s16" -> s16
    | "_mopsa_rand_u16" -> u16
    | "_mopsa_rand_s32" -> s32
    | "_mopsa_rand_u32" -> u32
    | "_mopsa_rand_s64" -> s64
    | "_mopsa_rand_u64" -> u64
    | "_mopsa_rand_float" -> T_c_float C_float
    | "_mopsa_rand_double" -> T_c_float C_double
    | "_mopsa_rand_void_pointer" -> T_c_pointer T_c_void
    | f -> panic "extract_rand_type: invalid argument %s" f


  let mk_rand typ range man flow =
    Eval.singleton (mk_top typ range) flow


  let is_range_function = function
    | "_mopsa_range_s8"
    | "_mopsa_range_u8"
    | "_mopsa_range_s16"
    | "_mopsa_range_u16"
    | "_mopsa_range_s32"
    | "_mopsa_range_u32"
    | "_mopsa_range_s64"
    | "_mopsa_range_u64"
    | "_mopsa_range_int"
    | "_mopsa_range_float"
    | "_mopsa_range_double"
      -> true

    | _ -> false

  let extract_range_type = function
    | "_mopsa_range_s8" -> s8
    | "_mopsa_range_u8" -> u8
    | "_mopsa_range_s16" -> s16
    | "_mopsa_range_u16" -> u16
    | "_mopsa_range_s32" -> s32
    | "_mopsa_range_u32" -> u32
    | "_mopsa_range_s64" -> s64
    | "_mopsa_range_u64" -> u64
    | "_mopsa_range_float" -> T_c_float C_float
    | "_mopsa_range_double" -> T_c_float C_double
    | f -> panic "extract_range_type: invalid argument %s" f


  let mk_range typ l u range man flow =
    let tmp = mktmp ~typ () in
    let v = mk_var tmp range in
    let flow = man.exec (mk_block [
        mk_add_var tmp range;
        mk_assume (mk_in v l u range) range
      ] range) flow
    in
    Eval.singleton v flow ~cleaners:[mk_remove_var tmp range]



  (** {2 Printing of abstract values} *)
  (** ******************************* *)

  let exp_to_str exp =
    let () = pp_expr Format.str_formatter exp in
    Format.flush_str_formatter ()


  (** Print the value of an integer expression *)
  let print_int_value exp ?(display=exp_to_str exp) man fmt flow =
    let evl = man.eval ~zone:(Z_c,Z_u_num) exp flow in
    Format.fprintf fmt "%s = %a"
      display
      (Result.print (fun fmt e flow ->
           let itv = man.ask (mk_int_interval_query e) flow in
           pp_int_interval fmt itv
         )
      ) evl

  (** Print the value of a float expression *)
  let print_float_value exp ?(display=exp_to_str exp) man fmt flow =
    let evl = man.eval ~zone:(Z_c,Z_u_num) exp flow in
    Format.fprintf fmt "%s = %a"
      display
      (Result.print (fun fmt e flow ->
           let itv = man.ask (mk_float_interval_query e) flow in
           pp_float_interval fmt itv
         )
      ) evl


  (** Print the value of a pointer expression *)
  let print_pointer_value exp ?(display=exp_to_str exp) man fmt flow =
    let evl = man.eval ~zone:(Z_c,Z_c_points_to) exp flow in
    Format.fprintf fmt "%s ⇝ %a"
      display
      (Result.print (fun fmt e flow ->
           match ekind e with
           | E_c_points_to (P_block(base,offset)) ->
             let evl = man.eval ~zone:(Z_c_scalar,Z_u_num) offset flow in
             Format.fprintf fmt "&(%a%a)"
               pp_base base
               (Result.print (fun fmt e flow ->
                    let itv = man.ask (Universal.Numeric.Common.mk_int_interval_query e) flow in
                    Universal.Numeric.Values.Intervals.Integer.Value.print fmt itv
                  )
               ) evl

           | E_c_points_to p -> pp_points_to fmt p
           | _ -> assert false
         )
      ) evl


  (** Print the values of an array *)
  let rec print_array_values exp ?(display=exp_to_str exp) man fmt flow =
    match remove_casts exp |> etyp |> remove_typedef_qual with
    | T_c_array(_, C_array_length_cst len) ->
      (* Create an interval expression [0, len - 1] to use as an index *)
      let itv = mk_z_interval Z.zero (Z.pred len) exp.erange in
      let exp' = mk_c_subscript_access exp itv exp.erange in
      let display =
        let () = Format.fprintf Format.str_formatter "%s%a" display pp_expr itv in
        Format.flush_str_formatter ()
      in
      print_value exp' ~display man fmt flow
    | _ ->
      warn_at exp.erange "_mopsa_print: unsupported array type %a" pp_typ exp.etyp


  (** Print fields values of a record *)
  and print_record_values exp ?(display=exp_to_str exp) man fmt flow =
    let fields = match remove_typedef_qual exp.etyp with
      | T_c_record {c_record_fields} -> c_record_fields
      | _ -> assert false
    in
    Format.pp_print_list ~pp_sep:(fun fmt () -> Format.fprintf fmt "@,")
      (fun fmt field ->
         let exp' = mk_c_member_access exp field exp.erange in
         let display =
           let () = Format.fprintf Format.str_formatter "%s.%s" display field.c_field_org_name in
           Format.flush_str_formatter ()
         in
         print_value exp' ~display man fmt flow
      ) fmt fields


  (** Print the value of an expression *)
  and print_value exp ?(display=exp_to_str exp) man fmt flow =
    if is_c_int_type exp.etyp then print_int_value exp ~display man fmt flow
    else if is_c_float_type exp.etyp then print_float_value exp ~display man fmt flow
    else if is_c_record_type exp.etyp then print_record_values exp ~display man fmt flow
    else if is_c_array_type @@ etyp @@ remove_casts exp then print_array_values exp ~display man fmt flow
    else if is_c_pointer_type exp.etyp then print_pointer_value exp ~display man fmt flow
    else warn_at exp.erange "_mopsa_print: unsupported type %a" pp_typ exp.etyp


  (** Print the values of a list of expressions *)
  let print_values args man fmt flow =
    Format.fprintf fmt "@[<v>%a@]"
      (Format.pp_print_list ~pp_sep:(fun fmt () -> Format.fprintf fmt "@,")
         (fun fmt e -> print_value e man fmt flow)
      ) args


  (*==========================================================================*)
  (** {2 Transfer functions} *)
  (*==========================================================================*)

  let init _ _ flow =  flow

  let exec zone stmt man flow = None

  let eval zone exp man flow =
    match ekind exp with
    | E_c_builtin_call(f, []) when is_rand_function f ->
      mk_rand (extract_rand_type f) exp.erange man flow |>
      Option.return

    | E_c_builtin_call(f, [l;u]) when is_range_function f ->
      mk_range (extract_range_type f) l u exp.erange man flow |>
      Option.return

    | E_c_builtin_call("_mopsa_invalid_pointer", []) ->
      Eval.singleton (mk_c_invalid_pointer exp.erange) flow |>
      Option.return

    | E_c_builtin_call("_mopsa_panic", [msg]) ->
      let rec remove_cast e =
        match ekind e with
        | E_c_cast(e', _) -> remove_cast e'
        | _ -> e
      in
      let s = match remove_cast msg |> ekind with
        | E_constant(C_c_string (s, _)) -> s
        | _ -> assert false
      in
      Exceptions.panic "%s" s

    | E_c_builtin_call("_mopsa_print", []) ->
       Framework.Output.Factory.print (erange exp) (Flow.print man.lattice.print) flow;
       Eval.singleton (mk_int 0 ~typ:u8 exp.erange) flow |>
       Option.return
<<<<<<< HEAD
=======

    | E_c_builtin_call("_mopsa_print", args) ->
      Framework.Output.Factory.print (erange exp) (print_values args man) flow;
      Eval.singleton (mk_int 0 ~typ:u8 exp.erange) flow |>
      Option.return
>>>>>>> 3e2ee90d


    | E_c_builtin_call("_mopsa_assume", [cond]) ->
      let stmt = mk_assume cond exp.erange in
      let flow = man.exec stmt flow in
      Eval.singleton (mk_int 0 ~typ:u8 exp.erange) flow |>
      Option.return


    | E_c_builtin_call("_mopsa_assert", [cond]) ->
      let stmt = mk_assert cond exp.erange in
      let flow = man.exec stmt flow in
      Eval.singleton (mk_int 0 ~typ:u8 exp.erange) flow |>
      Option.return

    | E_c_builtin_call("_mopsa_assert_exists", [cond]) ->
      let stmt = mk_satisfy cond exp.erange in
      let flow = man.exec stmt flow in
      Eval.singleton (mk_int 0 ~typ:u8 exp.erange) flow |>
      Option.return


    | E_c_builtin_call("_mopsa_assert_safe", []) ->
      let is_safe = Flow.get_alarms flow |> AlarmSet.is_empty in
      let flow =
        if is_safe
        then flow
        else Universal.Iterators.Unittest.raise_assert_fail exp exp.erange man ~force:true flow
      in
      Eval.singleton (mk_int 0 ~typ:u8 exp.erange) flow |>
      Option.return

    | E_c_builtin_call("_mopsa_assert_unsafe", []) ->
      let is_safe = Flow.get_alarms flow |> AlarmSet.is_empty in
      let flow =
        if not is_safe
        then Flow.remove_alarms flow
        else Universal.Iterators.Unittest.raise_assert_fail exp exp.erange ~force:true man flow
      in
      Eval.singleton (mk_int 0 ~typ:u8 exp.erange) flow |>
      Option.return


    | _ -> None

  let ask _ _ _  = None

end

let () =
  Framework.Core.Sig.Domain.Stateless.register_domain (module Domain)<|MERGE_RESOLUTION|>--- conflicted
+++ resolved
@@ -282,14 +282,11 @@
        Framework.Output.Factory.print (erange exp) (Flow.print man.lattice.print) flow;
        Eval.singleton (mk_int 0 ~typ:u8 exp.erange) flow |>
        Option.return
-<<<<<<< HEAD
-=======
 
     | E_c_builtin_call("_mopsa_print", args) ->
       Framework.Output.Factory.print (erange exp) (print_values args man) flow;
       Eval.singleton (mk_int 0 ~typ:u8 exp.erange) flow |>
       Option.return
->>>>>>> 3e2ee90d
 
 
     | E_c_builtin_call("_mopsa_assume", [cond]) ->
