--- conflicted
+++ resolved
@@ -638,12 +638,12 @@
     let v2, o2, p2 = Static_points_to.eval q |>
                      eval_static_points_to man flow
     in
-    let v1_valid, v1_invalid = Value.filter_valid v1, Value.filter_non_valid v1 in
-    let v2_valid, v2_invalid = Value.filter_valid v2, Value.filter_non_valid v2 in
+    let v1_valid, v1_invalid = PointerSet.filter_valid v1, PointerSet.filter_non_valid v1 in
+    let v2_valid, v2_invalid = PointerSet.filter_valid v2, PointerSet.filter_non_valid v2 in
 
     (* Case 1: p or q point to invalid bases *)
     let invalid_base_case =
-      if Value.is_bottom v1_invalid && Value.is_bottom v2_invalid
+      if PointerSet.is_bottom v1_invalid && PointerSet.is_bottom v2_invalid
       then []
       else
         let flow = raise_c_illegal_pointer_compare p q range man flow in
@@ -652,13 +652,8 @@
 
     (* Case 2: p and q point to the same valid base *)
     let same_base_case =
-<<<<<<< HEAD
-      let v = PointerSet.meet v1 v2 in
+      let v = PointerSet.meet v1_valid v2_valid in
       if PointerSet.is_bottom v
-=======
-      let v = Value.meet v1_valid v2_valid in
-      if Value.is_bottom v
->>>>>>> 99a44f29
       then []
       else
         [
@@ -672,15 +667,9 @@
 
     (* Case 2: p and q point to different valid bases *)
     let different_base_case =
-<<<<<<< HEAD
-      let vv1 = PointerSet.singleton_diff v1 v2 in
-      let vv2 = PointerSet.singleton_diff v2 v1 in
+      let vv1 = PointerSet.singleton_diff v1_valid v2_valid in
+      let vv2 = PointerSet.singleton_diff v2_valid v1_valid in
       if PointerSet.is_bottom vv1 || PointerSet.is_bottom vv2
-=======
-      let vv1 = Value.singleton_diff v1_valid v2_valid in
-      let vv2 = Value.singleton_diff v2_valid v1_valid in
-      if Value.is_bottom vv1 || Value.is_bottom vv2
->>>>>>> 99a44f29
       then []
       else
         let flow = set_value_opt p1 vv1 man flow |>
