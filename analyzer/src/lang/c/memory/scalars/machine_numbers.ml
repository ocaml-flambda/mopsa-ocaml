--- conflicted
+++ resolved
@@ -237,7 +237,7 @@
 
   (** Check that bit-shifts are safe. Two conditions are verified: (i)
       the shift position is positive and (ii) does not exceed the size
-      of the shifted value 
+      of the shifted value
   *)
   let check_shift n t range fsafe funsafe man flow =
     (* Condition: n ∈ [0, bits(t) - 1] *)
@@ -247,9 +247,9 @@
       ~fthen:(fun flow -> fsafe flow)
       ~felse:(fun flow -> funsafe flow)
       ~zone:Z_u_num man flow
-      
-
-  
+
+
+
   let rec is_compare_expr e =
     match ekind e with
     | E_binop(op, e1, e2) when is_comparison_op op -> true
@@ -378,10 +378,6 @@
       Eval.singleton exp' flow |>
       Option.return
 
-<<<<<<< HEAD
-
-    | E_c_cast(e, b) when exp |> etyp |> is_c_int_type &&
-=======
     | E_c_cast(p, _) when exp |> etyp |> is_c_int_type &&
                           p   |> etyp |> is_c_pointer_type ->
       man.eval ~zone:(Z_c_scalar, Z_c_points_to) p flow >>$? fun pt flow ->
@@ -397,7 +393,6 @@
 
 
     | E_c_cast(e, _) when exp |> etyp |> is_c_int_type &&
->>>>>>> 26315e29
                           e   |> etyp |> is_c_float_type ->
       man.eval ~zone:(Z_c_scalar, Z_u_num) e flow >>$? fun e flow ->
       let exp' = mk_unop
@@ -491,7 +486,7 @@
     else
       Post.return flow
 
-  
+
 
   (* Declaration of a scalar numeric variable *)
   let declare_var v init scope range man flow =
