(****************************************************************************)
(*                   Copyright (C) 2017 The MOPSA Project                   *)
(*                                                                          *)
(*   This program is free software: you can redistribute it and/or modify   *)
(*   it under the terms of the CeCILL license V2.1.                         *)
(*                                                                          *)
(****************************************************************************)

(** Cell to Numerical variable bindings *)

open Framework.Essentials
open Ast
open Cell
open Zone

module CellNumEquiv = Equiv.Make(Cell)(Var)

type ('a, _) Annotation.key +=
  | KCellNumEquiv: ('a, CellNumEquiv.t) Annotation.key


let () =
  Annotation.(register_stateless_annot {
      eq = (let f: type a b. (a, b) key -> (CellNumEquiv.t, b) eq option =
              function
              | KCellNumEquiv -> Some Eq
              | _ -> None
            in
            f);
      print = (fun fmt m -> Format.fprintf fmt "Cells vars: @[%a@]" CellNumEquiv.print m);
    }) ();
  ()

let get_annot flow =
  try Flow.get_annot KCellNumEquiv flow
  with _ -> CellNumEquiv.empty

let get_num flow c =
  let cne = get_annot flow in
  try
    (CellNumEquiv.find_l c cne, flow)
  with
  | Not_found ->
    let v = cell_to_var c in
    (v, Flow.set_annot KCellNumEquiv (CellNumEquiv.add (c, v) cne) flow)

let get_cell flow v =
  let cne = get_annot flow in
  try
    (CellNumEquiv.find_r v cne, flow)
  with
  | Not_found ->
    Debug.fail "Cell2Num get_cell could not find binding of %a in \
                annot: (*FIXME print annot*)"
      pp_var v

let get_num_and_remove flow c =
  let cne = get_annot flow in
  try
    (CellNumEquiv.find_l c cne, Flow.set_annot KCellNumEquiv (CellNumEquiv.remove_l c cne) flow)
  with
  | Not_found ->
    let v = cell_to_var c in
    (v, flow)

(** {2 Domain definition} *)
(** ===================== *)

module Domain : Framework.Domains.Stateless.S =
struct

  (** Domain identification *)
  (** ===================== *)

  type _ domain += D_c_cell_2_num : unit domain
  let id = D_c_cell_2_num
  let name = "c.memory.cells.cell_2_num"
  let identify : type a. a domain -> (unit, a) eq option =
    function
    | D_c_cell_2_num -> Some Eq
    | _ -> None

  let debug fmt = Debug.debug ~channel:name fmt

  (** Zoning definition *)
  (** ================= *)

  let exec_interface = {export = [Z_c_cell]; import = [Z_c_scalar_num]}
  let eval_interface = {export = [Z_c_cell, Z_c_scalar_num]; import = [Z_c_cell, Z_c_scalar_num]}

  (** Initialization *)
  (** ============== *)

  let init prog man flow =
    Some (
      Flow.set_annot KCellNumEquiv CellNumEquiv.empty flow
    )

  (** Post-conditions *)
  (** *************** *)

  let exec zone stmt man flow =
    match skind stmt with
    | S_c_remove_cell c when cell_type c |> is_c_int_type ->
      let v, flow = get_num_and_remove flow c in
      man.exec ~zone:Z_c_scalar_num ({stmt with skind = S_remove_var v}) flow
      |> Post.of_flow
      |> OptionExt.return

    | S_assign(lval, rval) when etyp lval |> is_c_int_type ->
      man.eval ~zone:(Z_c_cell, Z_c_scalar_num) lval flow |>
      Post.bind_opt man @@ fun lval' flow ->

      man.eval ~zone:(Z_c_cell, Z_c_scalar_num) rval flow |>
      Post.bind_opt man @@ fun rval' flow ->

      man.exec ~zone:Z_c_scalar_num (mk_assign lval' rval' stmt.srange) flow |>
      Post.of_flow |>
      OptionExt.return

    | S_assume(e) ->
      begin
        man.eval ~zone:(Z_c_cell, Z_c_scalar_num) e flow |>
        Post.bind man @@ fun e' flow ->
        let stmt' = {stmt with skind = S_assume e'} in
        man.exec ~zone:Zone.Z_c_scalar_num stmt' flow |>
        Post.of_flow
      end |>
      OptionExt.return

    | _ -> None

  (** Evaluations *)
  (** *********** *)

  let rec eval zone exp man flow =
    match ekind exp with
    | E_c_cell(c, mode) when cell_type c |> is_c_int_type ->
<<<<<<< HEAD
      let range = erange exp in
      let v, flow = get_num flow c in
      let exp = mk_var v (tag_range range "cell2num") ~mode in
      Eval.singleton exp flow
      |> OptionExt.return
=======
      begin
        match cell_base c with
        (* Case of a static string literal *)
        | Base.S s ->
          begin
            let offset = cell_offset c exp.erange in
            match Universal.Utils.expr_to_z offset with
            (* Case of constant offset => return the num value of the character *)
            | Some z ->
              let ch = String.get s (Z.to_int z) in
              Eval.singleton (Universal.Ast.mk_int (int_of_char ch) exp.erange) flow

            (* Otherwise, return the interval covering all characters of the string *)
            | None ->
              let len = String.length s in
              let at i = String.get s i |> int_of_char in
              let rec aux i a b =
                if i = 0
                then aux (i + 1) (at 0) (at 0)
                else if i = len
                then a, b
                else
                  let a', b' = aux (i + 1) a b in
                  min a a', max b b'
              in
              let min, max = aux 0 0 0 in
              Eval.singleton (Universal.Ast.mk_int_interval min max exp.erange) flow
          end

        | _ ->
          let range = erange exp in
          let v, flow = get_num flow c in
          let exp = mk_var v (tag_range range "cell2num") ~mode in
          Eval.singleton exp flow
      end
      |> Option.return
>>>>>>> 13829940

    | _ -> None

  (** Queries *)
  (** ******* *)

  let ask _ _ _  = None

end

let () =
  Framework.Domains.Stateless.register_domain (module Domain)<|MERGE_RESOLUTION|>--- conflicted
+++ resolved
@@ -136,13 +136,6 @@
   let rec eval zone exp man flow =
     match ekind exp with
     | E_c_cell(c, mode) when cell_type c |> is_c_int_type ->
-<<<<<<< HEAD
-      let range = erange exp in
-      let v, flow = get_num flow c in
-      let exp = mk_var v (tag_range range "cell2num") ~mode in
-      Eval.singleton exp flow
-      |> OptionExt.return
-=======
       begin
         match cell_base c with
         (* Case of a static string literal *)
@@ -179,7 +172,6 @@
           Eval.singleton exp flow
       end
       |> Option.return
->>>>>>> 13829940
 
     | _ -> None
 
