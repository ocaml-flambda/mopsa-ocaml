(****************************************************************************)
(*                   Copyright (C) 2017 The MOPSA Project                   *)
(*                                                                          *)
(*   This program is free software: you can redistribute it and/or modify   *)
(*   it under the terms of the CeCILL license V2.1.                         *)
(*                                                                          *)
(****************************************************************************)

(** Expansion-based abstraction of C memory cells. *)

open Framework.Essentials
open Universal.Ast
open Ast
open Zone
open Base
open Pointer
open Cell
module Intervals = Universal.Numeric.Values.Intervals.Value

(** Maximal number of expanded cells when dereferencing a pointer *)
let opt_expand = ref 1

let () =
  Framework.Options.register_option (
    "-cell-expand",
    Arg.Set_int opt_expand,
    " maximal number of expanded cells (default: 1)"
  )


module Domain = struct


  (** Definition of offset cells
      ==========================

      Offset cells represent contiguous memory regions within some
      base.  The position of the region is given by an integer offset,
      and its size is given by a type.
  *)

  type cell +=
    | C_offset of {
        b: base;
        o: Z.t;
        t: typ;
      }

  let () =
    register_cell
      {
        extract = (fun f c ->
            match c with
            | C_offset o -> (o.b, mk_z o.o, o.t)
            | _ -> f c
          );
        to_var = (fun next c ->
            match c with
            | C_offset o ->
              let vname =
                let () = Format.fprintf Format.str_formatter "{%a:%a:%a}" pp_base o.b Z.pp_print o.o Pp.pp_c_type_short o.t in
                Format.flush_str_formatter ()
              in
              {
                vname;
                vuid = base_uid o.b;
                vtyp = o.t;
              }
            | _ -> next c
          );
        compare = (fun f a b ->
            match a, b with
            | C_offset o, C_offset o' ->
              Compare.compose [
                (fun () -> compare_base o.b o'.b);
                (fun () -> Z.compare o.o o'.o);
                (fun () -> compare_typ o.t o'.t);
              ]

            | _ -> f a b
          );
        print = (fun f fmt x ->
            match x with
            | C_offset o ->
              Format.fprintf fmt "⟨%a,%a,%a⟩"
                pp_base o.b
                Z.pp_print o.o
                pp_typ o.t

            | _ -> f fmt x
          )
      }

  let mk_offset_cell b o t ?(mode = STRONG) range =
    mk_cell (C_offset {b; o; t}) ~mode:mode range


  let rec base c =
    match c with
    | C_offset cc -> cc.b
    | C_old cc -> base cc
    | _ -> assert false

  let rec offset c =
    match c with
    | C_offset cc -> cc.o
    | C_old cc -> offset cc
    | _ -> assert false

  let rec typ c =
    match c with
    | C_offset cc -> cc.t
    | C_old cc -> typ cc
    | _ -> assert false


  let rec ch_addr_of_cell c addr =
    match c with
    | C_offset cc -> C_offset {cc with b = Base.A addr}
    | C_old cc -> ch_addr_of_cell cc addr
    | _ -> assert false

  (** Abstract element
      ================

      We keep track of the set of previously expanded cells. For that,
      we use the Powerset generic lattice.
  *)

  include Framework.Lattices.Powerset.Make(struct
      type t = cell
      let compare = compare_cell
      let print = pp_cell
    end)

  let is_bottom _ = false

  let print fmt c =
    Format.fprintf fmt "expand cells: @[%a@]@\n"
      print c


  let exist_and_find_cell f (cs:t) =
    apply (fun r ->
        let exception Found of cell in
        try
          let () = Set.iter (fun c ->
              if f c then raise (Found(c))
            ) r in
          None
        with
        | Found (c) -> Some (c)
      )
      None cs

  let exist_and_find_cells f (cs:t) =
    apply (fun r ->
        Set.filter f r |>
        Set.elements
      )
      []
      cs

  let get_overlappings c cs =
    exist_and_find_cells (fun c' ->
        compare_cell c c' <> 0 &&
        (
          let cell_range c = (offset c, Z.add (offset c) (sizeof_type (typ c))) in
          let check_overlap (a1, b1) (a2, b2) = Z.lt (Z.max a1 a2) (Z.min b1 b2) in
          compare_base (base c) (base c') = 0 &&
          check_overlap (cell_range c) (cell_range c')
        )
      ) cs



  (** Cell unification *)
  (** ================ *)

  (** [phi c u] collects constraints over cell [c] found in [u] *)
  let phi (c: cell) (u : t) range : expr option =
    let open Universal.Ast in
    let cs = u in
    match exist_and_find_cell (fun c' -> compare_cell c c' = 0) cs  with
    | Some c -> Some (mk_cell c range)
    | None ->
      begin
        match exist_and_find_cell
                (fun c' ->
                   is_c_int_type @@ (typ c') && Z.equal (sizeof_type (typ c')) (sizeof_type (typ c)) &&
                   compare_base (base c) (base c') = 0 &&
                   Z.equal (offset c) (offset c')) cs
        with
        | Some (c') -> Some (wrap_expr (mk_cell c' range) (int_rangeof (typ c)) range)
        | None ->
          begin
            match exist_and_find_cell ( fun c' ->
                let b = Z.sub (offset c) (offset c') in
                Z.lt b (sizeof_type (typ c')) && is_c_int_type (typ c') && compare (remove_typedef (typ c)) (T_c_integer(C_unsigned_char)) = 0
              ) cs with
            | Some (c') ->
              let b = Z.sub (offset c) (offset c') in
              let base = (Z.pow (Z.of_int 2) (8 * Z.to_int b))  in
              Some (mk_binop (mk_binop (mk_cell c' range) O_div (mk_z base range) range) O_mod (mk_int 256 range) range)
            | None ->
              begin
                let exception NotPossible in
                try
                  if is_c_int_type (typ c) then
                    begin
                      let t' = T_c_integer(C_unsigned_char) in
                      let n = Z.to_int (sizeof_type ((typ c))) in
                      let rec aux i l =
                        if i < n then
                          let tobein = C_offset {b = (base c) ; o = Z.add (offset c) (Z.of_int i); t = t'} in
                          match exist_and_find_cell (fun c' ->
                              compare_cell c' tobein = 0
                            ) cs with
                          | Some (c') ->
                            aux (i+1) (c' :: l)
                          | None ->
                            raise NotPossible
                        else
                          List.rev l
                      in
                      let ll = aux 0 [] in
                      let _,e = List.fold_left (fun (time, res) x ->
                          let res' = mk_binop (mk_binop (mk_z time range) O_mult (mk_cell x range) range) O_plus res range in
                          let time' = Z.mul time (Z.of_int 256) in
                          time',res'
                        ) (Z.of_int 1,(mk_int 0 range)) ll
                      in
                      Some e
                    end
                  else
                    raise NotPossible
                with
                | NotPossible ->
                  match (base c) with
                  | S s ->
                    Some (mk_int (String.get s (Z.to_int (offset c)) |> int_of_char) range)
                  | _ ->
                    begin
                      if is_c_scalar_type (typ c) then
                        let a,b = rangeof (typ c) in
                        Some ( mk_z_interval a b range)
                      else if is_c_pointer_type (typ c) then
                        assert false
                      else
                        None
                    end
              end
          end
      end

  (** [add_cons_cell_subman subman range c u s] adds a cell [c] to the
      abstraction [u] given a manager [subman] on the sub element of
      the stack [s] *)
  let add_cons_cell_subman (subman: ('b, 'b) man) range (c: cell) u (s: 'b flow) =
    if mem c u then u, s
    else if not (is_c_scalar_type (typ c)) then u, s
    else if is_c_pointer_type ((typ c)) then
      add c u, s
    else
      match phi c u range with
      | Some e ->
        let stmt = Universal.Ast.(mk_assume (mk_binop (mk_cell c range) O_eq e ~etyp:T_int range) range) in
        add c u, subman.exec stmt s
      | None ->
        add c u, s

  (** [add_cons_cell v u] adds a variable [v] to the abstraction [u] *)
  let add_cons_cell man range (c: cell) f =
    let u = Flow.get_domain_cur man f in
    if mem c u then f
    else if not (is_c_scalar_type (typ c)) then f
    else if is_c_pointer_type ((typ c)) then
      Flow.set_domain_cur (add c u) man f
    else
      match phi c u range with
      | Some e ->
        let stmt = Universal.Ast.(mk_assume (mk_binop (mk_cell c range) O_eq e ~etyp:T_int range) range) in
        f |>
        Flow.set_domain_cur (add c u) man |>
        man.exec ~zone:(Z_c_cell) stmt
      | None ->
        Flow.set_domain_cur (add c u) man f


  (** [unify u u'] finds non-common cells in [u] and [u'] and adds them. *)
  let unify (subman: ('b, 'b) man) ((u : t), (s: 'b flow)) ((u' : t), (s': 'b flow)) =
    let range = mk_fresh_range () in
    if is_empty u || is_empty u'
    then (u, s), (u', s')
    else
      let diff' = diff u u' in
      let diff = diff u' u in
      try
        fold (fun c (u, s) ->
            add_cons_cell_subman subman range c u  s
          ) diff (u, s)
        ,
        fold (fun c (u', s') ->
            add_cons_cell_subman subman range c u' s'
          ) diff' (u', s')
      with Top.Found_TOP ->
        (top, Flow.top (Flow.get_all_annot s)), (top, Flow.top (Flow.get_all_annot s'))


  let subset (subman: ('b, 'b) man) (u , (s: 'b flow) ) (u', (s': 'b flow)) =
    let (_, s), (_, s') = unify subman (u, s) (u', s') in
    (true, s, s')

  let join annot (subman: ('b, 'b) man) (u , (s: 'b flow) ) (u', (s': 'b flow)) =
    let (u, s), (_, s') = unify subman (u, s) (u', s') in
    (u, s, s')

  let meet annot (subman: ('b, 'b) man) (u , (s: 'b flow) ) (u', (s': 'b flow)) =
    let u = meet annot u u' in
    (u, s, s')

  let widen annot subman (u,s) (u', s') =
    let (u, s, s') = join annot subman (u,s) (u',s') in
    (u, true, s, s')



  (** Domain identification *)
  (** ===================== *)

  let name = "c.memory.cells.expand"

  type _ domain += D_c_cell_expand : t domain
  let id = D_c_cell_expand

  let identify : type a. a domain -> (t, a) eq option =
    function
    | D_c_cell_expand -> Some Eq
    | _ -> None

  let debug fmt = Debug.debug ~channel:name fmt



  (** Zoning interface *)
  (** ================ *)

  let exec_interface = {
    export = [Z_c];
    import = [Z_c_cell];
  }

  let eval_interface = {
    export = [
      Z_c_scalar, Z_c_cell;
      Z_c, Z_c_scalar
    ];
    import = [
      (Z_c, Z_c_scalar);
      (Z_c, Universal.Zone.Z_u_num);
      (Z_c, Z_c_cell);
      (Z_c, Z_c_points_to_cell)
    ];
  }


  (** Initialization *)
  (** ============== *)

  let rec init_visitor man =
    Init_visitor.{
      (* Initialization of scalars *)
      scalar = (fun v e range flow ->
          let c =
            match ekind v with
            | E_var(v, mode) -> C_offset {b = V v; o = Z.zero; t = v.vtyp}
            | E_c_cell (c, mode) -> c
            | _ -> assert false
          in
          man.eval ~zone:(Z_c, Z_c_cell) e flow |>
          Post.bind_flow man @@ fun e flow ->

          let flow = add_cons_cell man range c flow in
          let stmt = mk_assign (mk_cell c range) e range in
          man.exec ~zone:Z_c_cell stmt flow
        );

      (* Initialization of arrays *)
      array =  (fun a is_global init_list range flow ->
          let c =
            match ekind a with
            | E_var(v, mode) -> C_offset {b = V v; o = Z.zero; t = v.vtyp}
            | E_c_cell (c, mode) -> c
            | _ -> assert false
          in
          let rec aux i l flow =
            if i = !opt_expand then flow
            else
              match l with
              | [] -> flow
              | init :: tl ->
                let t' = under_array_type (typ c) in
                let ci = C_offset {b = (base c); o = Z.((offset c) + (Z.of_int i) * (sizeof_type t')); t = t'} in
                let flow' = init_expr (init_visitor man) (mk_cell ci range) is_global init range flow in
                aux (i + 1) tl flow'
          in
          aux 0 init_list flow
        );

      (* Initialization of structs *)
      record =  (fun s is_global init_list range flow ->
          let c =
            match ekind s with
            | E_var (v, _) -> C_offset {b = V v; o = Z.zero; t = v.vtyp}
            | E_c_cell(c, _) -> c
            | _ -> assert false
          in
          let record = match remove_typedef (typ c) with T_c_record r -> r | _ -> assert false in
          match init_list with
          | Parts l ->
            let rec aux i l flow =
              match l with
              | [] -> flow
              | init :: tl ->
                let field = List.nth record.c_record_fields i in
                let t' = field.c_field_type in
                let cf = C_offset {b = (base c); o = Z.((offset c) + (Z.of_int field.c_field_offset)); t = t'} in
                let flow' = init_expr (init_visitor man) (mk_cell cf ~mode:STRONG range) is_global init range flow in
                aux (i + 1) tl flow'
            in
            aux 0 l flow

          | Expr e ->
            record.c_record_fields |> List.fold_left (fun acc field ->
                let t' = field.c_field_type in
                let cf = C_offset {b = (base c); o = Z.((offset c) + (Z.of_int field.c_field_offset)); t = t'} in
                let init = C_init_expr (mk_c_member_access e field range) in
                init_expr (init_visitor man) (mk_cell cf ~mode:STRONG range) is_global (Some init) range acc
              ) flow
        );
    }

  let init prog man flow =
    Some (
      Flow.set_domain_cur empty man flow
    )



  (** Evaluation of offsets *)
  (** ===================== *)

  (* Kinds of offset evaluations *)
  type offset =
    | O_concrete of Z.t         (* specific offset with some numerical value *)
    | O_interval of Intervals.t (* interval of offsets *)
    | O_out_of_bound            (* invalid offset *)


  (** Evaluate an offset expression into an offset evaluation *)
  let eval_cell_offset_cases (offset:expr) cell_size base_size man flow : ('a, (offset * 'a flow) list) evl =
    let singleton e flow =
      Eval.singleton [e, flow] flow
    in
    (* Try the static case *)
    match Universal.Utils.expr_to_z offset with
    | Some z ->
      if Z.geq z Z.zero &&
         Z.leq (Z.add z cell_size) base_size
      then singleton (O_concrete z) flow
      else singleton O_out_of_bound flow

    | None ->
      (* Evaluate the offset in Z_u_num and check the bounds *)
      man.eval ~zone:(Z_c, Universal.Zone.Z_u_num) offset flow |>
      Eval.bind @@ fun offset exp ->

      (* safety condition: offset ∈ [0, base_size - cell_size] *)
      let range = offset.erange in
      let cond =
        mk_in
          offset
          (mk_zero range)
          (mk_binop (mk_z base_size range) O_minus (mk_z cell_size range) range ~etyp:T_int)
          range
      in
      Eval.assume ~zone:Universal.Zone.Z_u_num cond
        ~fthen:(fun flow ->
            (* Compute the interval and create a finite number of cells *)
            let open Universal.Numeric.Values.Intervals in
            let v = man.ask (Value.Q_interval offset) flow in
            let itv = v and step = Z.one in

            (* Iterate in case of bounded interval *)
            if Value.is_bounded itv then
              let l, u = Value.bounds itv in
              let rec aux i o =
                if Z.gt o u
                then []
                else if i >= !opt_expand
                then
                  let flow' = man.exec ~zone:Universal.Zone.Z_u_num (mk_assume (mk_binop offset O_ge (mk_z o range) range) range) flow in
                  [O_interval (Intervals.of_constant () (C_int_interval (o, u))), flow']
                else
                  let flow' = man.exec ~zone:Universal.Zone.Z_u_num (mk_assume (mk_binop offset O_eq (mk_z o range) range) range) flow in
                  (O_concrete o, flow') :: aux (i + 1) (Z.add o step)
              in
              let evals = aux 0 l in
              Eval.singleton (evals) flow
            else
              singleton (O_interval itv) flow
          )
        ~felse:(fun flow -> singleton O_out_of_bound flow)
        man flow


  (** Evaluation of cells *)
  (** =================== *)

  (** Kinds of evaluated cells *)
  type ecell =
    | C_cell of cell * mode                         (* specific cell with an integer offset *)
    | C_interval_offset of base * Intervals.t * typ (* set of cells with an interval offset *)
    | C_fun of c_fundec                             (* functions *)

  let eval_cell_cases b o t range man flow =
    eval_cell_offset_cases o (sizeof_type t) (base_size b) man flow |>
    Eval.bind @@ fun ol flow ->
    let cl = List.map (fun (o, flow) ->
        match o with
        | O_concrete o -> Some (C_cell (C_offset {b; o; t}, STRONG)), flow
        | O_interval itv -> Some (C_interval_offset (b, itv, t)), flow
        | O_out_of_bound ->
          let cs = Flow.get_annot Universal.Iterators.Interproc.Callstack.A_call_stack flow in
          let alarm = mk_alarm Alarms.AOutOfBound range ~cs in
          let flow' = Flow.add (alarm_token alarm) (Flow.get T_cur man flow) man flow |>
                      Flow.set T_cur man.bottom man
          in
          None, flow'
      ) ol
    in
    Eval.singleton cl flow


  (** Evaluate a quantified cell *)
  let eval_quantified_cell b o t range man flow =
<<<<<<< HEAD
    let open Stubs.Ast in
    let q, vl, o' = unquantify_expr o in
    eval_cell_cases b o' t range man flow |>
    Eval.bind @@ fun l flow ->
    let evl = List.map (fun (c, flow) ->
        match c with
        | Some cc -> Eval.singleton cc flow
        | None -> Eval.empty_singleton flow
      ) l
    in
=======
    let q, qvl, o' = Stubs.Ast.unquantify_expr o in
    let evl = eval_cell_cases b o' t range man flow in
>>>>>>> 37ff58f1
    let evl' =
      match q with
      | EXISTS -> Eval.join_list evl
      | FORALL -> Eval.meet_list evl
      | MIXED  -> panic_at range "cell: evaluation of offsets with mixed quantifiers not supported"
    in
    let cleaners = List.map (fun v -> mk_remove_var v range) vl in
    Eval.add_cleaners cleaners evl'
    assert false

  (** Evaluate a non-quantified cell *)
  let eval_non_quantified_cell b o t range man flow =
    eval_cell_cases b o t range man flow |>
    Eval.bind @@ fun cl flow ->
    let cl' = cl |> List.map(function
        | Some c, flow -> Eval.singleton c flow
        | None, flow -> Eval.empty_singleton flow
      )
    in
    Eval.join_list cl'


  (** Evaluate a non-quantified cell *)
  let eval_non_quantified_cell b o t range man flow =
    eval_cell_cases b o t range man flow |>
    Eval.bind @@ fun cl flow ->
    let cl' = cl |> List.map(function
        | Some c, flow -> Eval.singleton c flow
        | None, flow -> Eval.empty_singleton flow
      )
    in
    Eval.join_list cl'


  let eval_pointed_cell p man flow =
    man.eval ~zone:(Zone.Z_c, Z_c_points_to_cell) p flow |>
    Eval.bind @@ fun pe flow ->

    match ekind pe with
    | E_c_points_to(P_var (b, o, t)) when Stubs.Ast.is_expr_quantified o ->
      eval_quantified_cell b o t p.erange man flow

    | E_c_points_to(P_var (b, o, t)) ->
      eval_non_quantified_cell b o t p.erange man flow

    | E_c_points_to(P_fun fundec) ->
      Eval.singleton (C_fun fundec) flow

    | E_c_points_to(P_null) ->
      let cs = Flow.get_annot Universal.Iterators.Interproc.Callstack.A_call_stack flow in
      let alarm = mk_alarm Alarms.ANullDeref p.erange ~cs in
      let flow1 = Flow.add (alarm_token alarm) (Flow.get T_cur man flow) man flow |>
                  Flow.set T_cur man.bottom man
      in
      Eval.empty_singleton flow1

    | E_c_points_to(P_invalid) ->
      let cs = Flow.get_annot Universal.Iterators.Interproc.Callstack.A_call_stack flow in
      let alarm = mk_alarm Alarms.AInvalidDeref p.erange ~cs in
      let flow1 = Flow.add (alarm_token alarm) (Flow.get T_cur man flow) man flow |>
                  Flow.set T_cur man.bottom man
      in
      Eval.empty_singleton flow1

    | _ -> assert false

  (** Evaluate an lval into a cell *)
  let rec eval_lval exp man flow =
    match ekind exp with
    | E_var (v, mode) when is_c_type v.vtyp ->
      let c = C_offset {b = V v; o = Z.zero; t = v.vtyp}  in
      let flow = add_cons_cell man exp.erange c flow in
      debug "new variable %a" pp_var v;
      Eval.singleton (C_cell (c, mode)) flow |>
      OptionExt.return

    | E_c_deref(p) ->
      eval_pointed_cell p man flow |>
      OptionExt.return

    | _ -> None


  (** Evaluation of C expressions *)
  (** =========================== *)

  let eval zone exp man flow =
    match ekind exp with
    | E_var _ | E_c_deref _ ->
      eval_lval exp man flow |>
      OptionExt.lift @@ Eval.bind @@ fun c flow ->
      begin match c with
        | C_cell(c, mode) ->
          add_cons_cell man exp.erange c flow |>
          Eval.singleton (mk_cell c ~mode exp.erange)

        | C_interval_offset(b, itv, t) ->
          let a, b = rangeof t in
          Eval.singleton (mk_z_interval a b exp.erange) flow

        | C_fun f -> Eval.singleton {exp with ekind = E_c_function f} flow
      end

    | Stubs.Ast.E_stub_builtin_call({ content = SIZE }, p) ->
      man.eval ~zone:(Zone.Z_c, Z_c_points_to_cell) p flow |>
      Eval.bind_opt @@ fun pe flow ->
      begin match ekind pe with
        | E_c_points_to(P_var (b, o, t)) ->
          Eval.singleton (mk_z (Z.div (base_size b) (Z.max Z.one (sizeof_type t))) exp.erange) flow |>
          OptionExt.return

        | _ -> panic_at exp.erange "cells.expand: size(%a) not supported" pp_expr exp
      end

    | Stubs.Ast.E_stub_builtin_call({content = OLD }, e) ->
      man.eval ~zone:(Z_c, Z_c_scalar) e flow |>
      Eval.bind_opt @@ fun e flow ->

      eval_lval e man flow |>
      OptionExt.lift @@ Eval.bind @@ fun c flow ->
      begin match c with
        | C_cell(c, mode) ->
          add_cons_cell man exp.erange c flow |>
          Eval.singleton (mk_old_cell c ~mode exp.erange)

        | C_interval_offset(b, itv, t) ->
          let a, b = rangeof t in
          Eval.singleton (mk_z_interval a b exp.erange) flow

        | _ -> panic_at exp.erange "old on functions not supported"
      end


    | _ -> None


  (** Computation of post-conditions *)
  (** ============================== *)

  (** Assign an rval to a cell *)
  let assign_cell c rval mode range man flow =
    let lval = mk_cell c ~mode:mode range in
    let flow' = Flow.map_domain_env T_cur (add c) man flow |>
                man.exec ~zone:Z_c_cell (mk_assign lval rval range)
    in

    let a = Flow.get_domain_env T_cur man flow' in
    let overlappings = get_overlappings c a in

    let a' =
      overlappings |>
      List.fold_left (fun a c' -> remove c' a) a
    in

    let flow'' = Flow.set_domain_env T_cur a' man flow' in

    let block = List.map (fun c' -> mk_remove_cell c' range) overlappings in

    man.exec ~zone:Z_c_cell (mk_block block range) flow'' |>
    Post.of_flow |>
    Post.add_mergers (mk_remove_cell c range :: block) ~zone:Z_c_cell


  (** Remove cells identified by an offset membership predicate *)
  let remove_cells b pred range man flow =
    let a = Flow.get_domain_env T_cur man flow in
    let cells =
      a |>
      exist_and_find_cells
        (fun c -> compare_base (base c) b = 0 &&
                  pred (offset c)
        )
    in
    let block = List.map (fun c' -> mk_remove_cell c' range) cells in

    man.exec ~zone:Z_c_cell (mk_block block range) flow |>
    Post.of_flow |>
    Post.add_mergers block ~zone:Z_c_cell


  (** Prepare the assignment of a cell in a stub. All cells within
      container [c] and having an offset in the range [offsets] are put
      to ⊤, and old copies created.
  *)
  let prepare_cells_for_stub_assigns c offsets t range man flow =
    (* Get info about the container cell [c] *)
    let cb, co, ct =
      match c with
      | C_cell(c, _) -> (base c), (Intervals.of_constant () (C_int (offset c))), (typ c)
      | C_interval_offset(b, o, t) -> b, o, t
      | _ -> panic "prepare_cells_for_stub_assigns: invalid cell argument"
    in

    (* Compute the offset interval of assigned cell *)
    let offset_itv =
      match offsets with
      | None -> co
      | Some(l, u) ->
        (* Compute the intervals of the bound expressions *)
        let itv1 = man.ask (Intervals.Q_interval l) flow in
        let itv2 = man.ask (Intervals.Q_interval u) flow in

        (* Compute the interval containing the two intervals *)
        let itv = Intervals.join () itv1 itv2 in

        (* Multiply by the size of the assigned cell *)
        Intervals.binop () O_mult itv (Intervals.of_constant () (C_int (sizeof_type t))) |>
        Channel.without_channel |>

        (* Add the container offset *)
        Intervals.binop () O_plus co |>
        Channel.without_channel
    in

    (* Get assigned cells *)
    let cells =
      Flow.get_domain_env T_cur man flow |>
      exist_and_find_cells
        (fun c -> compare_base (base c) cb = 0 &&
                  Intervals.mem (offset c) offset_itv
        )
    in

    (* Remove assigned cells and create old ones *)
    let flow = List.fold_left (fun flow c ->
        let old = C_old c in
        Flow.map_domain_cur (add old) man flow |>
        man.exec ~zone:Z_c_cell (mk_c_add_cell old range) |>
        man.exec ~zone:Z_c_cell (mk_cell_expand c [old] range) |>
        man.exec ~zone:Z_c_cell (mk_remove_cell c range)
      ) flow cells
    in

    (* Create a list of mergers *)
    let mergers =
      List.fold_left (fun acc c ->
          let old = C_old c in
          (mk_remove_cell old range) ::
          (mk_remove_cell c range) ::
          acc
      ) [] cells
    in

    Post.of_flow flow |>
    Post.add_mergers mergers ~zone:Z_c_cell

  let remove_old_cells c range man flow =
    let b =
      match c with
      | C_cell (c, _) -> (base c)
      | C_interval_offset(b, _, _) -> b
      | _ -> assert false
    in
    let cells =
      Flow.get_domain_env T_cur man flow |>
      exist_and_find_cells
        (fun cc ->
           match cc with
           | C_old ccc ->
             compare_base b (base ccc) = 0
           | _ -> false
        )
    in

    let flow = List.fold_left (fun flow old ->
        Flow.map_domain_cur (remove old) man flow |>
        man.exec ~zone:Z_c_cell (mk_remove_cell old range)
      ) flow cells
    in

    (* Create a list of mergers *)
    let mergers =
      List.fold_left (fun acc old ->
          (mk_remove_cell old range) ::
          acc
        ) [] cells
    in

    Post.of_flow flow |>
    Post.add_mergers mergers ~zone:Z_c_cell


  let rec exec zone stmt man flow =
    match skind stmt with
    | S_c_global_declaration(v, init) ->
      Init_visitor.init_global (init_visitor man) v init stmt.srange flow |>
      Post.of_flow |>
      OptionExt.return

    | S_c_local_declaration(v, init) ->
      Init_visitor.init_local (init_visitor man) v init stmt.srange flow
      |> Post.of_flow
      |> OptionExt.return

    | S_add_var (v) when is_c_type v.vtyp ->
      eval_lval (mk_var v stmt.srange) man flow |>
      OptionExt.lift @@ Post.bind man @@ fun ce flow ->
      let c = match ce with
        | C_cell (c, _) -> c
        | _ -> assert false
      in
      man.exec ~zone:Z_c_cell (mk_c_add_cell c stmt.srange) flow |>
      Post.of_flow |>
      Post.add_merger (mk_c_add_cell c stmt.srange)

    | S_rebase_addr(adr, adr', mode) ->
      begin
        let u = Flow.get_domain_cur man flow in
        let l = exist_and_find_cells (fun c -> compare_base (base c) (Base.A adr) = 0) u in
        let u = List.fold_left (fun acc c -> remove c acc) u l in
        let assigns = List.map
            (fun c ->
               let c' = ch_addr_of_cell c adr' in
               mk_assign
                 (mk_cell c' ~mode:mode (tag_range stmt.srange "lval"))
                 (mk_cell c  (tag_range stmt.srange "rval"))
                 (tag_range stmt.srange "assign")
            ) l
        in
        let mergers = List.map (fun c -> mk_remove_cell c (srange stmt)) l in
        Flow.set_domain_cur u man flow
        |> man.exec ~zone:Z_c_cell (mk_block assigns (tag_range stmt.srange "block"))
        |> man.exec ~zone:Z_c_cell (mk_block mergers (tag_range stmt.srange "mergers"))
        |> Post.of_flow
        |> Post.add_mergers mergers
        |> OptionExt.return
      end

    | S_remove_var (v) when is_c_type v.vtyp ->
      let u = Flow.get_domain_cur man flow in
      let l = exist_and_find_cells (fun c -> compare_base (base c) (Base.V v) = 0) u in
      let u' = List.fold_left (fun acc c -> remove c acc) u l in
      let mergers = List.map (fun c -> mk_remove_cell c stmt.srange) l in
      let to_exec_in_sub = mergers in
      let flow = Flow.set_domain_cur u' man flow in
      man.exec ~zone:Z_c_cell (mk_block to_exec_in_sub stmt.srange) flow |>
      Post.of_flow |>
      Post.add_mergers mergers |>
      OptionExt.return

    | S_assign(lval, rval) when is_c_scalar_type lval.etyp ->
      man.eval ~zone:(Z_c, Z_c_cell) rval flow |>
      Post.bind_opt man @@ fun rval flow ->

      man.eval ~zone:(Z_c, Z_c_scalar) lval flow |>
      Post.bind_opt man @@ fun lval flow ->

      eval_lval lval man flow |>
      OptionExt.lift @@ Post.bind man @@ fun c flow ->
      begin
        match c with
        | C_cell(c, mode) -> assign_cell c rval mode stmt.srange man flow

        | C_interval_offset(b, itv, _) -> remove_cells b (fun o -> Intervals.mem o itv) stmt.srange man flow

        | C_fun f -> assert false
      end

    | S_assume(e) ->
      man.eval ~zone:(Z_c, Z_c_cell) e flow |>
      Post.bind_opt man @@ fun e' flow ->

      let stmt' = {stmt with skind = S_assume e'} in
      man.exec ~zone:Z_c_cell stmt' flow |>

      Post.of_flow |>
      OptionExt.return

    | Stubs.Ast.S_stub_assigns(x, None) ->
      let t = x.etyp in
      man.eval ~zone:(Z_c, Z_c_scalar) x flow |>
      Post.bind_opt man @@ fun x flow ->

      eval_lval x man flow |>
      OptionExt.lift @@ Post.bind man @@ fun x flow ->

      prepare_cells_for_stub_assigns x None t stmt.srange man flow

    | Stubs.Ast.S_stub_assigns(x, Some (o1, o2)) ->
      let t = under_type x.etyp in

      Some (
        eval_pointed_cell x man flow |>
        Post.bind man @@ fun x flow ->

        man.eval ~zone:(Z_c, Universal.Zone.Z_u_num) o1 flow |>
        Post.bind man @@ fun o1 flow ->

        man.eval ~zone:(Z_c, Universal.Zone.Z_u_num) o2 flow |>
        Post.bind man @@ fun o2 flow ->

        prepare_cells_for_stub_assigns x (Some (o1, o2)) t stmt.srange man flow
      )

    | Stubs.Ast.S_stub_remove_old(x, None) ->
      man.eval ~zone:(Z_c, Z_c_scalar) x flow |>
      Post.bind_opt man @@ fun x flow ->
      eval_lval x man flow |>
      OptionExt.lift @@ Post.bind man @@ fun x flow ->

      remove_old_cells x stmt.srange man flow

    | Stubs.Ast.S_stub_remove_old(x, Some _) ->
      Some (
        eval_pointed_cell x man flow |>
        Post.bind man @@ fun x flow ->

        remove_old_cells x stmt.srange man flow
      )

    | _ -> None



  let ask _ _ _ = None

end


let () =
  Framework.Domains.Stacked.register_domain (module Domain);<|MERGE_RESOLUTION|>--- conflicted
+++ resolved
@@ -12,8 +12,8 @@
 open Universal.Ast
 open Ast
 open Zone
-open Base
-open Pointer
+open Common.Base
+open Common.Points_to
 open Cell
 module Intervals = Universal.Numeric.Values.Intervals.Value
 
@@ -116,7 +116,7 @@
 
   let rec ch_addr_of_cell c addr =
     match c with
-    | C_offset cc -> C_offset {cc with b = Base.A addr}
+    | C_offset cc -> C_offset {cc with b = A addr}
     | C_old cc -> ch_addr_of_cell cc addr
     | _ -> assert false
 
@@ -359,7 +359,7 @@
       (Z_c, Z_c_scalar);
       (Z_c, Universal.Zone.Z_u_num);
       (Z_c, Z_c_cell);
-      (Z_c, Z_c_points_to_cell)
+      (Z_c, Z_c_points_to)
     ];
   }
 
@@ -368,7 +368,7 @@
   (** ============== *)
 
   let rec init_visitor man =
-    Init_visitor.{
+    Common.Init_visitor.{
       (* Initialization of scalars *)
       scalar = (fun v e range flow ->
           let c =
@@ -543,31 +543,7 @@
 
 
   (** Evaluate a quantified cell *)
-  let eval_quantified_cell b o t range man flow =
-<<<<<<< HEAD
-    let open Stubs.Ast in
-    let q, vl, o' = unquantify_expr o in
-    eval_cell_cases b o' t range man flow |>
-    Eval.bind @@ fun l flow ->
-    let evl = List.map (fun (c, flow) ->
-        match c with
-        | Some cc -> Eval.singleton cc flow
-        | None -> Eval.empty_singleton flow
-      ) l
-    in
-=======
-    let q, qvl, o' = Stubs.Ast.unquantify_expr o in
-    let evl = eval_cell_cases b o' t range man flow in
->>>>>>> 37ff58f1
-    let evl' =
-      match q with
-      | EXISTS -> Eval.join_list evl
-      | FORALL -> Eval.meet_list evl
-      | MIXED  -> panic_at range "cell: evaluation of offsets with mixed quantifiers not supported"
-    in
-    let cleaners = List.map (fun v -> mk_remove_var v range) vl in
-    Eval.add_cleaners cleaners evl'
-    assert false
+  let eval_quantified_cell b o t range man flow = panic_at range "expand: evaluation of quantified cells not supported"
 
   (** Evaluate a non-quantified cell *)
   let eval_non_quantified_cell b o t range man flow =
@@ -594,14 +570,16 @@
 
 
   let eval_pointed_cell p man flow =
-    man.eval ~zone:(Zone.Z_c, Z_c_points_to_cell) p flow |>
+    let t = under_type p.etyp in
+
+    man.eval ~zone:(Zone.Z_c, Z_c_points_to) p flow |>
     Eval.bind @@ fun pe flow ->
 
     match ekind pe with
-    | E_c_points_to(P_var (b, o, t)) when Stubs.Ast.is_expr_quantified o ->
+    | E_c_points_to(P_block (b, o)) when Stubs.Ast.is_expr_quantified o ->
       eval_quantified_cell b o t p.erange man flow
 
-    | E_c_points_to(P_var (b, o, t)) ->
+    | E_c_points_to(P_block (b, o)) ->
       eval_non_quantified_cell b o t p.erange man flow
 
     | E_c_points_to(P_fun fundec) ->
@@ -663,10 +641,11 @@
       end
 
     | Stubs.Ast.E_stub_builtin_call({ content = SIZE }, p) ->
-      man.eval ~zone:(Zone.Z_c, Z_c_points_to_cell) p flow |>
+      man.eval ~zone:(Zone.Z_c, Z_c_points_to) p flow |>
       Eval.bind_opt @@ fun pe flow ->
       begin match ekind pe with
-        | E_c_points_to(P_var (b, o, t)) ->
+        | E_c_points_to(P_block (b, o)) ->
+          let t = under_type p.etyp in
           Eval.singleton (mk_z (Z.div (base_size b) (Z.max Z.one (sizeof_type t))) exp.erange) flow |>
           OptionExt.return
 
@@ -844,12 +823,12 @@
   let rec exec zone stmt man flow =
     match skind stmt with
     | S_c_global_declaration(v, init) ->
-      Init_visitor.init_global (init_visitor man) v init stmt.srange flow |>
+      Common.Init_visitor.init_global (init_visitor man) v init stmt.srange flow |>
       Post.of_flow |>
       OptionExt.return
 
     | S_c_local_declaration(v, init) ->
-      Init_visitor.init_local (init_visitor man) v init stmt.srange flow
+      Common.Init_visitor.init_local (init_visitor man) v init stmt.srange flow
       |> Post.of_flow
       |> OptionExt.return
 
@@ -867,7 +846,7 @@
     | S_rebase_addr(adr, adr', mode) ->
       begin
         let u = Flow.get_domain_cur man flow in
-        let l = exist_and_find_cells (fun c -> compare_base (base c) (Base.A adr) = 0) u in
+        let l = exist_and_find_cells (fun c -> compare_base (base c) (A adr) = 0) u in
         let u = List.fold_left (fun acc c -> remove c acc) u l in
         let assigns = List.map
             (fun c ->
@@ -889,7 +868,7 @@
 
     | S_remove_var (v) when is_c_type v.vtyp ->
       let u = Flow.get_domain_cur man flow in
-      let l = exist_and_find_cells (fun c -> compare_base (base c) (Base.V v) = 0) u in
+      let l = exist_and_find_cells (fun c -> compare_base (base c) (V v) = 0) u in
       let u' = List.fold_left (fun acc c -> remove c acc) u l in
       let mergers = List.map (fun c -> mk_remove_cell c stmt.srange) l in
       let to_exec_in_sub = mergers in
