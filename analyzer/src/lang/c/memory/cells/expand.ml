(****************************************************************************)
(*                   Copyright (C) 2017 The MOPSA Project                   *)
(*                                                                          *)
(*   This program is free software: you can redistribute it and/or modify   *)
(*   it under the terms of the CeCILL license V2.1.                         *)
(*                                                                          *)
(****************************************************************************)

(** Expansion-based abstraction of C memory cells. *)

open Mopsa
open Universal.Ast
open Stubs.Ast
open Ast
open Zone
open Common.Base
open Common.Points_to
open Cell
module Itv = Universal.Numeric.Values.Intervals.Value

<<<<<<< HEAD
=======

(** {2 Command-line arguments} *)
(** ************************** *)

(** Maximal number of expanded cells when dereferencing a pointer *)
let opt_expand = ref 1

let () =
  Framework.Options.register_option (
    "-cell-expand",
    Arg.Set_int opt_expand,
    " maximal number of expanded cells (default: 1)"
  )
>>>>>>> cadb0187


(** {2 Zoning of expanded cells} *)
(** **************************** *)

type zone +=
  | Z_c_cell_expand

let () =
  register_zone {
    zone = Z_c_cell_expand;
    name = "C/Cell/Expand";
    subset = Some Z_c_cell;
    eval = (fun exp -> Framework.Zone.eval exp Z_c_cell);
  }


module Domain = struct

  (** {2 Abstract elements} *)
  (** ===================== *)

  (** This domain maintains the set of previously created cells and
      the bases of dimensions that are present in the underlying
      partial maps.

      The set of bases is necessary for unification because the domain
      may not keep all cells previously created.
  *)

  (** Set of previously created cells. *)
  module Cells = Framework.Lattices.Powerset.Make(Cell)

  (** Bases of underlying dimensions *)
  module Bases = Framework.Lattices.Powerset.Make(Base)

  (** Abstract element *)
  type t = {
    cells: Cells.t;
    bases: Bases.t;
  }

  (** Bottom values are not useful here *)
  let bottom = {
    cells = Cells.bottom;
    bases = Bases.bottom;
  }

  let is_bottom _ = false

  let top = {
    cells = Cells.top;
    bases = Bases.top;
  }

  (** Empty support *)
  let empty = {
    cells = Cells.empty;
    bases = Bases.empty;
  }

  (** Pretty printer *)
  let print fmt a =
    Format.fprintf fmt "bases: @[%a@]@\ncells: @[%a@]@\n"
      Bases.print a.bases
      Cells.print a.cells


  (** {2 Domain identification} *)
  (** ========================= *)

  let name = "c.memory.cells.expand"
  let debug fmt = Debug.debug ~channel:name fmt

  type _ domain += D_c_cell_expand : t domain
  let id = D_c_cell_expand

  let identify : type a. a domain -> (t, a) eq option =
    function
    | D_c_cell_expand -> Some Eq
    | _ -> None


  (** {2 Zoning interface} *)
  (** ==================== *)

  let exec_interface = {
    export = [Z_c];
    import = [Z_c_cell];
  }

  let eval_interface = {
    export = [
      Z_c_low_level, Z_c_cell_expand
    ];
    import = [
      (Z_c_low_level, Z_c_cell_expand);     (* for lvals *)
      (Z_c, Z_c_scalar);                    (* for base size *)
      (Z_c_scalar, Universal.Zone.Z_u_num); (* for offsets *)
      (Z_c, Universal.Zone.Z_u_num);        (* for quantified vars *)
      (Z_c, Z_under Z_c_cell);              (* for rvals *)
      (Z_c, Z_c_points_to);                 (* for pointers *)
    ];
  }


  (** {2 Utility functions for cells} *)
  (** =============================== *)

  (** [find_cell_opt f a] finds the cell in [a.cells] verifying
      predicate [f]. None is returned if such cells is not found. *)
  let find_cell_opt (f:cell->bool) (a:t) =
    Cells.apply (fun r ->
        let exception Found of cell in
        try
          let () = Cells.Set.iter (fun c ->
              if f c then raise (Found(c))
            ) r in
          None
        with
        | Found (c) -> Some (c)
      )
      None a.cells

  (** [find_cells f a] returns the list of cells in [a.cells] verifying
      predicate [f]. *)
  let find_cells f (a:t) =
    Cells.apply (fun r ->
        Cells.Set.filter f r |>
        Cells.Set.elements
      )
      []
      a.cells

  (** [get_overlappings c a] returns the list of cells in [a.cells]
      that overlap with [c]. *)
  let get_overlappings c a =
    find_cells (fun c' ->
        compare_cell c c' <> 0 &&
        (
          let cell_range c =
            (cell_zoffset c, Z.add (cell_zoffset c) (sizeof_type (cell_typ c)))
          in
          let check_overlap (a1, b1) (a2, b2) = Z.lt (Z.max a1 a2) (Z.min b1 b2) in
          compare_base (cell_base c) (cell_base c') = 0 &&
          check_overlap (cell_range c) (cell_range c')
        )
      ) a


  (** {2 Unification of cells} *)
  (** ======================== *)

  (** [phi c a range] returns a constraint expression over cell [c] found in [a] *)
  let phi (c:cell) (a:t) range : expr option =
    match find_cell_opt (fun c' -> compare_cell c c' = 0) a with
    | Some c ->
      debug "case 1";
      Some (mk_c_cell c range)

    | None ->
      match find_cell_opt
              (fun c' ->
                 is_c_int_type (cell_typ c') &&
                 Z.equal (sizeof_type (cell_typ c')) (sizeof_type (cell_typ c)) &&
                 compare_base (cell_base c) (cell_base c') = 0 &&
                 Z.equal (cell_zoffset c) (cell_zoffset c') &&
                 c.p = c'.p
              ) a
      with
      | Some (c') ->
        debug "case 2";
        Some (wrap_expr
                (mk_c_cell c' range)
                (int_rangeof (cell_typ c))
                range
             )
      | None ->
        match
          find_cell_opt ( fun c' ->
              let b = Z.sub (cell_zoffset c) (cell_zoffset c') in
              compare_base (cell_base c) (cell_base c') = 0 &&
              Z.lt b (sizeof_type (cell_typ c')) &&
              is_c_int_type (cell_typ c') &&
              compare_typ (remove_typedef_qual (cell_typ c)) (T_c_integer(C_unsigned_char)) = 0 &&
              c.p = c'.p
            ) a
        with
        | Some (c') ->
          debug "case 3";
          let b = Z.sub (cell_zoffset c) (cell_zoffset c') in
          let base = (Z.pow (Z.of_int 2) (8 * Z.to_int b))  in
          Some (_mod
                  (div (mk_c_cell c' range) (mk_z base range) range)
                  (mk_int 256 range)
                  range
               )

        | None ->
          let exception NotPossible in
          try
            if is_c_int_type (cell_typ c) then
              let t' = T_c_integer(C_unsigned_char) in
              let n = Z.to_int (sizeof_type ((cell_typ c))) in
              let rec aux i l =
                if i < n then
                  let tobein = (fun cc ->
                      {
                        b = cc.b;
                        o = O_single (Z.add (cell_zoffset c) (Z.of_int i));
                        t = t';
                        p = cc.p;
                      }
                    ) c
                  in
                  match find_cell_opt (fun c' -> compare_cell c' tobein = 0) a with
                  | Some (c') -> aux (i+1) (c' :: l)
                  | None -> raise NotPossible
                else
                  List.rev l
              in
              let ll = aux 0 [] in
              let _,e = List.fold_left (fun (time, res) x ->
                  let res' =
                    add
                      (mul (mk_z time range) (mk_c_cell x range) range)
                      res
                      range
                  in
                  let time' = Z.mul time (Z.of_int 256) in
                  time',res'
                ) (Z.of_int 1,(mk_int 0 range)) ll
              in
              debug "case 4";
              Some e
            else
              raise NotPossible
          with
          | NotPossible ->
            match cell_base c with
            | S s ->
              debug "case 5 %a" pp_cell c;
              let o = cell_zoffset c in
              let len = String.length s in
              if Z.equal o (Z.of_int len) then
                Some (mk_zero range)
              else
                Some (mk_int (String.get s (Z.to_int o) |> int_of_char) range)

            | _ ->
              if is_c_int_type (cell_typ c) then
                let () = debug "case 6" in
                let a,b = rangeof (cell_typ c) in
                Some (mk_z_interval a b range)
              else if is_c_float_type (cell_typ c) then
                let () = debug "case 7" in
                let prec = get_c_float_precision (cell_typ c) in
                Some (mk_top (T_float prec) range)
              else if is_c_pointer_type (cell_typ c) then
                panic_at range ~loc:__LOC__ "phi called on a pointer cell %a" pp_cell c
              else
                let () = debug "case 8" in
                None

  (** [constrain_cell c a range man f] add numerical constraints of [c] in [a] to flow [f] *)
  let constrain_cell c a range man f  =
    if Cells.mem c a.cells then f else
    if not (is_c_scalar_type (cell_typ c)) then f else
    if not (Bases.mem (cell_base c) a.bases) then f
    else
      let f' = man.exec ~zone:Z_c_cell (mk_add (mk_c_cell c range) range) f in
      if is_c_pointer_type ((cell_typ c)) then f'
      else
        match phi c a range with
        | Some e ->
          let stmt = mk_assume (mk_binop (mk_c_cell c range) O_eq e ~etyp:u8 range) range in
          man.exec ~zone:(Z_c_cell) stmt f'

        | None ->
          f'

  (** [add_cell c range man flow] adds a cell [c] and its numerical constraints to [flow] *)
  let add_cell c range man flow =
    debug "add_cell %a" pp_cell c;
    let a = Flow.get_domain_env T_cur man flow in
    let a' = {
      a with bases = Bases.add (cell_base c) a.bases;
    }
    in
    let flow' = constrain_cell c a' range man flow in
    let a'' = {
      a' with cells = Cells.add c a'.cells
    }
    in
    Flow.set_domain_env T_cur a'' man flow'

  (** [add_cells cells range man flow] adds a set of cells and their constraints to the [flow] *)
  let add_cells cells range man flow =
    Cells.fold (fun c flow ->
        add_cell c range man flow
      ) cells flow

  (** [add_base base man flow] adds a new base to the support *)
  let add_base base man flow =
    Flow.map_domain_env T_cur (fun a ->
        { a with bases = Bases.add base a.bases }
      ) man flow

  (** [unify a a'] finds non-common cells in [a] and [a'] and adds them. *)
  let unify (subman: ('b, 'b) man) (a:t) (s: 'b flow) (a':t) (s': 'b flow) =
    let range = mk_fresh_range () in
    if Cells.is_empty a.cells then s, s' else
    if Cells.is_empty a'.cells then s, s'
    else
      try
        let diff' = Cells.diff a.cells a'.cells in
        let diff = Cells.diff a'.cells a.cells in
        Cells.fold (fun c s ->
            constrain_cell c a range subman s
          ) diff s
        ,
        Cells.fold (fun c s' ->
            constrain_cell c a' range subman s'
          ) diff' s'
      with Top.Found_TOP ->
        Flow.top (Flow.get_all_annot s), Flow.top (Flow.get_all_annot s')


  let subset (subman: ('b, 'b) man) (u , (s: 'b flow) ) (u', (s': 'b flow)) =
    let  s, s' = unify subman u s u' s' in
    (true, s, s')

  let join annot (subman: ('b, 'b) man) (u , (s: 'b flow) ) (u', (s': 'b flow)) =
    let s, s' = unify subman u s u' s' in
    let a = {
      cells = Cells.join () u.cells u'.cells;
      bases = Bases.join () u.bases u'.bases;
    }
    in
    (a, s, s')

  let meet annot (subman: ('b, 'b) man) (u , (s: 'b flow) ) (u', (s': 'b flow)) =
    join annot subman (u, s) (u', s')

  let widen annot subman (u,s) (u', s') =
    let (u, s, s') = join annot subman (u,s) (u',s') in
    (u, true, s, s')



<<<<<<< HEAD
  (** Domain identification *)
  (** ===================== *)

  let name = "c.memory.cells.expand"

  type _ domain += D_c_cell_expand : t domain
  let id = D_c_cell_expand

  let identify : type a. a domain -> (t, a) eq option =
    function
    | D_c_cell_expand -> Some Eq
    | _ -> None

  let debug fmt = Debug.debug ~channel:name fmt


  (** Command-line options *)
  (** ******************** *)

  (** Maximal number of expanded cells when dereferencing a pointer *)
  let opt_expand = ref 1

  let () =
    register_domain_option name {
      key = "-cell-expand";
      doc = " maximal number of expanded cells";
      spec = Arg.Set_int opt_expand;
      default = "1";
    }


  (** Zoning interface *)
  (** ================ *)

  let exec_interface = {
    export = [Z_c];
    import = [Z_c_cell];
  }

  let eval_interface = {
    export = [
      Z_c_low_level, Z_c_cell_expand
    ];
    import = [
      (Z_c_low_level, Z_c_cell_expand);
      (Z_c_scalar, Universal.Zone.Z_u_num);
      (Z_c, Universal.Zone.Z_u_num);
      (Z_c, Z_under Z_c_cell);
      (Z_c, Z_c_cell_expand);
      (Z_c, Z_c_points_to);
      (Z_c, Z_c_scalar);
      (Z_c_cell, Z_c_points_to)
    ];
  }


  (** Initialization *)
  (** ============== *)
=======
  (** {2 Domain initialization} *)
  (** ========================= *)
>>>>>>> cadb0187

  let rec init_visitor man =
    Common.Init_visitor.{
      (* Initialization of scalars *)
      scalar = (fun v e range flow ->
          let c =
            match ekind v with
            | E_var(v, mode) -> {b = V v; o = O_single Z.zero; t = v.vtyp; p = false;}
            | E_c_cell (c, mode) -> c
            | _ -> assert false
          in
          let flow = add_cell c range man flow in
          match e with
          | Some e ->
            man.eval ~zone:(Z_c, Z_under Z_c_cell) e flow |>
            Post.bind_flow man @@ fun e flow ->

            let stmt = mk_assign (mk_c_cell c range) e range in
            man.exec ~zone:Z_c_cell stmt flow

          | None ->
            flow
        );

      (* Initialization of arrays *)
      array =  (fun a is_global init_list range flow ->
          let c =
            match ekind a with
            | E_var(v, mode) -> {b = V v; o = O_single Z.zero; t = v.vtyp; p = false;}
            | E_c_cell (c, mode) -> c
            | _ -> assert false
          in
          let rec aux i l flow =
            if i = !opt_expand then flow
            else
              match l with
              | [] -> flow
              | init :: tl ->
                let t' = under_array_type c.t in
                let ci = {b = c.b; o = O_single Z.((cell_zoffset c) + (Z.of_int i) * (sizeof_type t')); t = t'; p = false;} in
                let flow' = init_expr (init_visitor man) (mk_c_cell ci range) is_global init range flow in
                aux (i + 1) tl flow'
          in
          aux 0 init_list flow
        );

      (* Initialization of structs *)
      record =  (fun s is_global init_list range flow ->
          let c =
            match ekind s with
            | E_var (v, _) -> {b = V v; o = O_single Z.zero; t = v.vtyp; p = false;}
            | E_c_cell(c, _) -> c
            | _ -> assert false
          in
          let record = match remove_typedef_qual c.t with T_c_record r -> r | _ -> assert false in
          match init_list with
          | Parts l ->
            let rec aux i l flow =
              match l with
              | [] -> flow
              | init :: tl ->
                let field = List.nth record.c_record_fields i in
                let t' = field.c_field_type in
                let cf = {b = c.b; o = O_single Z.((cell_zoffset c) + (Z.of_int field.c_field_offset)); t = t'; p = false;} in
                let flow' = init_expr (init_visitor man) (mk_c_cell cf ~mode:STRONG range) is_global init range flow in
                aux (i + 1) tl flow'
            in
            aux 0 l flow

          | Expr e -> panic "expand: record assignment not supported"
        );
    }

  let init prog man flow =
    Some (
      Flow.set_domain_cur empty man flow |>
      Flow.without_callbacks
    )


  (** {2 Evaluation of offsets} *)
  (** ========================= *)

  (** Evaluate an offset expression into an offset evaluation *)
  let eval_cell_offset (offset:expr) cell_size base_size man flow : ('a, offset) evl =
    (* Try the static case *)
    match expr_to_z offset, expr_to_z base_size with
    | Some z, Some base_size ->
      if Z.geq z Z.zero &&
         Z.leq (Z.add z cell_size) base_size
      then Eval.singleton (O_single z) flow
      else Eval.singleton O_out_of_bound flow

    | _ ->
      (* Evaluate the offset and base_size in Z_u_num and check the bounds *)
      man.eval ~zone:(Z_c_scalar, Universal.Zone.Z_u_num) offset flow |>
      Eval.bind @@ fun offset exp ->

      man.eval ~zone:(Z_c_scalar, Universal.Zone.Z_u_num) base_size flow |>
      Eval.bind @@ fun base_size exp ->

      (* safety condition: offset ∈ [0, base_size - cell_size] *)
      let range = offset.erange in
      let cond =
        mk_in
          offset
          (mk_zero range)
          (sub base_size (mk_z cell_size range) range ~typ:T_int)
          range
      in
      Eval.assume ~zone:Universal.Zone.Z_u_num cond
        ~fthen:(fun flow ->
            (* Compute the interval and create a finite number of cells *)
            let open Universal.Numeric.Values.Intervals in
            let v = man.ask (Value.Q_interval offset) flow in
            let itv = v and step = Z.one in

            (* Iterate in case of bounded interval *)
            if Value.is_bounded itv then
              let l, u = Value.bounds itv in
              let rec aux i o =
                if Z.gt o u
                then []
                else if i >= !opt_expand
                then
                  let flow' = man.exec ~zone:Universal.Zone.Z_u_num (mk_assume (mk_binop offset O_ge (mk_z o range) range) range) flow in
                  [Eval.singleton (O_region (Itv.of_constant () (C_int_interval (o, u)))) flow']
                else
                  let flow' = man.exec ~zone:Universal.Zone.Z_u_num (mk_assume (mk_binop offset O_eq (mk_z o range) range) range) flow in
                  Eval.singleton (O_single o) flow' :: aux (i + 1) (Z.add o step)
              in
              let evals = aux 0 l in
              Eval.join_list evals
            else
              Eval.singleton (O_region itv) flow
          )
        ~felse:(fun flow -> Eval.singleton O_out_of_bound flow)
        man flow


  (** {2 Evaluation of cells} *)
  (** ======================= *)

  (** Evaluate a base and an non-quantified offset expression into a cell *)
  let eval_cell b o t range man flow : ('a, cell) evl =
    eval_base_size b range man flow |>
    Eval.bind @@ fun base_size flow ->

    eval_cell_offset o (sizeof_type t) base_size man flow |>
    Eval.bind @@ fun o flow ->

    match o with
    | O_single _ | O_region _ ->
      Eval.singleton {b; o; t; p = false} flow

    | O_out_of_bound ->
      let flow' = raise_alarm Alarms.AOutOfBound range ~bottom:true man flow in
      Eval.empty_singleton flow'


  (** {2 Evaluation of quantified cells} *)
  (** ================================== *)

  (** Return ∀ variables present in an expression *)
  let get_forall_vars e =
    Visitor.fold_expr
        (fun acc exp ->
           match ekind exp with
           | E_stub_quantified(EXISTS, var, set) ->
             panic_at exp.erange ~loc:__LOC__
               "%a not translated into %a"
               pp_expr exp pp_var var

           | E_stub_quantified(FORALL, var, S_interval(l, u)) ->
             Keep ((var, l, u) :: acc)

           | _ -> VisitParts (acc)
        )
        (fun acc stmt -> VisitParts (acc))
        [] e

  (** Compute the interval of a C expression *)
  let compute_bound e man flow =
    let evl = man.eval ~zone:(Z_c, Universal.Zone.Z_u_num) e flow in
    Eval.substitute (fun ee flow ->
        man.ask (Itv.Q_interval ee) flow
      ) (Itv.join ()) (Itv.meet ()) Itv.bottom evl

  (** Under-approximate an interval range *)
  let get_variation_under_approx itv1 itv2 =
    if Itv.is_bounded itv1 && Itv.is_bounded itv2 then
      let (a,b) = Itv.bounds itv1 in
      let (c,d) = Itv.bounds itv2 in
      if Z.leq b c then Itv.of_z b c
      else Itv.bottom
    else
      Itv.bottom

  (** Over-approximate an interval range *)
  let get_variation_over_approx itv1 itv2 =
    Itv.join () itv1 itv2

  (** Compute the variation space of a ∀ variable *)
  let compute_variation v l u man flow =
    let itv1 = compute_bound l man flow in
    let itv2 = compute_bound u man flow in
    let under = get_variation_under_approx itv1 itv2 in
    let over  = get_variation_over_approx itv1 itv2 in
    under, over

  let is_variation_empty (v, under, over) =
    Itv.is_bottom over

  let is_variation_feasible (v, under, over) =
    not (Itv.is_bottom under)

  let rec get_samples space =
    match space with
    | [] -> [[]]
    | (var, under, upper) :: tl ->
      let l, u = Itv.bounds under in
      let after = get_samples tl in

      (** Iterate on values in [i, u] and add them to the result vectors *)
      let rec iter_on_space_dim ret i =
        if Z.gt i u then ret
        else iter_on_space_dim (add_sample i after ret) (Z.succ i)

      (** and a sample value i to the result *)
      and add_sample i after ret =
        if List.length ret == !opt_expand then
          ret
        else
          match after with
          | [] -> ret
          | hd :: tl ->
            add_sample i tl (((var, i) :: hd)  :: ret)
        in
        iter_on_space_dim [] l

  (** Evaluate a base and a quantified offset expression into a cell

      Only ∀ variables are processed, since ∃ variables are evaluated
      into classic variables.

      We take a finite number of samples within the under-approximation
      of the variable range. For each sample, we replace the variable
      by its literal value, and we compute a conjunction of the resulting
      evaluations.
  *)
  let eval_quantified_cell b o t range man flow : ('a, cell) evl =
    debug "eval_quantified_cell: %a %a" pp_base b pp_expr o;
    (* Get the list of ∀ variables *)
    let forall_vars = get_forall_vars o in

    (* Compute the variation space of ∀ variables *)
    let space = List.map (fun (v, l, u) ->
        let under, upper = compute_variation v l u man flow in
        v, under, upper
      ) forall_vars
    in

    (* Check consistency *)
    if List.exists (fun s ->
        is_variation_empty s ||
        not (is_variation_feasible s)
      ) space
    then
      Eval.empty_singleton flow
    else
      (* Compute some samples from the space of under-approximations *)
      let samples = get_samples space in
      (* Each sample vector is an evaluation of the values of
         quantified variables. *)
      let conj =
        samples |>
        List.map (fun sample ->
            (* For each vector, we substitute the quantified variable
               with the its value. *)
            let o' = Visitor.map_expr
                (fun e ->
                   match ekind e with
                   | E_stub_quantified(FORALL, var, _) ->
                     let _, i = List.find (fun (var', _) ->
                         compare_var var var' = 0
                       ) sample
                     in
                     Keep { e with ekind = E_constant (C_int i) }

                   | _ -> VisitParts e
                )
                (fun s -> VisitParts s)
                o
            in
            (* Compute the cell for this sample. *)
            debug "offset sample: %a" pp_expr o';
            eval_cell b o' t range man flow
          )
      in
      (* At the end, meet all evaluations. *)
      Eval.meet_list conj




  (** Evaluate a scalar lval into a cell *)
  let rec eval_scalar_cell exp man flow : ('a, cell) evl =
    match ekind exp with
    | E_var (v, _) when is_c_scalar_type v.vtyp ->
      let c = { b = V v; o = O_single Z.zero; t = vtyp v; p = false; } in
      Eval.singleton c flow

    | E_c_deref p ->
      let t = under_type p.etyp in

      man.eval ~zone:(Z_c, Z_c_points_to) ~via:Z_c_cell_expand p flow |>
      Eval.bind @@ fun pe flow ->

      begin match ekind pe with
        | E_c_points_to(P_block (Common.Base.Z, o)) ->
          panic_at exp.erange ~loc:__LOC__ "dereference of absolute pointers not supported"

        | E_c_points_to(P_block (b, o)) when is_expr_quantified o ->
          eval_quantified_cell b o t p.erange man flow

        | E_c_points_to(P_block (b, o)) ->
          eval_cell b o t p.erange man flow

        | E_c_points_to(P_null) ->
          let flow' = raise_alarm Alarms.ANullDeref p.erange ~bottom:true man flow in
          Eval.empty_singleton flow'

        | E_c_points_to(P_invalid) ->
          let flow' = raise_alarm Alarms.AInvalidDeref p.erange ~bottom:true man flow in
          Eval.empty_singleton flow'

        | _ -> panic_at exp.erange "eval_scalar_cell: invalid pointer %a" pp_expr p;
      end

    | _ -> panic_at exp.erange ~loc:__LOC__ "eval_scalar_cell called on a non-scalar expression %a" pp_expr exp



  (** Entry-point of evaluations *)
  let eval zone exp man flow =
    match ekind exp with
    (* 𝔼⟦ v | *p ⟧ *)
    | E_var _
    | E_c_deref _
      when is_c_scalar_type exp.etyp
      ->
      eval_scalar_cell exp man flow |>
      Eval.bind_return @@ fun c flow ->
      debug "scalar cell evaluated into %a" pp_cell c;
      begin match cell_offset c with
        | O_single _ ->
          let flow = add_cell c exp.erange man flow in
          Eval.singleton (mk_c_cell c exp.erange) flow

        | O_region _ ->
          let l, u = rangeof (cell_typ c) in
          Eval.singleton (mk_z_interval l u ~typ:exp.etyp exp.erange) flow

        | _ -> assert false
      end

    (* 𝔼⟦ *p ⟧ when p is function pointer*)
    | E_c_deref p when is_c_function_type exp.etyp ->
      man.eval ~zone:(Z_c, Z_c_points_to) ~via:Z_c_cell_expand p flow |>
      Eval.bind_return @@ fun pe flow ->

      begin match ekind pe with
        | E_c_points_to(P_fun f) ->
          Eval.singleton { exp with ekind = E_c_function f } flow

        | _ -> panic_at exp.erange "expand: unsupported function pointer %a" pp_expr p
      end

    | E_stub_primed (e) ->
      eval_scalar_cell e man flow |>
      Eval.bind_return @@ fun c flow ->
      let c' = { c with p = true } in
      debug "primed scalar cell evaluated into %a" pp_cell c';
      begin match cell_offset c with
        | O_single _ ->
          let flow = add_cell c' exp.erange man flow in
          Eval.singleton (mk_c_cell c' exp.erange) flow

        | O_region _ ->
          let l, u = rangeof (cell_typ c) in
          Eval.singleton (mk_z_interval l u ~typ:exp.etyp exp.erange) flow

        | _ -> assert false
      end


    (* 𝔼⟦ size(p) ⟧ *)
    | E_stub_builtin_call(SIZE, p) ->
      man.eval ~zone:(Zone.Z_c, Z_c_points_to) p flow |>
      Eval.bind_return @@ fun pe flow ->

      begin match ekind pe with
        | E_c_points_to(P_block (b, o)) ->
          eval_base_size b exp.erange man flow |>
          Eval.bind @@ fun base_size flow ->

          let t = under_type p.etyp in
          let exp' =
            (* Pointer to void => return size in bytes *)
            if t = T_c_void then base_size
            else div base_size (of_z (sizeof_type t) exp.erange) exp.erange
          in
          Eval.singleton exp' flow

        | _ -> panic_at exp.erange "cells.expand: size(%a) not supported" pp_expr exp
      end

    (* 𝔼⟦ valid(p) ⟧ *)
    | E_stub_builtin_call( PTR_VALID, p) ->
      man.eval ~zone:(Z_c_low_level, Z_c_cell_expand) p flow |>
      Eval.bind_return @@ fun p flow ->
      let exp' = { exp with ekind = E_stub_builtin_call( PTR_VALID, p) } in
      Eval.singleton exp' flow

    (* 𝔼⟦ ∃v ⟧ *)
    | E_stub_quantified(EXISTS, var, set) when var.vtyp |> is_c_scalar_type ->
      let c = { b = V var; o = O_single Z.zero; t = var.vtyp; p = false } in
      Eval.singleton (mk_c_cell c exp.erange) flow |>
      Eval.return

    | _ -> None



  (** Computation of post-conditions *)
  (** ============================== *)

  (** Assign an rval to a cell *)
  let assign_cell c rval range man flow =
    let lval = mk_c_cell c range in
    let flow' = Flow.map_domain_env T_cur (fun a -> { a with cells = Cells.add c a.cells}) man flow |>
                man.exec ~zone:Z_c_cell (mk_assign lval rval range)
    in

    let a = Flow.get_domain_env T_cur man flow' in
    let overlappings = get_overlappings c a in

    let a' =
      overlappings |>
      List.fold_left (fun a c' -> {a with cells = Cells.remove c' a.cells}) a
    in

    let flow'' = Flow.set_domain_env T_cur a' man flow' in

    let block = List.map (fun c' -> mk_remove (mk_c_cell c' range) range) overlappings in

    man.exec ~zone:Z_c_cell (mk_block block range) flow''



  (** Remove cells identified by a membership predicate *)
  let remove_cells pred range man flow =
    let a = Flow.get_domain_env T_cur man flow in
    let cells = find_cells pred a in
    let block = List.map (fun c' -> mk_remove (mk_c_cell c' range) range) cells in
    man.exec ~zone:Z_c_cell (mk_block block range) flow



  (** Rename an old cell into a new one *)
  let rename_cell cold cnew range man flow =
    debug "rename %a into %a" pp_cell cold pp_cell cnew;
    let flow' =
      (* Add the old cell in case it has not been accessed before so
         that its constraints are added in the sub domain *)
      add_cell cold range man flow |>
      (* Remove the old cell and add the new one *)
      Flow.map_domain_env T_cur (fun a ->
          { a with cells = Cells.remove cold a.cells |>
                           Cells.add cnew
          }
        ) man
    in
    let stmt' = mk_rename
        (mk_c_cell cold range)
        (mk_c_cell cnew range)
        range
    in
    man.exec ~zone:Z_c_cell stmt' flow'


  (** Rename primed cells that have been declared in `assigns` stub section *)
  let rename_primed_cells target offsets range man flow =
    match offsets with
    | [] ->
      (* target should be a scalar lval *)
      eval_scalar_cell target man flow |>
      Post.bind_flow man @@ fun c flow ->
      rename_cell { c with p = true } c range man flow

    | _ ->
      (* target is pointer, so resolve it and compute the affected offsets *)
      man.eval ~zone:(Z_c, Z_c_points_to) target flow |>
      Post.bind_flow man @@ fun pt flow ->
      let base, offset =
        match ekind pt with
        | E_c_points_to (P_block(b, o)) -> b, o
        | _ -> assert false
      in

      let a = Flow.get_domain_env T_cur man flow in

      (* Get cells with the same base *)
      let same_base_cells = Cells.filter (fun c ->
          compare_base base (cell_base c) = 0
        ) a.cells
      in

      (* For primed cells, just rename to an unprimed cell *)
      let flow = Cells.fold (fun c flow ->
          if c.p
          then rename_cell c { c with p = false } range man flow
          else flow
        ) same_base_cells flow
      in

      (* Create the bound expressions of the offsets *)
      let l, u =
        let rec doit accl accu t =
          function
          | [] -> accl, accu
          | [(l, u)] ->
            (mk_offset_bound accl l t), (mk_offset_bound accu u t)
          | (l, u) :: tl ->
            doit (mk_offset_bound accl l t) (mk_offset_bound accu u t) (under_type t) tl

        (* Utility function that returns the expression of an offset bound *)
        and mk_offset_bound before bound t =
          let elem_size = sizeof_type t in
          Universal.Ast.add before (
            mul bound (mk_z elem_size range) range ~typ:T_int
          ) range ~typ:T_int
        in
        doit offset offset (under_type target.etyp) offsets
      in
      debug "l = %a, u = %a" pp_expr l pp_expr u;

      (* Compute the interval of the bounds *)
      let itv1 = compute_bound l man flow in
      let itv2 = compute_bound u man flow in      

      (* Compute the interval of the assigned cells *)
      let itv = Itv.join () itv1 itv2 in

      (* Remove remaining cells that have an offset within the assigned interval *)
      remove_cells (fun c ->
          Cells.mem c same_base_cells &&
          not (Cells.mem {c with p = true} same_base_cells) &&
          Itv.mem (cell_zoffset c) itv
        ) range man flow


  (** Entry point of post-condition computation *)
  let exec zone stmt man flow =
    match skind stmt with
    (* 𝕊⟦ t v = e; ⟧ when v is a global variable *)
    | S_c_declaration({vkind = V_c {var_scope = Variable_extern
                                               | Variable_global
                                               | Variable_file_static _
                                               | Variable_func_static _;
                                     var_init = init}} as v)
      ->
      add_base (V v) man flow |>
      Common.Init_visitor.init_global (init_visitor man) v init stmt.srange |>
      Post.return

    (* 𝕊⟦ t v = e; ⟧ when v is a local variable *)
    | S_c_declaration({vkind = V_c {var_scope = Variable_local _; var_init = init}} as v) ->
      add_base (V v) man flow |>
      Common.Init_visitor.init_local (init_visitor man) v init stmt.srange |>
      Post.return

    (* 𝕊⟦ add v ⟧ when v is a scalar *)
    | S_add { ekind = E_var (v, _) } when is_c_scalar_type v.vtyp ->
      eval_scalar_cell (mk_var v stmt.srange) man flow |>
      Post.bind_return man @@ fun c flow ->

      add_cell c stmt.srange man flow |>
      man.exec ~zone:Z_c_cell (mk_add (mk_c_cell c stmt.srange) stmt.srange) |>

      Post.of_flow |>
      Post.add_merger (mk_add (mk_c_cell c stmt.srange) stmt.srange)

    (* 𝕊⟦ add v ⟧ when v is not a scalar *)
    | S_add { ekind = E_var (v, _) } when not (is_c_scalar_type v.vtyp) ->
      add_base (V v) man flow |>
      Post.return

    (* 𝕊⟦ remove v ⟧ *)
    | S_remove { ekind = E_var (v, _) } when is_c_type v.vtyp ->
      let u = Flow.get_domain_cur man flow in
      let l = find_cells (fun c -> compare_base (cell_base c) (V v) = 0) u in
      let u = List.fold_left (fun u c -> { u with cells = Cells.remove c u.cells }) u l in
      let u = { u with bases = Bases.remove (V v) u.bases } in
      let mergers = List.map (fun c -> mk_remove (mk_c_cell c stmt.srange) stmt.srange) l in
      let to_exec_in_sub = mergers in
      let flow = Flow.set_domain_cur u man flow in
      man.exec ~zone:Z_c_cell (mk_block to_exec_in_sub stmt.srange) flow |>
      Post.of_flow |>
      Post.add_mergers mergers |>
      OptionExt.return

    (* 𝕊⟦ lval = rval ⟧ *)
    | S_assign(lval, rval) when is_c_scalar_type lval.etyp ->
      man.eval ~zone:(Z_c, Z_under Z_c_cell) rval flow |>
      Post.bind_opt man @@ fun rval flow ->

      man.eval ~zone:(Z_c, Z_c_low_level) lval flow |>
      Post.bind_opt man @@ fun lval flow ->

      eval_scalar_cell lval man flow |>
      Post.bind_opt man @@ fun c flow ->

      let flow =
        match cell_offset c with
        | O_single _ ->
          assign_cell c rval stmt.srange man flow

        | O_region itv ->
          remove_cells (fun c' ->
              compare_base (cell_base c) (cell_base c') = 0 &&
              Itv.mem (cell_zoffset c') itv
            ) stmt.srange man flow

        | _ -> panic_at stmt.srange "expand: lval cell %a not supported in assignments" pp_cell c
      in

      Post.return flow

    (* 𝕊⟦ assume ?e ⟧ *)
    | S_assume(e) ->
      man.eval ~zone:(Z_c, Z_under Z_c_cell) e flow |>
      Post.bind_opt man @@ fun e' flow ->

      let stmt' = {stmt with skind = S_assume e'} in
      man.exec ~zone:Z_c_cell stmt' flow |>

      Post.return

    | S_stub_rename_primed(p, offsets) ->
      rename_primed_cells p offsets stmt.srange man flow  |>
      Post.return

    (* 𝕊⟦ rename(@1, @2) ⟧ *)
    | S_rename({ ekind = E_addr addr1 }, { ekind = E_addr addr2 }) ->
      (* For each cell in base @1, create a similar one in base @2 and
         copy its content *)
      let a = Flow.get_domain_env T_cur man flow in
      let flow = Cells.fold (fun c flow ->
          let base = cell_base c in
          if compare_base base (A addr1) != 0 then
            flow
          else
            (* create a similar cell in @2 *)
            let c' = {
              b = A addr2;
              o = cell_offset c;
              t = cell_typ c;
              p = is_cell_primed c;
            }
            in
            rename_cell c c' stmt.srange man flow
        ) a.cells flow
      in
      Post.return flow

    | _ -> None


  (** Query handlers *)
  (** ============== *)


  let ask _ _ _ = None

end


let () =
  Framework.Domains.Stacked.register_domain (module Domain);<|MERGE_RESOLUTION|>--- conflicted
+++ resolved
@@ -18,23 +18,6 @@
 open Cell
 module Itv = Universal.Numeric.Values.Intervals.Value
 
-<<<<<<< HEAD
-=======
-
-(** {2 Command-line arguments} *)
-(** ************************** *)
-
-(** Maximal number of expanded cells when dereferencing a pointer *)
-let opt_expand = ref 1
-
-let () =
-  Framework.Options.register_option (
-    "-cell-expand",
-    Arg.Set_int opt_expand,
-    " maximal number of expanded cells (default: 1)"
-  )
->>>>>>> cadb0187
-
 
 (** {2 Zoning of expanded cells} *)
 (** **************************** *)
@@ -117,6 +100,22 @@
     | _ -> None
 
 
+  (** Command-line options *)
+  (** ******************** *)
+
+  (** Maximal number of expanded cells when dereferencing a pointer *)
+  let opt_expand = ref 1
+
+  let () =
+    register_domain_option name {
+      key = "-cell-expand";
+      doc = " maximal number of expanded cells";
+      spec = Arg.Set_int opt_expand;
+      default = "1";
+    }
+
+
+  
   (** {2 Zoning interface} *)
   (** ==================== *)
 
@@ -384,69 +383,8 @@
 
 
 
-<<<<<<< HEAD
-  (** Domain identification *)
-  (** ===================== *)
-
-  let name = "c.memory.cells.expand"
-
-  type _ domain += D_c_cell_expand : t domain
-  let id = D_c_cell_expand
-
-  let identify : type a. a domain -> (t, a) eq option =
-    function
-    | D_c_cell_expand -> Some Eq
-    | _ -> None
-
-  let debug fmt = Debug.debug ~channel:name fmt
-
-
-  (** Command-line options *)
-  (** ******************** *)
-
-  (** Maximal number of expanded cells when dereferencing a pointer *)
-  let opt_expand = ref 1
-
-  let () =
-    register_domain_option name {
-      key = "-cell-expand";
-      doc = " maximal number of expanded cells";
-      spec = Arg.Set_int opt_expand;
-      default = "1";
-    }
-
-
-  (** Zoning interface *)
-  (** ================ *)
-
-  let exec_interface = {
-    export = [Z_c];
-    import = [Z_c_cell];
-  }
-
-  let eval_interface = {
-    export = [
-      Z_c_low_level, Z_c_cell_expand
-    ];
-    import = [
-      (Z_c_low_level, Z_c_cell_expand);
-      (Z_c_scalar, Universal.Zone.Z_u_num);
-      (Z_c, Universal.Zone.Z_u_num);
-      (Z_c, Z_under Z_c_cell);
-      (Z_c, Z_c_cell_expand);
-      (Z_c, Z_c_points_to);
-      (Z_c, Z_c_scalar);
-      (Z_c_cell, Z_c_points_to)
-    ];
-  }
-
-
-  (** Initialization *)
-  (** ============== *)
-=======
   (** {2 Domain initialization} *)
   (** ========================= *)
->>>>>>> cadb0187
 
   let rec init_visitor man =
     Common.Init_visitor.{
