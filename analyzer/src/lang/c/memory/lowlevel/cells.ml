--- conflicted
+++ resolved
@@ -955,11 +955,7 @@
       eval_deref_quantified p exp.erange man flow |>
       Option.return
 
-<<<<<<< HEAD
-    | E_stub_primed e when is_lval_offset_quantified exp -> 
-=======
-    | E_stub_primed e when is_expr_quantified exp ->
->>>>>>> f6cbf41c
+    | E_stub_primed e when is_lval_offset_quantified exp ->
       eval_deref_quantified (mk_c_address_of e exp.erange) exp.erange man flow |>
       Option.return
 
