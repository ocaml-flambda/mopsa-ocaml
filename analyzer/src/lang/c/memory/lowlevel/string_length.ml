--- conflicted
+++ resolved
@@ -260,9 +260,8 @@
       man.post ~zone:Z_u_num (mk_expand length1 lengths range) flow
 
 
-<<<<<<< HEAD
   (** Fold the length variable of a base *)
-  let fold_bases base1 bases range man flow =
+  let exec_fold_bases base1 bases range man flow =
     if not (is_interesting_base base1) then Post.return flow else
     if List.exists (fun b -> not (is_interesting_base b)) bases then panic_at range "fold %a not supported" pp_base base1
     else
@@ -271,23 +270,10 @@
       man.post ~zone:Z_u_num (mk_fold length1 lengths range) flow
 
 
-  (** Forget the value of the length variable of a base *)
-  let forget e range man flow =
-    (* Get the pointed base *)
-    let ptr = match ekind e with
-      | E_var _   -> mk_c_address_of e range
-      | E_c_deref(p) -> p
-      | _ -> assert false
-    in
-    man.eval ptr ~zone:(Z_c_low_level,Z_c_points_to) flow >>$ fun p flow ->
-    match ekind p with
-    | E_c_points_to(P_block({ base_kind = String _ },offset,mode)) ->
-=======
   (** 𝕊⟦ forget(e); ⟧ *)
   let exec_forget e range man flow =
     eval_pointed_base_offset (mk_c_address_of e range) range man flow >>$ fun (base,offse,mode) flow ->
     if not (is_interesting_base base) then
->>>>>>> 68e1d628
       Post.return flow
     else
       match base.base_kind with
@@ -626,7 +612,7 @@
       OptionExt.return
 
     | S_fold(e,el) when is_base_expr e && List.for_all is_base_expr el ->
-      fold_bases (expr_to_base e) (List.map expr_to_base el) stmt.srange man flow |>
+      exec_fold_bases (expr_to_base e) (List.map expr_to_base el) stmt.srange man flow |>
       OptionExt.return
 
     | S_forget(e) ->
