--- conflicted
+++ resolved
@@ -503,10 +503,7 @@
           | [rval; {ekind = E_var ({vkind = V_expand_cell (OffsetCell c)} as v)} as lval] ->
             let stmt' = {stmt with skind = S_assign(lval, rval, mode)} in
             SubDomain.exec subman ctx stmt' flow |>
-<<<<<<< HEAD
             oflow_compose (remove_overlapping_cells v stmt.srange man subman ctx) |>
-=======
-            oflow_compose (remove_overlapping_cells v stmt.srange man ctx) |>
             oflow_compose (
               fun flow ->
                 let rmin, rmax = rangeof c.t in
@@ -517,7 +514,6 @@
                 let () = debug "the resulting flow is : %a" man.flow.print rep in
                 rep
             ) |>
->>>>>>> 294c0302
             oflow_compose (add_flow_mergers [mk_remove_var v stmt.srange])
 
           | [rval; {ekind = E_var ({vkind = V_expand_cell (AnyCell _)} as v)}] ->
