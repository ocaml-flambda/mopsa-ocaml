(****************************************************************************)
(*                   Copyright (C) 2017 The MOPSA Project                   *)
(*                                                                          *)
(*   This program is free software: you can redistribute it and/or modify   *)
(*   it under the terms of the CeCILL license V2.1.                         *)
(*                                                                          *)
(****************************************************************************)

(** Expansion-based abstraction of C memory cells. *)

open Framework.Ast
open Framework.Pp
open Framework.Domains.Reduce_unify.Domain
open Framework.Manager
open Framework.Visitor
open Framework.Domains
open Framework.Alarm
open Framework.Flow
open Framework.Lattice
open Framework.Eval
open Framework.Exec
open Universal.Ast
open Ast
open Base
open Pointer

let name = "c.memory.cell.expand"
let debug fmt = Debug.debug ~channel:name fmt

let opt_max_expand = ref 2


(*==========================================================================*)
(**                              {2 Cells}                                  *)
(*==========================================================================*)


(** Memory cells. *)
type cell = {
  b: base; (** base variable or address *)
  o: Z.t; (** offset *)
  t: typ; (** type *)
}

let pp_cell fmt c =
  Format.fprintf fmt "⟨%a,%a,%a⟩"
    pp_base c.b
    Z.pp_print c.o
    pp_typ c.t

let compare_cell c c' =
  compare_composer [
    (fun () -> compare_base c.b c'.b);
    (fun () -> Z.compare c.o c'.o);
    (fun () -> compare_typ c.t c'.t);
  ]

(** Annotate variables with cell information. *)
type var_kind +=
  | V_expand_cell of cell

let annotate_var_kind v =
  match v.vkind with
  | V_orig -> { v with vkind = V_expand_cell {b = V v; o = Z.zero; t= v.vtyp} }
  | V_expand_cell _ -> v
  | _ -> assert false

let cell_of_var v =
  match v.vkind with
  | V_expand_cell c -> c
  | _ -> assert false


(*==========================================================================*)
(**                       {2 Abstract domain}                               *)
(*==========================================================================*)


module Domain(SubDomain: Framework.Domains.Stateful.DOMAIN) = struct

  (*==========================================================================*)
  (**                       {2 Lattice structure}                             *)
  (*==========================================================================*)

  (** Set of cells variables. *)
  module CS = Framework.Lattices.Top_set.Make(struct
      type t = var
      let compare = compare_var
      let print  = pp_var
    end)

  include CS

  let is_bottom x = false

  (** Pretty printer. *)
  let print fmt c =
    Format.fprintf fmt "expand cells: @[%a@]@\n"
      CS.print c

  let mem_pred c = function {vkind = V_expand_cell c'} -> compare_cell c c' = 0 | _ -> false

  let exist_and_find_cell f cs =
    let exception Found of var * cell in
    try
      let () = CS.iter (function ({vkind = V_expand_cell c} as v) -> if f c then raise (Found (v, c)) else () | _ -> ()) cs in
      None
    with
    | Found (v, c) -> Some (v, c)

  let var_of_cell c cs =
    match exist_and_find_cell (fun c' -> compare c c' = 0) cs with
    | Some (v, _) -> v
    | None ->
      let open Framework.Ast in
      { vname = (let () = Format.fprintf Format.str_formatter "%a" pp_cell c in Format.flush_str_formatter ());
        vuid = 0;
        vtyp = c.t;
        vkind = V_expand_cell c;
      }



  (*==========================================================================*)
  (**                          {2 Unification}                                *)
  (*==========================================================================*)

  type pexp = Invalid

  type phi_exp =
      Nexp of expr option
    | Pexp of pexp

  (** [phi v u] collects constraints over cell var [v] found in [u] *)
  let phi (v : var) (u : t) range : phi_exp =
    let open Universal.Ast in
    let cs = u in
    let c = cell_of_var v in
    match exist_and_find_cell (fun c' -> compare_cell c c' = 0) cs  with
    | Some (v', _) -> Nexp (Some (mk_var v' range))

    | None ->
      begin
        match exist_and_find_cell (fun c' -> is_c_int_type c'.t && Z.equal (sizeof_type c'.t) (sizeof_type c.t) && compare_base c.b c'.b = 0 && Z.equal c.o c'.o) cs with
        | Some (v', c') -> Nexp (Some (wrap v' (int_rangeof c.t) range))

        | None ->
          begin
            match exist_and_find_cell ( fun c' ->
                let b = Z.sub c.o c'.o in
                Z.lt b (sizeof_type c'.t) && is_c_int_type c'.t && compare (remove_typedef c.t) (T_c_integer(C_unsigned_char)) = 0
              ) cs with
            | Some (v', c') ->
              let b = Z.sub c.o c'.o in
              let base = (Z.pow (Z.of_int 2) (8 * Z.to_int b))  in
              Nexp (Some (mk_binop (mk_binop (mk_var v' range) math_div (mk_z base range) range) math_mod (mk_int 256 range) range))

            | None ->
              begin
                let exception NotPossible in
                try
                  if is_c_int_type c.t then
                    begin
                      let t' = T_c_integer(C_unsigned_char) in
                      let n = Z.to_int (sizeof_type (c.t)) in
                      let rec aux i l =
                        if i < n then
                          let tobein = {b = c.b ; o = Z.add c.o (Z.of_int i); t = t'} in
                          match exist_and_find_cell (fun c' ->
                              compare_cell c' tobein = 0
                            ) cs with
                          | Some (v', c') ->
                            aux (i+1) (v' :: l)
                          | None ->
                            raise NotPossible
                        else
                          List.rev l
                      in
                      let ll = aux 0 [] in
                      let _,e = List.fold_left (fun (time,res) x ->
                          let res' = mk_binop (mk_binop (mk_z time range) math_mult (mk_var x range) range) math_plus res range in
                          let time' = Z.mul time (Z.of_int 256) in
                          time',res'
                        ) (Z.of_int 1,(mk_int 0 range)) ll
                      in
                      Nexp (Some e)
                    end
                  else
                    raise NotPossible
                with
                | NotPossible ->
                  begin
                    if is_c_scalar_type c.t then
                      let a,b = rangeof c.t in
                      Nexp (Some ( mk_z_interval a b range))
                    else if is_c_pointer_type c.t then
                      Pexp Invalid
                    else
                      Nexp None
                  end
              end
          end
      end

  let local_manager = mk_local_manager (module SubDomain : Framework.Domains.Stateful.DOMAIN with type t = SubDomain.t)

  let local_exec ctx stmt s =
    let flow = set_domain_cur s local_manager local_manager.flow.bottom in
    let flow' = local_manager.exec ctx stmt flow in
    get_domain_cur local_manager flow'

  (** [add_var v u] adds a variable [v] to the abstraction [u] *)
  let add_var ctx range (v : var) (u, s) =
    if CS.mem v u then u, s
    else if not (is_c_scalar_type v.vtyp) then u, s
    else if is_c_pointer_type v.vtyp then CS.add v u, s
    else match phi v u range with
      | Nexp (Some e) ->
        let stmt = Universal.Ast.(mk_assume (mk_binop (mk_var v range) O_eq e range) range) in
        CS.add v u, local_exec ctx stmt s

      | Nexp None -> CS.add v u, s

      | Pexp Invalid -> assert false


  (** [unify u u'] finds non-common cells in [u] and [u'] and adds them. *)
  let unify ctx (u, s) (u', s') =
    let range = mk_fresh_range () in
    if is_top u || is_top u' then (u, s), (u', s')
    else
      let t = Timing.start () in
      let diff' = CS.diff u u' in
      debug "diff' done in %.4fs" (Timing.stop t);
      let t = Timing.start () in
      let diff = CS.diff u' u in
      debug "diff done in %.4fs" (Timing.stop t);
      CS.fold (fun v acc ->
          add_var ctx range v acc
        ) diff (u, s),
      CS.fold (fun v acc ->
          add_var ctx range v acc
        ) diff' (u', s')

  let extract_cell v =
    match vkind v with
    | V_expand_cell c -> c
    | _ -> assert false

  let remove_overlapping_cells v range man ctx flow =
    let c = cell_of_var v in
    let u = get_domain_cur man flow in
    let u' = add v u in
    let flow' = set_domain_cur u' man flow in
    CS.fold (fun v' acc ->
        if compare_var v v' = 0 then
          acc
        else
          let c' = extract_cell v' in
          let cell_range c = (c.o, Z.add c.o (sizeof_type c.t)) in
          let check_overlap (a1, b1) (a2, b2) =
            Z.lt (Z.max a1 a2) (Z.min b1 b2)
          in
          if compare_base c.b c'.b = 0 && check_overlap (cell_range c) (cell_range c') then
            man.exec ctx (Universal.Ast.mk_remove_var v' range) acc
          else
            acc
      ) u flow'


<<<<<<< HEAD
=======


>>>>>>> 54e66f26
  (*==========================================================================*)
  (**                    {2 Cells Initialization}                             *)
  (*==========================================================================*)

<<<<<<< HEAD
  let init_manager man ctx =
    Init.{
      (* Initialization of scalar variables *)
      scalar = (fun v init is_global range flow ->
          match init with
          (* Uninitialized local pointers are invalid *)
          | None when not is_global && is_c_pointer_type v.etyp ->
            man.exec ctx (mk_assign v (mk_c_invalid range) range) flow |>
            return

          (* Local uninitialized variables are kept ⟙ *)
          | None when not is_global ->
            return flow

          (* Global uninitialized variables are set to 0 *)
          | None when is_global ->
            man.exec ctx (mk_assign v (mk_zero range) range) flow |>
            return

          (* Initialization with an expression *)
          | Some (C_init_expr e) ->
            man.exec ctx (mk_assign v e range) flow |>
            return
=======

  let rec init_array man ctx a init is_global range flow =
    debug "init array %a" Framework.Pp.pp_expr a;
    match init with
    | None when not is_global -> flow

    | None when is_global ->
      let n = get_array_constant_length a.etyp in
      let rec aux i flow =
        if i = n || i = !opt_max_expand then flow
        else
          let flow = init_expr man ctx (mk_c_subscript_access a (mk_int i range) range) None is_global range flow in
          aux (i + 1) flow
      in
      aux 0 flow

    | Some (C_init_list (l, filler)) ->
      let n = get_array_constant_length a.etyp in
      let rec aux i flow =
        if i = n || i = !opt_max_expand then flow
        else
          let init = if i < List.length l then Some (List.nth l i) else filler in
          let flow = init_expr man ctx (mk_c_subscript_access a (mk_int i range) range) init is_global range flow in
          aux (i + 1) flow
      in
      aux 0 flow

    | Some (Ast.C_init_expr {ekind = E_constant(C_c_string (s, _))}) ->
      let n = get_array_constant_length a.etyp in
      let rec aux i flow =
        if i = n || i = !opt_max_expand then flow
        else
          let init = if i < String.length s then Some (C_init_expr (mk_c_character (String.get s i) range)) else Some (C_init_expr (mk_c_character (char_of_int 0) range)) in
          let flow = init_expr man ctx (mk_c_subscript_access a (mk_int i range) range) init is_global range flow in
          aux (i + 1) flow
      in
      aux 0 flow

    | _ ->
      Framework.Exceptions.panic "Array initialization not supported"

  and init_union  man ctx u init is_global range flow =
    debug "init union %a" Framework.Pp.pp_expr u;
    let largest_field =
      let fields = match remove_typedef u.etyp |> remove_qual with
        | T_c_record{c_record_fields} -> c_record_fields
        | _ -> assert false
      in
      match fields with
      | [] -> assert false
      | [f] -> f
      | hd :: tl ->
        let rec doit acc = function
          | [] -> acc
          | f :: tl ->
            let acc = if Z.gt (sizeof_type f.c_field_type) (sizeof_type acc.c_field_type) then f else acc in
            doit acc tl
        in
        doit hd tl
    in

    match init with
    | None when not is_global -> flow
>>>>>>> 54e66f26

          | _ -> assert false

        );

      (* Initialization of arrays *)
      array =  (fun a init is_global range flow ->
          match init with
          (* Local uninitialized arrays are kept ⟙ *)
          | None when not is_global -> return flow

          (* Otherwise: *)
          | None                   (* a. when the array is global and uninitialized *)
          | Some (C_init_list _)   (* b. when the array is initialized with a list of expressions *)
          | Some (Ast.C_init_expr {ekind = E_constant(C_c_string _)}) (* c. or when it consists in a string initialization *)
            ->
            (* just initialize a limited number of cells *)
            deeper !opt_max_expand

          | _ ->
            Framework.Exceptions.panic "Array initialization not supported"

        );

      (* Initialization of structs *)
      strct =  (fun s init is_global range flow ->
          match init with
          | None when not is_global -> return flow

          | None
          | Some (C_init_list _) ->
            deeper !opt_max_expand

<<<<<<< HEAD
          | Some (C_init_expr e) ->
            man.exec ctx (mk_assign s e range) flow |>
            return
=======
    | None when is_global ->
      let rec aux i flow =
        if i = nb_fields then flow
        else
          let flow = init_expr man ctx (mk_c_member_access s (get_nth_field i) range) None is_global range flow in
          aux (i + 1) flow
      in
      aux 0 flow

    | Some (C_init_list(l, None)) ->
      let rec aux i flow =
        if i = nb_fields then flow
        else
          let init = if i < List.length l then Some (List.nth l i) else None in
          let flow = init_expr man ctx (mk_c_member_access s (get_nth_field i) range) init is_global range flow in
          aux (i + 1) flow
      in
      aux 0 flow

    | Some (C_init_expr e) ->
      man.exec ctx (mk_assign s e range) flow

    | _ -> assert false

  and init_expr man ctx e (init: c_init option) is_global range flow =
    if is_c_scalar_type e.etyp then init_scalar man ctx e init is_global range flow else
    if is_c_array_type e.etyp then  init_array man ctx e init is_global range flow else
    if is_c_struct_type e.etyp then init_struct man ctx e init is_global range flow else
    if is_c_union_type e.etyp then init_union man ctx e init is_global range flow else
      Framework.Exceptions.panic "Unsupported initialization of %a" pp_expr e
>>>>>>> 54e66f26

          | _ -> Framework.Exceptions.panic "Struct initialization not supported"
        );
    }

  let init man ctx prog flow =
    let flow = set_domain_cur empty man flow in
    match prog.prog_kind with
    | C_program(globals, _) ->
      let flow' = Init.fold_globals (init_manager man ctx) globals ctx flow in
      ctx, flow'

    | _ -> ctx, flow


  (*==========================================================================*)
  (**                       {2 Cells expansion}                               *)
  (*==========================================================================*)

  let fold_cells f err empty top x0 base offset typ range man subman ctx flow =
    let cs = get_domain_cur man flow in
    let cell_size = sizeof_type typ in

    let static_base_case base_size =
      debug "static base case";
      match Universal.Utils.expr_to_z offset with
      | Some z when Z.geq z Z.zero && Z.leq (Z.add z cell_size) base_size  ->
        let v = var_of_cell {b = base; o = z; t = typ} cs in
        let s = get_domain_cur subman flow in
        let (cs', s') = add_var ctx range v (cs, s) in
        let flow' = set_domain_cur cs' man flow |>
                    set_domain_cur s' subman
        in
        f x0 v flow'

      | Some z ->
        debug "error, z = %a, cell_size = %a, base_size = %a" Z.pp_print z Z.pp_print cell_size Z.pp_print base_size;
        man.flow.add (Alarms.TOutOfBound range) (man.flow.get TCur flow) flow |>
        man.flow.set TCur man.env.bottom |>
        err x0

      | None ->
        debug "non-constant cell offset";
        (* Create variables with offsets {min(l + k * step, u) | k >= 0} *)
        let fold_interval l u step init flow =
          if Z.(leq ((u - l + one) / step) (of_int !opt_max_expand)) then
            let rec iter x o =
              if Z.gt o u then x
              else
                let v = var_of_cell {b = base; o; t = typ} cs in
                let flow = man.exec ctx (mk_assume (mk_binop offset O_eq (mk_z o range) range) range) flow in
                let s = get_domain_cur subman flow in
                let (cs', s') = add_var ctx range v (cs, s) in
                let flow' = set_domain_cur cs' man flow |>
                            set_domain_cur s' subman
                in
                iter (f x v flow') (Z.add o step)
            in
            iter init l
          else
            top init flow
        in

        (* Fast bound check with intervals *)
        let rec fast () =
          debug "trying fast check";
          let v = man.ask ctx (Universal.Numeric.Query.QIntStepInterval offset) flow in
          match v with
          | None -> top x0 flow
          | Some (itv, step) ->
            try
              debug "offset interval = %a" Universal.Numeric.Values.Int.print itv;
              let l, u = Universal.Numeric.Values.Int.get_bounds itv in
              if Z.geq l Z.zero && Z.leq (Z.add u cell_size) base_size then
                fold_interval l u step x0 flow
              else if Z.lt u Z.zero || Z.gt (Z.add l cell_size) base_size then
                man.flow.add (Alarms.TOutOfBound range) (man.flow.get TCur flow) flow |>
                man.flow.set TCur man.env.bottom |>
                err x0
              else
                full ()
            with Universal.Numeric.Values.Int.Unbounded ->
              full ()


        (* Full bound check *)
        and full () =
          let safety_cond =
            mk_binop
              (mk_binop offset O_ge (mk_zero range) range)
              O_log_and
              (mk_binop (mk_binop offset math_plus (mk_z (sizeof_type typ) range) range) O_le (mk_z base_size range) range)
              range
          in
          let safe_case acc flow =
            let v = man.ask ctx (Universal.Numeric.Query.QIntStepInterval offset) flow in
            match v with
            | None -> top acc flow
            | Some (itv, step) ->
              try
                let l, u = Universal.Numeric.Values.Int.get_bounds itv in
                debug "interval = [%a, %a] mod %a" Z.pp_print l Z.pp_print u Z.pp_print step;
                fold_interval u l step acc flow
              with Universal.Numeric.Values.Int.Unbounded ->
                assert false
          in
          let error_case acc flow =
            man.flow.add (Alarms.TOutOfBound range) (man.flow.get TCur flow) flow |>
            man.flow.set TCur man.env.bottom |>
            err acc
          in
          if_flow
            (man.exec ctx (mk_assume safety_cond range))
            (man.exec ctx (mk_assume (mk_not safety_cond range) range))
            (safe_case x0)
            (error_case x0)
            (empty)
            (fun sflow eflow -> error_case (safe_case x0 sflow) eflow)
            man flow
        in
        (* Start with fast check *)
        fast ()
    in

    match base with
    | V v -> static_base_case (sizeof_type v.vtyp)
    | A {addr_kind = Libs.Stdlib.A_c_static_malloc s} -> static_base_case s
    | _ -> Framework.Exceptions.panic "base %a not supported" pp_base base



  (*==========================================================================*)
  (**                      {2 Transfer functions}                             *)
  (*==========================================================================*)

<<<<<<< HEAD
=======

>>>>>>> 54e66f26
  let exec (man : ('a, t) manager) subman (ctx : Framework.Context.context) (stmt : stmt) (flow : 'a flow)
    : 'a rflow option =
    let range = stmt.srange in
    match skind stmt with
    | S_c_local_declaration(v, init) ->
      Init.init_local (init_manager man ctx) v init range flow |>
      return_flow

    | S_rename_var(v, v') ->
      assert false

    | S_remove_var v when is_c_int_type v.vtyp ->
      let u = get_domain_cur man flow in
      let v' = annotate_var_kind v in
      let u' = remove v' u in
      let stmt' = {stmt with skind = Universal.Ast.S_remove_var(v')} in
      let flow = set_domain_cur u' man flow in
      (match SubDomain.exec subman ctx stmt' flow with
       | None -> None
       | Some flow -> return_flow flow)

    | S_assign(lval, rval, mode) when is_c_int_type lval.etyp ->
      eval_list [rval; lval] (man.eval ctx) flow |>
      eval_to_orexec (fun el flow ->
          match el with
          | [rval; {ekind = E_var ({vkind = V_expand_cell _} as v)} as lval] ->
            let stmt' = {stmt with skind = S_assign(lval, rval, mode)} in
            SubDomain.exec subman ctx stmt' flow |>
            oflow_compose (remove_overlapping_cells v stmt.srange man ctx) |>
            oflow_compose (add_flow_mergers [mk_remove_var v stmt.srange])
          | _ -> None
        ) (man.exec ctx) man.flow

    | S_assign(lval, rval, smode) when is_c_record_type lval.etyp && is_c_record_type rval.etyp ->
      let range = srange stmt in
      let t1 = remove_typedef lval.etyp |> remove_qual and t2 = remove_typedef rval.etyp |> remove_qual in
      assert (compare t1 t2 = 0);
      let fields = match t1 with
        | T_c_record{c_record_fields} -> c_record_fields
        | _ -> assert false
      in
      fields |> List.fold_left (fun flow field ->
          let lval = mk_c_member_access lval field range in
          let rval = mk_c_member_access rval field range in
          let stmt = {stmt with skind = S_assign(lval, rval, smode)} in
          man.exec ctx stmt flow
        ) flow |>
      return_flow

    | _ -> None


  let eval man subman ctx exp flow =
    match ekind exp with
    | E_var ({vkind = V_orig} as v) when is_c_type v.vtyp ->
      debug "evaluating a scalar variable %a" pp_var v;
      let u = get_domain_cur man flow in
      let s = get_domain_cur subman flow in
      let v = annotate_var_kind v in
      let (u', s') = add_var ctx exp.erange v (u, s) in
      debug "new variable %a in %a" pp_var v print u';
      let flow'' = set_domain_cur u' man flow |>
                   set_domain_cur s' subman
      in
      re_eval_singleton (man.eval ctx) (Some (mk_var v exp.erange), flow'', []) |>
      add_eval_mergers []

    | E_c_deref(p) ->
      man.eval ctx (mk_c_resolve_pointer p exp.erange) flow |>
      eval_compose (fun pe flow ->
          match ekind pe with
          | E_c_points_to(E_p_fun fundec) ->
            oeval_singleton (Some ({exp with ekind = E_c_function fundec}), flow, []) |>
            add_eval_mergers []

          | E_c_points_to(E_p_var (base, offset, t)) ->
            debug "E_p_var(%a, %a, %a)" pp_base base pp_expr offset pp_typ t;
            fold_cells
              (fun acc v flow ->
                 debug "var case";
                 let exp' = {exp with ekind = E_var v} in
                 (** FIXME: filter flow with (p == &v) *)
                 oeval_singleton (Some (exp', []), flow, []) |>
                 oeval_join acc
              )
              (fun acc eflow -> debug "error case : %a" man.flow.print eflow; oeval_singleton (None, eflow, []) |> oeval_join acc)
              (fun () -> debug "empty case"; oeval_singleton (None, flow, []))
              (fun flow -> assert false)
              None base offset t exp.erange man subman ctx flow

          | E_c_points_to(E_p_null) ->
            let flow = man.flow.add (Alarms.TNullDeref exp.erange) (man.flow.get TCur flow) flow |>
                       man.flow.set TCur man.env.Framework.Lattice.bottom
            in
            oeval_singleton (None, flow, [])


          | E_c_points_to(E_p_invalid) ->
            let flow = man.flow.add (Alarms.TInvalidDeref exp.erange) (man.flow.get TCur flow) flow |>
                       man.flow.set TCur man.env.Framework.Lattice.bottom
            in
            oeval_singleton (None, flow, [])

          | _ -> assert false
        )

    | E_c_arrow_access(p, i, f) ->
      man.eval ctx (mk_c_resolve_pointer p exp.erange) flow |>
      eval_compose (fun pe flow ->
          match ekind pe with
          | E_c_points_to(E_p_fun fundec) ->
            Debug.fail "arrow access to function pointers"

          | E_c_points_to(E_p_var (base, offset, t)) ->
            let record = match remove_typedef t with T_c_record r -> r | _ -> assert false in
            let field = List.nth record.c_record_fields i in
            let offset' = mk_binop offset math_plus (mk_int field.c_field_offset exp.erange) exp.erange in
            let t' = field.c_field_type in
            fold_cells
              (fun acc v flow ->
                 let exp' = {exp with ekind = E_var v} in
                 oeval_singleton (Some (exp', []), flow, []) |>
                 oeval_join acc
              )
              (fun acc eflow -> oeval_singleton (None, eflow, []) |> oeval_join acc)
              (fun () -> oeval_singleton (None, flow, []))
              (fun flow -> assert false)
              None base offset' t' exp.erange man subman ctx flow

          | E_c_points_to(E_p_null) ->
            let flow = man.flow.add (Alarms.TNullDeref exp.erange) (man.flow.get TCur flow) flow |>
                       man.flow.set TCur man.env.Framework.Lattice.bottom
            in
            oeval_singleton (None, flow, [])

          | E_c_points_to(E_p_invalid) ->
            let flow = man.flow.add (Alarms.TInvalidDeref exp.erange) (man.flow.get TCur flow) flow |>
                       man.flow.set TCur man.env.Framework.Lattice.bottom
            in
            oeval_singleton (None, flow, [])

          | _ -> assert false
        )


    | E_c_array_subscript(arr, idx) ->
      debug "array subscript to deref";
      let exp' = {exp with ekind = E_c_deref(mk_binop arr math_plus idx exp.erange ~etyp: arr.etyp)} in
      re_eval_singleton (man.eval ctx) (Some exp', flow, []) |>
      add_eval_mergers []

    | E_c_member_access(r, idx, f) ->
      let exp' = {exp with ekind = E_c_arrow_access(mk_c_address_of r r.erange, idx, f)} in
      re_eval_singleton (man.eval ctx) (Some exp', flow, []) |>
      add_eval_mergers []

    | _ -> None

  and ask : type r. ('a, t) manager -> ('a, SubDomain.t) manager -> Framework.Context.context -> r Framework.Query.query -> 'a Framework.Flow.flow -> r option =
    fun man subman ctx query flow ->
    match query with
    | Query.QExtractVarBase {vkind = V_expand_cell c} ->
      Some (c.b, mk_z c.o (mk_fresh_range ()))

    | _ -> None

  let refine man subman ctx channel flow = None

end

let setup () =
  register_domain name (module Domain);
  register_vkind_compare (fun next vk1 vk2 ->
      match vk1, vk2 with
      | V_expand_cell c1, V_expand_cell c2 -> compare_cell c1 c2
      | _ -> next vk1 vk2
    );
  register_pp_vkind (fun next fmt vk ->
      match vk with
      | V_expand_cell c -> pp_cell fmt c
      | _ -> next fmt vk
    );
  Framework.Options.register (
    "-cell-max-expand",
    Arg.Set_int opt_max_expand,
    " maximal number of expanded cells (default: 2)"
  )<|MERGE_RESOLUTION|>--- conflicted
+++ resolved
@@ -268,16 +268,10 @@
       ) u flow'
 
 
-<<<<<<< HEAD
-=======
-
-
->>>>>>> 54e66f26
   (*==========================================================================*)
   (**                    {2 Cells Initialization}                             *)
   (*==========================================================================*)
 
-<<<<<<< HEAD
   let init_manager man ctx =
     Init.{
       (* Initialization of scalar variables *)
@@ -301,71 +295,6 @@
           | Some (C_init_expr e) ->
             man.exec ctx (mk_assign v e range) flow |>
             return
-=======
-
-  let rec init_array man ctx a init is_global range flow =
-    debug "init array %a" Framework.Pp.pp_expr a;
-    match init with
-    | None when not is_global -> flow
-
-    | None when is_global ->
-      let n = get_array_constant_length a.etyp in
-      let rec aux i flow =
-        if i = n || i = !opt_max_expand then flow
-        else
-          let flow = init_expr man ctx (mk_c_subscript_access a (mk_int i range) range) None is_global range flow in
-          aux (i + 1) flow
-      in
-      aux 0 flow
-
-    | Some (C_init_list (l, filler)) ->
-      let n = get_array_constant_length a.etyp in
-      let rec aux i flow =
-        if i = n || i = !opt_max_expand then flow
-        else
-          let init = if i < List.length l then Some (List.nth l i) else filler in
-          let flow = init_expr man ctx (mk_c_subscript_access a (mk_int i range) range) init is_global range flow in
-          aux (i + 1) flow
-      in
-      aux 0 flow
-
-    | Some (Ast.C_init_expr {ekind = E_constant(C_c_string (s, _))}) ->
-      let n = get_array_constant_length a.etyp in
-      let rec aux i flow =
-        if i = n || i = !opt_max_expand then flow
-        else
-          let init = if i < String.length s then Some (C_init_expr (mk_c_character (String.get s i) range)) else Some (C_init_expr (mk_c_character (char_of_int 0) range)) in
-          let flow = init_expr man ctx (mk_c_subscript_access a (mk_int i range) range) init is_global range flow in
-          aux (i + 1) flow
-      in
-      aux 0 flow
-
-    | _ ->
-      Framework.Exceptions.panic "Array initialization not supported"
-
-  and init_union  man ctx u init is_global range flow =
-    debug "init union %a" Framework.Pp.pp_expr u;
-    let largest_field =
-      let fields = match remove_typedef u.etyp |> remove_qual with
-        | T_c_record{c_record_fields} -> c_record_fields
-        | _ -> assert false
-      in
-      match fields with
-      | [] -> assert false
-      | [f] -> f
-      | hd :: tl ->
-        let rec doit acc = function
-          | [] -> acc
-          | f :: tl ->
-            let acc = if Z.gt (sizeof_type f.c_field_type) (sizeof_type acc.c_field_type) then f else acc in
-            doit acc tl
-        in
-        doit hd tl
-    in
-
-    match init with
-    | None when not is_global -> flow
->>>>>>> 54e66f26
 
           | _ -> assert false
 
@@ -399,42 +328,9 @@
           | Some (C_init_list _) ->
             deeper !opt_max_expand
 
-<<<<<<< HEAD
           | Some (C_init_expr e) ->
             man.exec ctx (mk_assign s e range) flow |>
             return
-=======
-    | None when is_global ->
-      let rec aux i flow =
-        if i = nb_fields then flow
-        else
-          let flow = init_expr man ctx (mk_c_member_access s (get_nth_field i) range) None is_global range flow in
-          aux (i + 1) flow
-      in
-      aux 0 flow
-
-    | Some (C_init_list(l, None)) ->
-      let rec aux i flow =
-        if i = nb_fields then flow
-        else
-          let init = if i < List.length l then Some (List.nth l i) else None in
-          let flow = init_expr man ctx (mk_c_member_access s (get_nth_field i) range) init is_global range flow in
-          aux (i + 1) flow
-      in
-      aux 0 flow
-
-    | Some (C_init_expr e) ->
-      man.exec ctx (mk_assign s e range) flow
-
-    | _ -> assert false
-
-  and init_expr man ctx e (init: c_init option) is_global range flow =
-    if is_c_scalar_type e.etyp then init_scalar man ctx e init is_global range flow else
-    if is_c_array_type e.etyp then  init_array man ctx e init is_global range flow else
-    if is_c_struct_type e.etyp then init_struct man ctx e init is_global range flow else
-    if is_c_union_type e.etyp then init_union man ctx e init is_global range flow else
-      Framework.Exceptions.panic "Unsupported initialization of %a" pp_expr e
->>>>>>> 54e66f26
 
           | _ -> Framework.Exceptions.panic "Struct initialization not supported"
         );
@@ -570,10 +466,6 @@
   (**                      {2 Transfer functions}                             *)
   (*==========================================================================*)
 
-<<<<<<< HEAD
-=======
-
->>>>>>> 54e66f26
   let exec (man : ('a, t) manager) subman (ctx : Framework.Context.context) (stmt : stmt) (flow : 'a flow)
     : 'a rflow option =
     let range = stmt.srange in
