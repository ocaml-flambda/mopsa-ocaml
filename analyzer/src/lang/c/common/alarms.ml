--- conflicted
+++ resolved
@@ -41,13 +41,9 @@
   | A_c_double_free_cls
   | A_c_no_next_va_arg_cls
   | A_c_read_only_modification_cls
-<<<<<<< HEAD
   | A_c_dangling_deref_cls
-=======
   | A_c_insufficient_format_args_cls
   | A_c_incorrect_format_arg_cls
-
->>>>>>> 13a8e13d
 
 type alarm_body +=
   | A_c_out_of_bound of base (** accessed base *) * int_itv (** offset interval *) * int_itv (** base_size *)
@@ -62,12 +58,9 @@
   | A_c_illegal_pointer_compare of expr (** first pointer *) * expr (** second pointer *)
   | A_c_divide_by_zero of expr (** denominator *)
   | A_c_invalid_bit_shift of expr (** shift expression *) * int_itv (** shift value *) * typ (** shifted type *)
-<<<<<<< HEAD
   | A_c_dangling_deref of expr (** pointer *) * var (** pointed variable *) * range (** return location *)
-=======
   | A_c_insufficient_format_args of int (** number of required arguments *) * int (** number of given arguments *)
   | A_c_incorrect_format_arg of typ (** expected type *) * expr (** argument *)
->>>>>>> 13a8e13d
 
 
 let raise_c_out_bound_alarm ~base ~offset ~size range man flow =
@@ -156,13 +149,12 @@
   let alarm = mk_alarm (A_c_invalid_bit_shift(shift',shift_itv,typ)) range ~cs in
   Flow.raise_alarm alarm ~bottom:true man.lattice flow
 
-<<<<<<< HEAD
 let raise_c_dangling_deref_alarm ptr var ret_range range man flow =
   let cs = Flow.get_callstack flow in
   let ptr' = get_orig_expr ptr in
   let alarm = mk_alarm (A_c_dangling_deref(ptr',var,ret_range)) range ~cs in
   Flow.raise_alarm alarm ~bottom:true man.lattice flow
-=======
+
 let raise_c_insufficient_format_args_alarm required given range man flow =
   let cs = Flow.get_callstack flow in
   let alarm = mk_alarm (A_c_insufficient_format_args(required,given)) range ~cs in
@@ -173,7 +165,6 @@
   let alarm = mk_alarm (A_c_incorrect_format_arg(typ,get_orig_expr arg)) range ~cs in
   Flow.raise_alarm alarm ~bottom:false man.lattice flow
 
->>>>>>> 13a8e13d
 
 let () =
   register_alarm_class (fun default fmt a ->
@@ -190,12 +181,9 @@
       | A_c_no_next_va_arg_cls -> Format.fprintf fmt "No next argument for va_arg"
       | A_c_invalid_bit_shift_cls -> Format.fprintf fmt "Invald bit-shift"
       | A_c_read_only_modification_cls -> Format.fprintf fmt "Modification of a readonly memory"
-<<<<<<< HEAD
       | A_c_dangling_deref_cls -> Format.fprintf fmt "Dangling pointer dereference"
-=======
       | A_c_insufficient_format_args_cls -> Format.fprintf fmt "Inufficient number of format arguments"
       | A_c_incorrect_format_arg_cls -> Format.fprintf fmt "Incorrect type of format argument"
->>>>>>> 13a8e13d
       | _ -> default fmt a
     )
 
@@ -215,12 +203,9 @@
         | A_c_no_next_va_arg _ -> A_c_no_next_va_arg_cls
         | A_c_invalid_bit_shift _ -> A_c_invalid_bit_shift_cls
         | A_c_read_only_modification _ -> A_c_read_only_modification_cls
-<<<<<<< HEAD
         | A_c_dangling_deref _ -> A_c_dangling_deref_cls
-=======
         | A_c_insufficient_format_args _ -> A_c_insufficient_format_args_cls
         | A_c_incorrect_format_arg _ -> A_c_incorrect_format_arg_cls
->>>>>>> 13a8e13d
         | _ -> next a
       );
     compare = (fun next a1 a2 ->
@@ -287,20 +272,18 @@
             (fun () -> compare_typ t1 t2);
           ]
 
-<<<<<<< HEAD
         | A_c_dangling_deref(p1,v1,r1), A_c_dangling_deref(p2,v2,r2) ->
           Compare.compose [
             (fun () -> compare_expr p1 p2);
             (fun () -> compare_var v1 v2);
             (fun () -> compare_range r1 r2);
           ]
-=======
+
         | A_c_insufficient_format_args(r1,g1), A_c_insufficient_format_args(r2,g2) ->
           Compare.pair compare compare (r1,g1) (r2,g2)
 
         | A_c_incorrect_format_arg(t1,e1), A_c_incorrect_format_arg(t2,e2) ->
           Compare.pair compare_typ compare_expr (t1,e1) (t2,e2)
->>>>>>> 13a8e13d
 
         | _ -> next a1 a2
       );
@@ -373,7 +356,6 @@
             pp_typ t
             Z.pp_print (Z.pred bits)
 
-<<<<<<< HEAD
         | A_c_dangling_deref(p,v,r) ->
           begin match v.vkind with
             | V_cvar { cvar_scope = Variable_local f }
@@ -385,7 +367,7 @@
               Format.fprintf fmt "%a points to dangling local variable %a"
                 pp_expr p pp_var v
           end
-=======
+
         | A_c_insufficient_format_args(required,given) ->
           Format.fprintf fmt "%d argument%a given while %d argument%a required"
             given Debug.plurial_int given
@@ -394,7 +376,6 @@
         | A_c_incorrect_format_arg(typ,arg) ->
           Format.fprintf fmt "format expects argument of type '%a', but '%a' has type '%a'"
             pp_typ typ pp_expr arg pp_typ arg.etyp
->>>>>>> 13a8e13d
 
         | _ -> next fmt a
       );
