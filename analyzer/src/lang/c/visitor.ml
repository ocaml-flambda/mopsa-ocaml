--- conflicted
+++ resolved
@@ -216,17 +216,6 @@
            in
            {stmt with skind = S_program({prog with prog_kind = C_program(globals, funcs)})}
         ))
-<<<<<<< HEAD
-=======
-
-      | S_c_global_declaration(v, init) ->
-        let exprs = exprs_in_init_option init in
-        {exprs; stmts = []},
-        (function {exprs} ->
-           let init, _ = init_option_from_exprs exprs init in
-           {stmt with skind = S_c_global_declaration(v, init)}
-        )
->>>>>>> b54d89b6
 
       | S_c_local_declaration(v, init) ->
         let exprs = exprs_in_init_option init in
