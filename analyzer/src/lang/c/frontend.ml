(****************************************************************************)
(*                                                                          *)
(* This file is part of MOPSA, a Modular Open Platform for Static Analysis. *)
(*                                                                          *)
(* Copyright (C) 2017-2019 The MOPSA Project.                               *)
(*                                                                          *)
(* This program is free software: you can redistribute it and/or modify     *)
(* it under the terms of the GNU Lesser General Public License as published *)
(* by the Free Software Foundation, either version 3 of the License, or     *)
(* (at your option) any later version.                                      *)
(*                                                                          *)
(* This program is distributed in the hope that it will be useful,          *)
(* but WITHOUT ANY WARRANTY; without even the implied warranty of           *)
(* MERCHANTABILITY or FITNESS FOR A PARTICULAR PURPOSE.  See the            *)
(* GNU Lesser General Public License for more details.                      *)
(*                                                                          *)
(* You should have received a copy of the GNU Lesser General Public License *)
(* along with this program.  If not, see <http://www.gnu.org/licenses/>.    *)
(*                                                                          *)
(****************************************************************************)

(** C front-end to translate parser AST into MOPSA AST *)


open C_AST
open Mopsa
open Universal.Ast
open Stubs.Ast
open Ast

let debug fmt = Debug.debug ~channel:"c.frontend" fmt


(** {2 Command-line options} *)
(** ======================== *)

let opt_clang = ref []
(** Extra options to pass to clang when parsing  *)

let opt_include_dirs = ref []
(** List of include directories *)

let opt_make_target = ref ""
(** Name of the target binary to analyze *)

let () =
  register_language_option "c" {
    key = "-I";
    category = "C";
    doc = " add the directory to the search path for include files in C analysis";
    spec = ArgExt.Set_string_list opt_include_dirs;
    default = "";
  };
  register_language_option "c" {
    key = "-ccopt";
    category = "C";
    doc = " pass the option to the Clang frontend";
    spec = ArgExt.Set_string_list opt_clang;
    default = "";
  };
  register_language_option "c" {
    key = "-make-target";
    category = "C";
    doc = " binary target to analyze; used only when the Makefile builds multiple targets.";
    spec = ArgExt.Set_string opt_make_target;
    default = "";
  };
  ()




(** {2 Contexts} *)
(** ============ *)

type type_space = TS_TYPEDEF | TS_RECORD | TS_ENUM

type ctx = {
  ctx_prj : C_AST.project;
  (* project descriptor *)

  ctx_fun: Ast.c_fundec StringMap.t;
  (* cache of functions of the project *)

  ctx_type: (type_space*string,typ) Hashtbl.t;
  (* cache the translation of all named types;
     this is required for records defining recursive data-types
  *)

  ctx_vars: (int,var*C_AST.variable) Hashtbl.t;
  (* cache of variables of the project *)

  ctx_global_preds: C_stubs_parser.Cst.predicate with_range list;
  (* list of global stub predicates *)

  ctx_macros: string MapExt.StringMap.t;
  (* cache of (parameter-less) macros of the project *)

  ctx_stubs: (string,C_stubs_parser.Cst.stub) Hashtbl.t;
  (* cache of stubs CST, used for resolving aliases *)

  ctx_enums: Z.t MapExt.StringMap.t;
  (* cache of enum values of the project *)
}


let find_function_in_context ctx (f: C_AST.func) =
  try StringMap.find f.func_unique_name ctx.ctx_fun
  with Not_found -> Exceptions.panic "Could not find function %s in context" f.func_unique_name


(** {2 Entry point} *)
(** =============== *)

exception StubAliasFound of string

let rec parse_program (files: string list) =
  let open Clang_parser in
  let open Clang_to_C in
  let target = get_target_info (get_default_target_options ()) in
  let ctx = Clang_to_C.create_context "project" target in
  List.iter
    (fun file ->
       match file, Filename.extension file with
       | _, ".c"
       | _, ".h" -> parse_file [] file ctx
       | _, ".db" | ".db", _ -> parse_db file ctx
       | _, x -> Exceptions.panic "unknown C extension %s" x
    ) files;
  let () = parse_stubs ctx () in
  let prj = Clang_to_C.link_project ctx in
  {
    prog_kind = from_project prj;
    prog_range = mk_program_range files;
  }

and parse_db (dbfile: string) ctx : unit =
  let open Clang_parser in
  let open Clang_to_C in
  let open Build_DB in
  let db = load_db dbfile in
  let execs = get_executables db in
  let exec =
    (* No need for target selection if there is only one binary *)
    if List.length execs = 1
    then List.hd execs
    else
    if !opt_make_target = ""
    then panic "a target is required in a multi-binary Makefile.@\nPossible targets:@\n @[%a@]"
        (Format.pp_print_list ~pp_sep:(fun fmt () -> Format.fprintf fmt "@\n") Format.pp_print_string)
        execs
    else
      try find_target !opt_make_target execs
      with Not_found ->
        panic "binary target %s not found" !opt_make_target
  in
  let srcs = get_executable_sources db exec in
  let i = ref 0 in
  List.iter
    (fun src ->
       incr i;
       match src.source_kind with
       | SOURCE_C | SOURCE_CXX ->
         let cwd = Sys.getcwd() in
         Sys.chdir src.source_cwd;
         (try
            (* parse file in the original compilation directory *)
            parse_file src.source_opts src.source_path ctx;
            Sys.chdir cwd;
          with x ->
            (* make sure we get back to cwd in all cases *)
            Sys.chdir cwd;
            raise x
         )
       | _ -> Exceptions.warn "ignoring file %s\n%!" src.source_path
    ) srcs

and parse_file (opts: string list) (file: string) ctx =
<<<<<<< HEAD
  let opts' = ("-I" ^ (Config.Paths.resolve_stub "c" "mopsa")) ::
              !c_opts @
=======
  Logging.parse file;
  let opts' = ("-I" ^ (Setup.resolve_stub "c" "mopsa")) ::
              (List.map (fun dir -> "-I" ^ dir) !opt_include_dirs) @
              !opt_clang @
>>>>>>> 120b9793
              opts
  in
  C_parser.parse_file file opts' ctx

and parse_stubs ctx () =
  let stubs = [
    Config.Paths.resolve_stub "c" "mopsa/mopsa.c";
    Config.Paths.resolve_stub "c" "libc/libc.c";
  ]
  in
  List.iter (fun stub -> parse_file [] stub ctx) stubs

and from_project prj =
  (* Preliminary parsing of functions *)
  let funcs_and_origins =
    StringMap.bindings prj.proj_funcs |>
    List.map snd |>
    List.map(fun f -> from_function f, f)
  in
  let funcs = List.fold_left (fun map (f, o) ->
      StringMap.add o.func_unique_name f map
    ) StringMap.empty funcs_and_origins
  in

  (* Parse stub predicates *)
  let preds = from_stub_global_predicates prj.proj_comments in

  (* Prepare the parsing context *)
  let ctx = {
      ctx_fun = funcs;
      ctx_type = Hashtbl.create 16;
      ctx_prj = prj;
      ctx_vars = Hashtbl.create 16;
      ctx_global_preds = preds;
      ctx_macros = StringMap.fold (fun name macro acc ->
          if macro.Clang_AST.macro_params = [] then
            let content = String.concat " " macro.Clang_AST.macro_contents in
            MapExt.StringMap.add name content acc
          else
            acc
        ) prj.proj_macros MapExt.StringMap.empty
      ;
      ctx_enums = StringMap.fold (fun _ enum acc ->
          enum.enum_values |> List.fold_left (fun acc v ->
              MapExt.StringMap.add v.enum_val_org_name v.enum_val_value acc
            ) acc
        ) prj.proj_enums MapExt.StringMap.empty;
      ctx_stubs = Hashtbl.create 16;
    }
  in

  (* Parse functions *)
  let funcs_with_alias = List.fold_left (fun funcs_with_alias (f, o) ->
      debug "parsing function %s" o.func_org_name;
      f.c_func_uid <- o.func_uid;
      f.c_func_org_name <- o.func_org_name;
      f.c_func_unique_name <- o.func_unique_name;
      f.c_func_return <- from_typ ctx o.func_return;
      f.c_func_parameters <- Array.to_list o.func_parameters |> List.map (from_var ctx);
      f.c_func_static_vars <- List.map (from_var ctx) o.func_static_vars;
      f.c_func_local_vars <- List.map (from_var ctx) o.func_local_vars;
      f.c_func_body <- from_body_option ctx (from_range o.func_range) o.func_body;
      try
        f.c_func_stub <- from_stub_comment ctx o;
        funcs_with_alias
      with (StubAliasFound alias) ->
        (f, o, alias) :: funcs_with_alias
    ) [] funcs_and_origins
  in

  (* Resolve stub aliases *)
  List.iter (fun (f, o, alias) ->
      debug "resolving alias function %s" f.c_func_org_name;
      f.c_func_stub <- from_stub_alias ctx o alias;
    ) funcs_with_alias;

  let globals = StringMap.bindings prj.proj_vars |>
                List.map snd |>
                List.map (from_var ctx)
  in

  Hashtbl.iter (fun _ (v, o) ->
      match vkind v with
      | V_c vv ->
        vv.var_init <- from_var_init ctx o
      | _ -> assert false
    ) ctx.ctx_vars;

  Ast.C_program { c_globals = globals; c_functions = StringMap.bindings funcs |> List.split |> snd }


and find_target target targets =
  let re = Str.regexp (".*" ^ target ^ "$") in
  List.find (fun t ->
      Str.string_match re t 0
    ) targets

(** {2 functions} *)
(** ============= *)

and from_function =
  fun func ->
    {
      c_func_org_name = func.func_org_name;
      c_func_unique_name = func.func_unique_name;
      c_func_uid = func.func_uid;
      c_func_is_static = func.func_is_static;
      c_func_return = T_any;
      c_func_parameters = [];
      c_func_body = None ;
      c_func_static_vars = [];
      c_func_local_vars = [];
      c_func_variadic = func.func_variadic;
      c_func_stub = None;
      c_func_range = from_range func.func_range;
    }


(** {2 Statements} *)
(** ============== *)

and from_stmt ctx ((skind, range): C_AST.statement) : stmt =
  let srange = from_range range in
  let skind = match skind with
    | C_AST.S_local_declaration v ->
      let v = from_var ctx v in
      Ast.S_c_declaration v
    | C_AST.S_expression e -> Universal.Ast.S_expression (from_expr ctx e)
    | C_AST.S_block block -> from_block ctx srange block |> Framework.Ast.Stmt.skind
    | C_AST.S_if (cond, body, orelse) -> Universal.Ast.S_if (from_expr ctx cond, from_block ctx srange body, from_block ctx srange orelse)
    | C_AST.S_while (cond, body) -> Universal.Ast.S_while (from_expr ctx cond, from_block ctx srange body)
    | C_AST.S_do_while (body, cond) -> Ast.S_c_do_while (from_block ctx srange body, from_expr ctx cond)
    | C_AST.S_for (init, test, increm, body) -> Ast.S_c_for(from_block ctx srange init, from_expr_option ctx test, from_expr_option ctx increm, from_block ctx srange body)
    | C_AST.S_jump (C_AST.S_goto label) -> S_c_goto label
    | C_AST.S_jump (C_AST.S_break) -> Universal.Ast.S_break
    | C_AST.S_jump (C_AST.S_continue) -> Universal.Ast.S_continue
    | C_AST.S_jump (C_AST.S_return None) -> Universal.Ast.S_return None
    | C_AST.S_jump (C_AST.S_return (Some e)) -> Universal.Ast.S_return (Some (from_expr ctx e))
    | C_AST.S_jump (C_AST.S_switch (cond, body)) -> Ast.S_c_switch (from_expr ctx cond, from_block ctx srange body)
    | C_AST.S_target(C_AST.S_case(e)) -> Ast.S_c_switch_case(from_expr ctx e)
    | C_AST.S_target(C_AST.S_default) -> Ast.S_c_switch_default
    | C_AST.S_target(C_AST.S_label l) -> Ast.S_c_label l
  in
  {skind; srange}

and from_block ctx range (block: C_AST.block) : stmt =
  mk_block (List.map (from_stmt ctx) block) range

and from_block_option ctx (range: Location.range) (block: C_AST.block option) : stmt =
  match block with
  | None -> mk_nop range
  | Some stmtl -> from_block ctx range stmtl

and from_body_option (ctx) (range: Location.range) (block: C_AST.block option) : stmt option =
  match block with
  | None -> None
  | Some stmtl -> Some (from_block ctx range stmtl)




(** {2 Expressions} *)
(** =============== *)

and from_expr ctx ((ekind, tc , range) : C_AST.expr) : expr =
  let erange = from_range range in
  let etyp = from_typ ctx tc in
  let ekind =
    match ekind with
    | C_AST.E_integer_literal n -> Universal.Ast.(E_constant (C_int n))
    | C_AST.E_float_literal f -> Universal.Ast.(E_constant (C_float (float_of_string f)))
    | C_AST.E_character_literal (c, k)  -> E_constant(Ast.C_c_character (c, from_character_kind k))
    | C_AST.E_string_literal (s, k) -> Universal.Ast.(E_constant (C_c_string (s, from_character_kind k)))
    | C_AST.E_variable v -> E_var (from_var ctx v, STRONG)
    | C_AST.E_function f -> Ast.E_c_function (find_function_in_context ctx f)
    | C_AST.E_call (f, args) -> Universal.Ast.E_call(from_expr ctx f, Array.map (from_expr ctx) args |> Array.to_list)
    | C_AST.E_unary (op, e) -> E_unop (from_unary_operator op etyp, from_expr ctx e)
    | C_AST.E_binary (op, e1, e2) -> E_binop (from_binary_operator op etyp, from_expr ctx e1, from_expr ctx e2)
    | C_AST.E_cast (e,C_AST.EXPLICIT) -> Ast.E_c_cast(from_expr ctx e, true)
    | C_AST.E_cast (e,C_AST.IMPLICIT) -> Ast.E_c_cast(from_expr ctx e, false)
    | C_AST.E_assign (lval, rval) -> Ast.E_c_assign(from_expr ctx lval, from_expr ctx rval)
    | C_AST.E_address_of(e) -> Ast.E_c_address_of(from_expr ctx e)
    | C_AST.E_deref(p) -> Ast.E_c_deref(from_expr ctx p)
    | C_AST.E_array_subscript (a, i) -> Ast.E_c_array_subscript(from_expr ctx a, from_expr ctx i)
    | C_AST.E_member_access (r, i, f) -> Ast.E_c_member_access(from_expr ctx r, i, f)
    | C_AST.E_arrow_access (r, i, f) -> Ast.E_c_arrow_access(from_expr ctx r, i, f)
    | C_AST.E_statement s -> Ast.E_c_statement (from_block ctx erange s)
    | C_AST.E_predefined s -> Universal.Ast.(E_constant (C_c_string (s, Ast.C_char_ascii)))
    | C_AST.E_var_args e -> Ast.E_c_var_args (from_expr ctx e)
    | C_AST.E_conditional (cond,e1,e2) -> Ast.E_c_conditional(from_expr ctx cond, from_expr ctx e1, from_expr ctx e2)

    | C_AST.E_compound_assign (_,_,_,_,_) -> Exceptions.panic_at erange "E_compound_assign not supported"
    | C_AST.E_comma (_,_) -> Exceptions.panic_at erange "E_comma not supported"
    | C_AST.E_increment (_,_,_) -> Exceptions.panic_at erange "E_increment not supported"
    | C_AST.E_compound_literal _ -> Exceptions.panic_at erange "E_compound_literal not supported"
    | C_AST.E_atomic (_,_,_) -> Exceptions.panic_at erange "E_atomic not supported"
  in
  {ekind; erange; etyp}

and from_expr_option ctx : C_AST.expr option -> expr option = function
  | None -> None
  | Some e -> Some (from_expr ctx e)

and from_unary_operator op t = match op with
  | C_AST.NEG -> O_minus
  | C_AST.BIT_NOT -> O_bit_invert
  | C_AST.LOGICAL_NOT -> O_log_not

and from_binary_operator op t = match op with
  | C_AST.O_arithmetic (C_AST.ADD) -> O_plus
  | C_AST.O_arithmetic (C_AST.SUB) -> O_minus
  | C_AST.O_arithmetic (C_AST.MUL) -> O_mult
  | C_AST.O_arithmetic (C_AST.DIV) -> O_div
  | C_AST.O_arithmetic (C_AST.MOD) -> O_mod
  | C_AST.O_arithmetic (C_AST.LEFT_SHIFT) -> O_bit_lshift
  | C_AST.O_arithmetic (C_AST.RIGHT_SHIFT) -> O_bit_rshift
  | C_AST.O_arithmetic (C_AST.BIT_AND) -> O_bit_and
  | C_AST.O_arithmetic (C_AST.BIT_OR) -> O_bit_or
  | C_AST.O_arithmetic (C_AST.BIT_XOR) -> O_bit_xor
  | C_AST.O_logical (C_AST.LESS) -> O_lt
  | C_AST.O_logical (C_AST.LESS_EQUAL) -> O_le
  | C_AST.O_logical (C_AST.GREATER) -> O_gt
  | C_AST.O_logical (C_AST.GREATER_EQUAL) -> O_ge
  | C_AST.O_logical (C_AST.EQUAL) -> O_eq
  | C_AST.O_logical (C_AST.NOT_EQUAL) -> O_ne
  | C_AST.O_logical (C_AST.LOGICAL_AND) -> Ast.O_c_and
  | C_AST.O_logical (C_AST.LOGICAL_OR) -> Ast.O_c_or

and from_character_kind : C_AST.character_kind -> Ast.c_character_kind = function
  | Clang_AST.Char_Ascii -> Ast.C_char_ascii
  | Clang_AST.Char_Wide -> Ast.C_char_wide
  | Clang_AST.Char_UTF8 -> Ast.C_char_utf8
  | Clang_AST.Char_UTF16 -> Ast.C_char_utf16
  | Clang_AST.Char_UTF32 -> Ast.C_char_utf8


(** {2 Variables} *)
(** ============= *)

and from_var ctx (v: C_AST.variable) : var =
  try Hashtbl.find ctx.ctx_vars v.var_uid |> fst
  with Not_found ->
    let v' = {
      org_vname = v.var_org_name;
      uniq_vname = v.var_unique_name;
      vkind = V_c {
          var_scope = from_var_scope ctx v.var_kind;
          var_init = None;
          var_range = from_range v.var_range;
        };
      vuid = v.var_uid;
      vtyp = from_typ ctx v.var_type;
    }
    in
    let v'' = patch_array_parameters v' in
    Hashtbl.add ctx.ctx_vars v.var_uid (v'', v);
    v''

(* Formal parameters of functions having array types should be
   considered as pointers *)
and patch_array_parameters v =
    if not (is_c_array_type v.vtyp) ||
       not (is_c_function_parameter v)
    then v
    else
      let t = under_array_type v.vtyp in
      { v with vtyp = T_c_pointer t }

and from_var_scope ctx = function
  | C_AST.Variable_global -> Ast.Variable_global
  | Variable_extern -> Variable_extern
  | Variable_local f -> Variable_local (from_function f)
  | C_AST.Variable_parameter f -> Variable_parameter (from_function f)
  | C_AST.Variable_file_static tu -> Variable_file_static tu.tu_name
  | C_AST.Variable_func_static f -> Variable_func_static (from_function f)

and from_var_init ctx v =
  match v.var_init with
  | Some i -> Some (from_init ctx i)
  | None -> from_init_stub ctx v

and from_init_option ctx init =
  match init with
  | Some i -> Some (from_init ctx i)
  | None -> None

and from_init ctx init =
  match init with
  | I_init_expr e -> C_init_expr (from_expr ctx e)
  | I_init_list(il, i) -> C_init_list (List.map (from_init ctx) il, from_init_option ctx i)
  | I_init_implicit t -> C_init_implicit (from_typ ctx t)

and from_init_stub ctx v =
  match C_stubs_parser.Main.parse_var_comment v
          ctx.ctx_prj
          ctx.ctx_macros
          ctx.ctx_enums
          ctx.ctx_global_preds
          ctx.ctx_stubs
  with
  | None -> None
  | Some stub ->
    let stub =   {
      stub_init_body     = List.map (from_stub_section ctx) stub.stub_body;
      stub_init_locals   = List.map (from_stub_local ctx) stub.stub_locals;
      stub_init_range    = stub.stub_range;
    }
    in
    Some (C_init_stub stub)



(** {2 Types} *)
(** ========= *)

and from_typ ctx (tc: C_AST.type_qual) : typ =
  let typ, qual = tc in
  let typ' = from_unqual_typ ctx typ in
  if qual.C_AST.qual_is_const then
    T_c_qualified({c_qual_is_const = true; c_qual_is_restrict = false; c_qual_is_volatile = false}, typ')
  else
    typ'

and from_unqual_typ ctx (tc: C_AST.typ) : typ =
  match tc with
  | C_AST.T_void -> Ast.T_c_void
  | C_AST.T_bool -> Ast.T_c_bool
  | C_AST.T_integer t -> Ast.T_c_integer (from_integer_type t)
  | C_AST.T_float t -> Ast.T_c_float (from_float_type t)
  | C_AST.T_pointer t -> Ast.T_c_pointer (from_typ ctx t)
  | C_AST.T_array (t,l) -> Ast.T_c_array (from_typ ctx t, from_array_length ctx l)
  | C_AST.T_function None -> Ast.T_c_function None
  | C_AST.T_function (Some t) -> Ast.T_c_function (Some (from_function_type ctx t))
  | C_AST.T_builtin_fn -> Ast.T_c_builtin_fn
  | C_AST.T_typedef t ->
    if Hashtbl.mem ctx.ctx_type (TS_TYPEDEF,t.typedef_unique_name)
    then Hashtbl.find ctx.ctx_type (TS_TYPEDEF,t.typedef_unique_name)
    else
      let x = {
        c_typedef_org_name = t.typedef_org_name;
        c_typedef_unique_name = t.typedef_unique_name;
        c_typedef_def =  Ast.T_c_void;
        c_typedef_range = from_range t.typedef_range;
      }
      in
      let y = Ast.T_c_typedef x in
      Hashtbl.add ctx.ctx_type (TS_TYPEDEF,t.typedef_unique_name) y;
      x.c_typedef_def <-  from_typ ctx t.typedef_def;
      y
  | C_AST.T_record r ->
    if Hashtbl.mem ctx.ctx_type (TS_RECORD,r.record_unique_name)
    then Hashtbl.find ctx.ctx_type (TS_RECORD,r.record_unique_name)
    else
      let x = {
        c_record_kind =
          (match r.record_kind with C_AST.STRUCT -> C_struct | C_AST.UNION -> C_union);
        c_record_org_name = r.record_org_name;
        c_record_unique_name = r.record_unique_name;
        c_record_defined = r.record_defined;
        c_record_sizeof = r.record_sizeof;
        c_record_alignof = r.record_alignof;
        c_record_fields = [];
        c_record_range = from_range r.record_range;
      }
      in
      let y = Ast.T_c_record x in
      Hashtbl.add ctx.ctx_type (TS_RECORD,r.record_unique_name) y;
      x.c_record_fields <-
        List.map
          (fun f -> {
               c_field_org_name = f.field_org_name;
               c_field_name = f.field_name;
               c_field_offset = f.field_offset;
               c_field_bit_offset = f.field_bit_offset;
               c_field_type = from_typ ctx f.field_type;
               c_field_range = from_range f.field_range;
               c_field_index = f.field_index;
             })
          (Array.to_list r.record_fields);
      y
  | C_AST.T_enum e ->
    if Hashtbl.mem ctx.ctx_type (TS_ENUM,e.enum_unique_name)
    then Hashtbl.find ctx.ctx_type (TS_ENUM,e.enum_unique_name)
    else
      let x =
        Ast.T_c_enum {
          c_enum_org_name = e.enum_org_name;
          c_enum_unique_name = e.enum_unique_name;
          c_enum_defined = e.enum_defined;
          c_enum_values =
            List.map
              (fun v -> {
                   c_enum_val_org_name = v.enum_val_org_name;
                   c_enum_val_unique_name = v.enum_val_unique_name;
                   c_enum_val_value = v.enum_val_value;
                   c_enum_val_range = from_range v.enum_val_range;
                 }) e.enum_values;
          c_enum_integer_type = from_integer_type e.enum_integer_type;
          c_enum_range = from_range e.enum_range;
        }
      in
      Hashtbl.add ctx.ctx_type (TS_ENUM,e.enum_unique_name) x;
      x
  | C_AST.T_bitfield (t,n) -> Ast.T_c_bitfield (from_unqual_typ ctx t, n)
  | C_AST.T_complex _ -> failwith "C_AST.T_complex not supported"


and from_integer_type : C_AST.integer_type -> Ast.c_integer_type = function
  | C_AST.Char SIGNED -> Ast.C_signed_char
  | C_AST.Char UNSIGNED -> Ast.C_unsigned_char
  | C_AST.SIGNED_CHAR -> Ast.C_signed_char
  | C_AST.UNSIGNED_CHAR -> Ast.C_unsigned_char
  | C_AST.SIGNED_SHORT -> Ast.C_signed_short
  | C_AST.UNSIGNED_SHORT -> Ast.C_unsigned_short
  | C_AST.SIGNED_INT -> Ast.C_signed_int
  | C_AST.UNSIGNED_INT -> Ast.C_unsigned_int
  | C_AST.SIGNED_LONG -> Ast.C_signed_long
  | C_AST.UNSIGNED_LONG -> Ast.C_unsigned_long
  | C_AST.SIGNED_LONG_LONG -> Ast.C_signed_long_long
  | C_AST.UNSIGNED_LONG_LONG -> Ast.C_unsigned_long_long
  | C_AST.SIGNED_INT128 -> Ast.C_signed_int128
  | C_AST.UNSIGNED_INT128 -> Ast.C_unsigned_int128

and from_float_type : C_AST.float_type -> Ast.c_float_type = function
  | C_AST.FLOAT -> Ast.C_float
  | C_AST.DOUBLE -> Ast.C_double
  | C_AST.LONG_DOUBLE -> Ast.C_long_double

and from_array_length ctx al = match al with
  | C_AST.No_length -> Ast.C_array_no_length
  | C_AST.Length_cst n -> Ast.C_array_length_cst n
  | C_AST.Length_expr e -> Ast.C_array_length_expr (from_expr ctx e)

and from_function_type ctx f =
  {
    c_ftype_return = from_typ ctx f.ftype_return;
    c_ftype_params = List.map (from_typ ctx) f.ftype_params;
    c_ftype_variadic = f.ftype_variadic;
  }

and find_field_index t f =
  try
    match fst t with
    | T_record {record_fields} ->
      let field = Array.to_list record_fields |>
                  List.find (fun field -> field.field_org_name = f)
      in
      field.field_index

    | T_typedef td -> find_field_index td.typedef_def f

    | _ -> Exceptions.panic "find_field_index: called on a non-record type %s"
             (C_print.string_of_type_qual t)
  with
    Not_found -> Exceptions.panic "find_field_index: field %s not found in type %s"
                   f (C_print.string_of_type_qual t)

and under_type t =
  match fst t with
  | T_pointer t' -> t'
  | T_array(t', _) -> t'
  | T_typedef td -> under_type td.typedef_def
  | _ -> Exceptions.panic "under_type: unsupported type %s"
           (C_print.string_of_type_qual t)

(** {2 Ranges and locations} *)
(** ======================== *)

and from_range (range:C_AST.range) =
  let open Clang_AST in
  let open Location in
  mk_orig_range
    {
      pos_file = range.range_begin.loc_file;
      pos_line = range.range_begin.loc_line;
      pos_column = range.range_begin.loc_column;
    }
    {
      pos_file = range.range_end.loc_file;
      pos_line = range.range_end.loc_line;
      pos_column = range.range_end.loc_column;
    }



(** {2 Stubs annotations} *)
(** ===================== *)

and from_stub_comment ctx f =
  match C_stubs_parser.Main.parse_function_comment f
          ctx.ctx_prj
          ctx.ctx_macros
          ctx.ctx_enums
          ctx.ctx_global_preds
          ctx.ctx_stubs
  with
  | None -> None

  | Some { stub_alias = Some alias } ->
    raise (StubAliasFound alias)

  | Some stub ->
    Some (from_stub_func ctx f stub)

and from_stub_func ctx f stub =
  {
    stub_func_name     = stub.stub_name;
    stub_func_params   = List.map (from_var ctx) (Array.to_list f.func_parameters);
    stub_func_body     = List.map (from_stub_section ctx) stub.stub_body;
    stub_func_range    = stub.stub_range;
    stub_func_locals   = List.map (from_stub_local ctx) stub.stub_locals;
    stub_func_assigns  = List.map (from_stub_assigns ctx) stub.stub_assigns;
    stub_func_return_type =
      match f.func_return with
      | (T_void, _) -> None
      | t -> Some (from_typ ctx t);
  }

and from_stub_section ctx section =
  match section with
  | S_leaf leaf -> S_leaf (from_stub_leaf ctx leaf)
  | S_case case -> S_case (from_stub_case ctx case)

and from_stub_leaf ctx leaf =
  match leaf with
  | S_local local       -> S_local (from_stub_local ctx local)
  | S_assumes assumes   -> S_assumes (from_stub_assumes ctx assumes)
  | S_requires requires -> S_requires (from_stub_requires ctx requires)
  | S_assigns assigns   -> S_assigns (from_stub_assigns ctx assigns)
  | S_ensures ensures   -> S_ensures (from_stub_ensures ctx ensures)
  | S_free free         -> S_free (from_stub_free ctx free)
  | S_warn warn         -> S_warn warn

and from_stub_case ctx case =
  {
    case_label = case.C_stubs_parser.Ast.case_label;
    case_body  = List.map (from_stub_leaf ctx) case.case_body;
    case_locals = List.map (from_stub_local ctx) case.case_locals;
    case_assigns = List.map (from_stub_assigns ctx) case.case_assigns;
    case_range = case.case_range;
  }

and from_stub_requires ctx req =
  bind_range req @@ fun req ->
  from_stub_formula ctx req

and from_stub_free ctx free =
  bind_range free @@ fun free ->
  from_stub_expr ctx free

and from_stub_assigns ctx assign =
  bind_range assign @@ fun assign ->
  {
    assign_target = from_stub_expr ctx assign.assign_target;
    assign_offset = List.map (fun (a, b) ->
        (from_stub_expr ctx a, from_stub_expr ctx b)
      ) assign.assign_offset;
  }

and from_stub_local ctx loc =
  bind_range loc @@ fun loc ->
  { lvar = from_var ctx loc.lvar; lval = from_stub_local_value ctx loc.lval }

and from_stub_local_value ctx lval =
  match lval with
  | L_new res -> L_new res
  | L_call (f, args) ->
    let ff = find_function_in_context ctx f.content in
    let t = T_c_function (Some {
          c_ftype_return = from_typ ctx f.content.func_return;
          c_ftype_params = Array.to_list f.content.func_parameters |>
                           List.map (fun p -> from_typ ctx p.var_type);
          c_ftype_variadic = f.content.func_variadic;
        })
    in
    let fff = mk_expr (Ast.E_c_function ff) f.range ~etyp:t in
    L_call (fff, List.map (from_stub_expr ctx) args)

and from_stub_ensures ctx ens =
  bind_range ens @@ fun ens ->
  from_stub_formula ctx ens

and from_stub_assumes ctx asm =
  bind_range asm @@ fun asm ->
  from_stub_formula ctx asm

and from_stub_formula ctx f =
  bind_range f @@ function
  | F_expr e -> F_expr (from_stub_expr ctx e)
  | F_bool b -> F_expr (mk_bool b f.range)
  | F_binop(op, f1, f2) -> F_binop(from_stub_log_binop op, from_stub_formula ctx f1, from_stub_formula ctx f2)
  | F_not f -> F_not (from_stub_formula ctx f)
  | F_forall (v, s, f) -> F_forall(from_var ctx v, from_stub_set ctx s, from_stub_formula ctx f)
  | F_exists (v, s, f) -> F_exists(from_var ctx v, from_stub_set ctx s, from_stub_formula ctx f)
  | F_in (v, s) -> F_in(from_stub_expr ctx v, from_stub_set ctx s)

and from_stub_set ctx s =
  match s with
  | S_interval(a, b) -> S_interval(from_stub_expr ctx a, from_stub_expr ctx b)
  | S_resource r -> S_resource r

and from_stub_expr ctx exp =
  let bind_range_expr (exp:C_stubs_parser.Ast.expr with_range) f =
    let ekind = f exp.content.kind
    in { ekind; erange = exp.range; etyp = from_typ ctx exp.content.typ }
  in
  bind_range_expr exp @@ function
  | E_int n -> E_constant (C_int n)
  | E_float f -> E_constant (C_float f)
  | E_string s -> E_constant (C_string s)
  | E_char c -> E_constant (C_c_character (Z.of_int c, Ast.C_char_ascii)) (* FIXME: support other character kinds *)
  | E_invalid -> E_constant C_c_invalid
  | E_var v -> E_var (from_var ctx v, STRONG)
  | E_unop (op, e) -> E_unop(from_stub_expr_unop op, from_stub_expr ctx e)
  | E_binop (op, e1, e2) -> E_binop(from_stub_expr_binop op, from_stub_expr ctx e1, from_stub_expr ctx e2)
  | E_addr_of e -> E_c_address_of(from_stub_expr ctx e)
  | E_deref p -> E_c_deref(from_stub_expr ctx p)
  | E_cast (t, explicit, e) -> E_c_cast(from_stub_expr ctx e, explicit)
  | E_subscript (a, i) -> E_c_array_subscript(from_stub_expr ctx a, from_stub_expr ctx i)
  | E_member (s, f) -> E_c_member_access(from_stub_expr ctx s, find_field_index s.content.typ f, f)
  | E_attribute (o, f) -> E_stub_attribute(from_stub_expr ctx o, f)
  | E_arrow (p, f) -> E_c_arrow_access(from_stub_expr ctx p, find_field_index (under_type p.content.typ) f, f)
  | E_builtin_call (PRIMED, arg) -> E_stub_primed(from_stub_expr ctx arg)
  | E_builtin_call (f, arg) -> E_stub_builtin_call(from_stub_builtin f, from_stub_expr ctx arg)
  | E_return -> E_stub_return

and from_stub_builtin f =
  match f with
  | PRIMED -> panic "from_stub_builtin: PRIMED should be translated before"
  | SIZE -> SIZE
  | OFFSET -> OFFSET
  | BASE -> BASE
  | PTR_VALID -> PTR_VALID
  | FLOAT_VALID -> FLOAT_VALID
  | FLOAT_INF -> FLOAT_INF
  | FLOAT_NAN -> FLOAT_NAN
  | OLD -> panic "old not supported"

and from_stub_log_binop = function
  | AND -> AND
  | OR -> OR
  | IMPLIES -> IMPLIES

and from_stub_expr_binop = function
  | C_stubs_parser.Cst.ADD -> O_plus
  | SUB -> O_minus
  | MUL -> O_mult
  | DIV -> O_div
  | MOD -> O_mod
  | RSHIFT -> O_bit_rshift
  | LSHIFT -> O_bit_lshift
  | LOR -> O_c_and
  | LAND -> O_c_or
  | LT -> O_lt
  | LE -> O_le
  | GT -> O_gt
  | GE -> O_ge
  | EQ -> O_eq
  | NEQ -> O_ne
  | BOR -> O_bit_or
  | BAND -> O_bit_and
  | BXOR -> O_bit_xor

and from_stub_expr_unop = function
  | C_stubs_parser.Cst.PLUS -> O_plus
  | MINUS -> O_minus
  | LNOT -> O_log_not
  | BNOT -> O_bit_invert

and from_stub_global_predicates com_map =
  let com_map = C_AST.RangeMap.filter (fun range com ->
      C_stubs_parser.Main.is_global_predicate com
    ) com_map
  in
  C_AST.RangeMap.fold (fun range com acc ->
      C_stubs_parser.Main.parse_global_predicate_comment com @ acc
    ) com_map []

and from_stub_alias ctx f alias =
  let stub = C_stubs_parser.Main.resolve_alias alias f ctx.ctx_prj ctx.ctx_stubs in

  (* Check prototype matching *)
  let params = Array.to_list f.func_parameters in
  if List.length params = List.length stub.stub_params &&
     List.for_all (fun (p1, p2) ->
         p1.var_org_name = p2.var_org_name
         (* FIXME: check types also *)
       ) (List.combine params stub.stub_params)
  then
    Some   {
      stub_func_name     = stub.stub_name;
      stub_func_params   = List.map (from_var ctx) params;
      stub_func_body     = List.map (from_stub_section ctx) stub.stub_body;
      stub_func_range    = stub.stub_range;
      stub_func_locals   = List.map (from_stub_local ctx) stub.stub_locals;
      stub_func_assigns  = List.map (from_stub_assigns ctx) stub.stub_assigns;
      stub_func_return_type =
        match f.func_return with
        | (T_void, _) -> None
        | t -> Some (from_typ ctx t);
    }

  else
    panic "prototypes of function %s and its alias %s do not match"
      f.func_org_name alias<|MERGE_RESOLUTION|>--- conflicted
+++ resolved
@@ -176,15 +176,9 @@
     ) srcs
 
 and parse_file (opts: string list) (file: string) ctx =
-<<<<<<< HEAD
-  let opts' = ("-I" ^ (Config.Paths.resolve_stub "c" "mopsa")) ::
-              !c_opts @
-=======
-  Logging.parse file;
-  let opts' = ("-I" ^ (Setup.resolve_stub "c" "mopsa")) ::
+  let opts' = ("-I" ^ (Paths.resolve_stub "c" "mopsa")) ::
               (List.map (fun dir -> "-I" ^ dir) !opt_include_dirs) @
               !opt_clang @
->>>>>>> 120b9793
               opts
   in
   C_parser.parse_file file opts' ctx
