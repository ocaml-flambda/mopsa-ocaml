(****************************************************************************)
(*                   Copyright (C) 2017 The MOPSA Project                   *)
(*                                                                          *)
(*   This program is free software: you can redistribute it and/or modify   *)
(*   it under the terms of the CeCILL license V2.1.                         *)
(*                                                                          *)
(****************************************************************************)

open C_AST
open Framework.Essentials
open Universal.Ast
open Ast

let debug fmt =
  Debug.debug ~channel:"c.frontend" fmt



(** {2 Command-line options} *)

let c_opts = ref []
(** Extra options to pass to clang when parsing  *)

let () =
  register_option (
      "-I",
      Arg.String (fun l -> c_opts := !c_opts @ [ "-I"; l ]),
      " add the directory to the search path for include files in C analysis"
    );
  register_option (
      "-ccopt",
      Arg.String (fun l -> c_opts := !c_opts @ [l]),
      " pass the option to the Clang frontend"
    )




(** {2 Entry points} *)

type type_space = TS_TYPEDEF | TS_RECORD | TS_ENUM

type ctx = {
    ctx_fun: Ast.c_fundec list;

    ctx_type: (type_space*string,Framework.Ast.typ) Hashtbl.t;
    (* cache the translation of all named types;
       this is required for records defining recursive data-types
     *)
  }


let rec parse_program (files: string list) =
  let open Clang_parser in
  let open Clang_to_C in
  let target = get_target_info (get_default_target_options ()) in
  let ctx = Clang_to_C.create_context "_project" target in
  List.iter
    (fun file ->
       match Filename.extension file with
       | ".c" | ".h" -> parse_file !c_opts file ctx
       | ".db" -> parse_db file ctx
       | x -> Debug.fail "Unknown C extension %s" x
    ) files;
  let prj = Clang_to_C.link_project ctx in
  from_project prj

and parse_db (dbfile: string) ctx : unit =
  let open Clang_parser in
  let open Clang_to_C in
  let open Build_DB in
  let db = load_db dbfile in
  let execs = get_executables db in
  match execs with
  | [exec] ->
    let srcs = get_executable_sources db exec in
    let nb = List.length srcs
    and i = ref 0 in
    List.iter
      (fun src ->
         incr i;
         debug "%i/%i\n" !i nb;
         match src.source_kind with
         | SOURCE_C | SOURCE_CXX ->
           let cwd = Sys.getcwd() in
           Sys.chdir src.source_cwd;
           (try
              (* parse file in the original compilation directory *)
              parse_file src.source_opts src.source_path ctx;
              Sys.chdir cwd;
            with x ->
              (* make sure we get back to cwd in all cases *)
              Sys.chdir cwd;
              raise x
           )
         | _ -> Debug.warn "ignoring file %s\n%!" src.source_path
      ) srcs

  | l ->
    assert false

and parse_file (opts: string list) (file: string) ctx =
  let target_options = Clang_parser.get_default_target_options () in
  (* remove some options that are in the way *)
  let filter_out_opts opts =
    List.filter (fun o -> not (List.mem o ["-MF"])) opts
  in
  let opts =
    List.map (fun stub -> "-I" ^ stub) Framework.Options.(common_options.stubs) |>
    (@) opts |>
    filter_out_opts
  in
  let opts = "-fparse-all-comments"::opts in (* needed to get all comments *)
  debug
    "clang %s %s %a"
    target_options.Clang_AST.target_triple file
    (ListExt.fprint ListExt.printer_plain Format.pp_print_string) opts;
  let x, diag, coms = Clang_parser.parse target_options file (Array.of_list opts) in
  let () =
    match diag with
    | [] -> ()
    | _ ->
      let error_diag = List.exists (function Clang_AST.({diag_level = Level_Error | Level_Fatal}) -> true | _ -> false) diag in
      if error_diag then
        Framework.Exceptions.panic "Fatal parsing errors:@\n @[%a@]"
          (Format.pp_print_list
             ~pp_sep:(fun fmt () -> Format.fprintf fmt ";@,")
             (Format.pp_print_string)
          ) (List.map (Clang_dump.string_of_diagnostic) diag)

  in
  Clang_to_C.add_translation_unit ctx (Filename.basename file) x coms


and from_project prj =
  debug "%a" (fun fmt prj -> C_print.print_project stdout prj) prj;

  let funcs_and_origins =
    StringMap.bindings prj.proj_funcs |>
    List.map snd |>
    List.map from_function
  in
  let funcs = List.map fst funcs_and_origins in
<<<<<<< HEAD
  List.iter (fun (f, o) ->
      let typ = T_c_function (Some {
          c_ftype_return = from_typ funcs o.func_return;
          c_ftype_params = Array.to_list o.func_parameters |>
                           List.map (fun p -> from_typ funcs p.var_type);
=======
  let ctx = {
      ctx_fun = funcs;
      ctx_type = Hashtbl.create 16;
    }
  in
  List.iter (fun (f, o) ->
      let typ = T_c_function (Some {
          c_ftype_return = from_typ ctx o.func_return;
          c_ftype_params = Array.to_list o.func_parameters |>
                           List.map (fun p -> from_typ ctx p.var_type);
>>>>>>> b54d89b6
          c_ftype_variadic = o.func_variadic;
        })
      in
      f.c_func_var <- from_var_name o.func_org_name o.func_uid typ;
<<<<<<< HEAD
      f.c_func_return <- from_typ funcs o.func_return;
      f.c_func_parameters <- Array.to_list o.func_parameters |> List.map (from_var funcs);
      f.c_func_static_vars <- List.map (from_var_with_init funcs) o.func_static_vars;
      f.c_func_local_vars <- List.map (from_var_with_init funcs) o.func_local_vars;
      f.c_func_body <- from_body_option funcs (from_range o.func_range) o.func_body;
=======
      f.c_func_return <- from_typ ctx o.func_return;
      f.c_func_parameters <- Array.to_list o.func_parameters |> List.map (from_var ctx);
      f.c_func_static_vars <- List.map (from_var_with_init ctx) o.func_static_vars;
      f.c_func_local_vars <- List.map (from_var_with_init ctx) o.func_local_vars;
      f.c_func_body <- from_body_option ctx (from_range o.func_range) o.func_body;
>>>>>>> b54d89b6
    ) funcs_and_origins;

  let globals = StringMap.bindings prj.proj_vars |>
                List.map snd |>
<<<<<<< HEAD
                List.map (from_var_with_init funcs)
=======
                List.map (from_var_with_init ctx)
>>>>>>> b54d89b6
  in


  {
    prog_kind = Ast.C_program (globals, funcs);
    prog_file = prj.C_AST.proj_name;
  }

(** {2 Variables} *)

<<<<<<< HEAD
and from_var_with_init (fun_ctx) (v: C_AST.variable) : var * Ast.c_init option =
  from_var fun_ctx v, from_init_option fun_ctx v.var_init
=======
and from_var_with_init (fun_ctx) (v: C_AST.variable) : var * Ast.c_init option * range =
  from_var fun_ctx v, from_init_option fun_ctx v.var_init, from_range v.var_range
>>>>>>> b54d89b6

and from_var fun_ctx (v: C_AST.variable) : var =
  from_var_name v.var_org_name v.var_uid (from_typ fun_ctx v.var_type)

and from_var_name (org_name: string) (uid: int) (typ: Framework.Ast.typ) : var =
  {
    vname = org_name;
    vuid = uid;
    vtyp = typ;
  }

and from_init_option fun_ctx init = match init with
  | None -> None
  | Some i -> Some (from_init fun_ctx i)

and from_init fun_ctx init = match init with
  | I_init_expr e -> C_init_expr (from_expr fun_ctx e)
  | I_init_list(il, i) -> C_init_list (List.map (from_init fun_ctx) il, from_init_option fun_ctx i)
  | I_init_implicit t -> C_init_implicit (from_typ fun_ctx t)

(** {2 functions} *)

and from_function =
  fun func ->
    {
<<<<<<< HEAD
      c_func_var = {vkind = V_orig; vname = ""; vuid = 0; vtyp = T_any};
=======
      c_func_var = {vname = ""; vuid = 0; vtyp = T_any};
>>>>>>> b54d89b6
      c_func_is_static = func.func_is_static;
      c_func_return = T_any;
      c_func_parameters = [];
      c_func_body = None ;
      c_func_static_vars = [];
      c_func_local_vars = [];
      c_func_variadic = func.func_variadic;
    }, func

(** {2 Types} *)

and from_typ fun_ctx (tc: C_AST.type_qual) : Framework.Ast.typ =
  let typ, qual = tc in
  let typ' = match typ with
    | C_AST.T_void -> Ast.T_c_void
    | C_AST.T_bool -> Universal.Ast.T_bool
    | C_AST.T_integer t -> Ast.T_c_integer (from_integer_type t)
    | C_AST.T_float t -> Ast.T_c_float (from_float_type t)
    | C_AST.T_pointer t -> Ast.T_c_pointer (from_typ fun_ctx t)
    | C_AST.T_array (t,l) -> Ast.T_c_array (from_typ fun_ctx t, from_array_length fun_ctx l)
    | C_AST.T_function None -> Ast.T_c_function None
    | C_AST.T_function (Some t) -> Ast.T_c_function (Some (from_function_type fun_ctx t))
    | C_AST.T_builtin_fn -> Ast.T_c_builtin_fn
<<<<<<< HEAD
    | C_AST.T_typedef t -> Ast.T_c_typedef {
        c_typedef_org_name = t.typedef_org_name;
        c_typedef_unique_name = t.typedef_unique_name;
        c_typedef_def =  from_typ fun_ctx t.typedef_def;
        c_typedef_range = from_range t.typedef_range;
      }
    | C_AST.T_record r -> Ast.T_c_record {
        c_record_kind = (match r.record_kind with C_AST.STRUCT -> C_struct | C_AST.UNION -> C_union);
        c_record_org_name = r.record_org_name;
        c_record_unique_name = r.record_unique_name;
        c_record_defined = r.record_defined;
        c_record_sizeof = r.record_sizeof;
        c_record_alignof = r.record_alignof;
        c_record_fields =
          List.map (fun f -> {
                c_field_org_name = f.field_org_name;
                c_field_name = f.field_name;
                c_field_offset = f.field_offset;
                c_field_bit_offset = f.field_bit_offset;
                c_field_type = from_typ fun_ctx f.field_type;
                c_field_range = from_range f.field_range;
                c_field_index = f.field_index;
              })
            (Array.to_list r.record_fields);
        c_record_range = from_range r.record_range;
      }
    | C_AST.T_enum e -> Ast.T_c_enum {
        c_enum_org_name = e.enum_org_name;
        c_enum_unique_name = e.enum_unique_name;
        c_enum_defined = e.enum_defined;
        c_enum_values = List.map (fun v -> {
              c_enum_val_org_name = v.enum_val_org_name;
              c_enum_val_unique_name = v.enum_val_unique_name;
              c_enum_val_value = v.enum_val_value;
            }) e.enum_values;
        c_enum_integer_type = from_integer_type e.enum_integer_type;
        c_enum_range = from_range e.enum_range;
      }

=======
    | C_AST.T_typedef t ->
       if Hashtbl.mem fun_ctx.ctx_type (TS_TYPEDEF,t.typedef_unique_name)
       then Hashtbl.find fun_ctx.ctx_type (TS_TYPEDEF,t.typedef_unique_name)
       else
         let x = {
             c_typedef_org_name = t.typedef_org_name;
             c_typedef_unique_name = t.typedef_unique_name;
             c_typedef_def =  Ast.T_c_void;
             c_typedef_range = from_range t.typedef_range;
           }
         in
         let y = Ast.T_c_typedef x in
         Hashtbl.add fun_ctx.ctx_type (TS_TYPEDEF,t.typedef_unique_name) y;
         x.c_typedef_def <-  from_typ fun_ctx t.typedef_def;
         y
    | C_AST.T_record r ->
       if Hashtbl.mem fun_ctx.ctx_type (TS_RECORD,r.record_unique_name)
       then Hashtbl.find fun_ctx.ctx_type (TS_RECORD,r.record_unique_name)
       else
         let x = {
             c_record_kind =
               (match r.record_kind with C_AST.STRUCT -> C_struct | C_AST.UNION -> C_union);
             c_record_org_name = r.record_org_name;
             c_record_unique_name = r.record_unique_name;
             c_record_defined = r.record_defined;
             c_record_sizeof = r.record_sizeof;
             c_record_alignof = r.record_alignof;
             c_record_fields = [];
             c_record_range = from_range r.record_range;
           }
         in
         let y = Ast.T_c_record x in
         Hashtbl.add fun_ctx.ctx_type (TS_RECORD,r.record_unique_name) y;
         x.c_record_fields <-
           List.map
             (fun f -> {
                  c_field_org_name = f.field_org_name;
                  c_field_name = f.field_name;
                  c_field_offset = f.field_offset;
                  c_field_bit_offset = f.field_bit_offset;
                  c_field_type = from_typ fun_ctx f.field_type;
                  c_field_range = from_range f.field_range;
                  c_field_index = f.field_index;
             })
             (Array.to_list r.record_fields);
         y
    | C_AST.T_enum e ->
       if Hashtbl.mem fun_ctx.ctx_type (TS_ENUM,e.enum_unique_name)
       then Hashtbl.find fun_ctx.ctx_type (TS_ENUM,e.enum_unique_name)
       else
         let x =
           Ast.T_c_enum {
               c_enum_org_name = e.enum_org_name;
               c_enum_unique_name = e.enum_unique_name;
               c_enum_defined = e.enum_defined;
               c_enum_values =
                 List.map
                   (fun v -> {
                        c_enum_val_org_name = v.enum_val_org_name;
                        c_enum_val_unique_name = v.enum_val_unique_name;
                        c_enum_val_value = v.enum_val_value;
                        c_enum_val_range = from_range v.enum_val_range;
                   }) e.enum_values;
               c_enum_integer_type = from_integer_type e.enum_integer_type;
               c_enum_range = from_range e.enum_range;
             }
         in
         Hashtbl.add fun_ctx.ctx_type (TS_ENUM,e.enum_unique_name) x;
         x
>>>>>>> b54d89b6
    | C_AST.T_bitfield (_,_) -> failwith "C_AST.T_bitfield not supported"
    | C_AST.T_complex _ -> failwith "C_AST.T_complex not supported"
  in
  if qual.C_AST.qual_is_const then
    T_c_qualified({c_qual_is_const = true; c_qual_is_restrict = false; c_qual_is_volatile = false}, typ')
  else
    typ'

and from_integer_type : C_AST.integer_type -> Ast.c_integer_type = function
  | C_AST.Char SIGNED -> Ast.C_signed_char
  | C_AST.Char UNSIGNED -> Ast.C_unsigned_char
  | C_AST.SIGNED_CHAR -> Ast.C_signed_char
  | C_AST.UNSIGNED_CHAR -> Ast.C_unsigned_char
  | C_AST.SIGNED_SHORT -> Ast.C_signed_short
  | C_AST.UNSIGNED_SHORT -> Ast.C_unsigned_short
  | C_AST.SIGNED_INT -> Ast.C_signed_int
  | C_AST.UNSIGNED_INT -> Ast.C_unsigned_int
  | C_AST.SIGNED_LONG -> Ast.C_signed_long
  | C_AST.UNSIGNED_LONG -> Ast.C_unsigned_long
  | C_AST.SIGNED_LONG_LONG -> Ast.C_signed_long_long
  | C_AST.UNSIGNED_LONG_LONG -> Ast.C_unsigned_long_long
  | C_AST.SIGNED_INT128 -> Ast.C_signed_int128
  | C_AST.UNSIGNED_INT128 -> Ast.C_unsigned_int128

and from_float_type : C_AST.float_type -> Ast.c_float_type = function
  | C_AST.FLOAT -> Ast.C_float
  | C_AST.DOUBLE -> Ast.C_double
  | C_AST.LONG_DOUBLE -> Ast.C_long_double

and from_array_length fun_ctx al = match al with
  | C_AST.No_length -> Ast.C_array_no_length
  | C_AST.Length_cst n -> Ast.C_array_length_cst n
  | C_AST.Length_expr e -> Ast.C_array_length_expr (from_expr fun_ctx e)

and from_function_type fun_ctx f =
  {
    c_ftype_return = from_typ fun_ctx f.ftype_return;
    c_ftype_params = List.map (from_typ fun_ctx) f.ftype_params;
    c_ftype_variadic = f.ftype_variadic;
  }

and from_function_in_context fun_ctx (f: C_AST.func) =
  try
    List.find (fun c_fun ->
        c_fun.c_func_var.vuid = f.func_uid
<<<<<<< HEAD
      ) fun_ctx
=======
      ) fun_ctx.ctx_fun
>>>>>>> b54d89b6
  with
  | Not_found -> Debug.fail "Could not find function in function context"

(** {2 Expressions} *)

and from_expr fun_ctx ((ekind, tc , range) : C_AST.expr) : Framework.Ast.expr =
  let erange = from_range range in
  let etyp = from_typ fun_ctx tc in
  let ekind =
    match ekind with
    | C_AST.E_integer_literal n -> Universal.Ast.(E_constant (C_int n))
    | C_AST.E_float_literal f -> Universal.Ast.(E_constant (C_float (float_of_string f)))
    | C_AST.E_character_literal (c, k)  -> E_constant(Ast.C_c_character (c, from_character_kind k))
    | C_AST.E_string_literal (s, k) ->
      Universal.Ast.(E_constant (C_c_string (s, from_character_kind k)))
<<<<<<< HEAD
    | C_AST.E_variable v -> E_var (from_var fun_ctx v)
=======
    | C_AST.E_variable v -> E_var (from_var fun_ctx v, STRONG)
>>>>>>> b54d89b6
    | C_AST.E_function f -> Ast.E_c_function (from_function_in_context fun_ctx f)
    | C_AST.E_call (f, args) -> Ast.E_c_call(from_expr fun_ctx f, Array.map (from_expr fun_ctx) args |> Array.to_list)
    | C_AST.E_unary (op, e) -> E_unop (from_unary_operator op etyp, from_expr fun_ctx e)
    | C_AST.E_binary (op, e1, e2) -> E_binop (from_binary_operator op etyp, from_expr fun_ctx e1, from_expr fun_ctx e2)
    | C_AST.E_cast (e,C_AST.EXPLICIT) -> Ast.E_c_cast(from_expr fun_ctx e, true)
    | C_AST.E_cast (e,C_AST.IMPLICIT) -> Ast.E_c_cast(from_expr fun_ctx e, false)
    | C_AST.E_assign (lval, rval) -> Ast.E_c_assign(from_expr fun_ctx lval, from_expr fun_ctx rval)
    | C_AST.E_address_of(e) -> Ast.E_c_address_of(from_expr fun_ctx e)
    | C_AST.E_deref(p) -> Ast.E_c_deref(from_expr fun_ctx p)
    | C_AST.E_array_subscript (a, i) -> Ast.E_c_array_subscript(from_expr fun_ctx a, from_expr fun_ctx i)
    | C_AST.E_member_access (r, i, f) -> Ast.E_c_member_access(from_expr fun_ctx r, i, f)
    | C_AST.E_arrow_access (r, i, f) -> Ast.E_c_arrow_access(from_expr fun_ctx r, i, f)
    | C_AST.E_statement s -> Ast.E_c_statement (from_block fun_ctx erange s)

    | C_AST.E_conditional (_,_,_) -> Framework.Exceptions.panic "E_conditional not supported"
    | C_AST.E_compound_assign (_,_,_,_,_) -> Framework.Exceptions.panic "E_compound_assign not supported"
    | C_AST.E_comma (_,_) -> Framework.Exceptions.panic "E_comma not supported"
    | C_AST.E_increment (_,_,_) -> Framework.Exceptions.panic "E_increment not supported"
    | C_AST.E_compound_literal _ -> Framework.Exceptions.panic "E_compound_literal not supported"
    | C_AST.E_predefined _ -> Framework.Exceptions.panic "E_predefined not supported"
    | C_AST.E_var_args _ -> Framework.Exceptions.panic "E_var_args not supported"
    | C_AST.E_atomic (_,_,_) -> Framework.Exceptions.panic "E_atomic not supported"
  in
  {ekind; erange; etyp}

and from_expr_option fun_ctx : C_AST.expr option -> Framework.Ast.expr option = function
  | None -> None
  | Some e -> Some (from_expr fun_ctx e)

and from_unary_operator op t = match op with
  | C_AST.NEG -> O_minus
  | C_AST.BIT_NOT -> O_bit_invert
  | C_AST.LOGICAL_NOT -> O_log_not

and from_binary_operator op t = match op with
  | C_AST.O_arithmetic (C_AST.ADD) -> O_plus
  | C_AST.O_arithmetic (C_AST.SUB) -> O_minus
  | C_AST.O_arithmetic (C_AST.MUL) -> O_mult
  | C_AST.O_arithmetic (C_AST.DIV) -> O_div
  | C_AST.O_arithmetic (C_AST.MOD) -> O_mod
  | C_AST.O_arithmetic (C_AST.LEFT_SHIFT) -> O_bit_lshift
  | C_AST.O_arithmetic (C_AST.RIGHT_SHIFT) -> O_bit_rshift
  | C_AST.O_arithmetic (C_AST.BIT_AND) -> O_bit_and
  | C_AST.O_arithmetic (C_AST.BIT_OR) -> O_bit_or
  | C_AST.O_arithmetic (C_AST.BIT_XOR) -> O_bit_xor
  | C_AST.O_logical (C_AST.LESS) -> O_lt
  | C_AST.O_logical (C_AST.LESS_EQUAL) -> O_le
  | C_AST.O_logical (C_AST.GREATER) -> O_gt
  | C_AST.O_logical (C_AST.GREATER_EQUAL) -> O_ge
  | C_AST.O_logical (C_AST.EQUAL) -> O_eq
  | C_AST.O_logical (C_AST.NOT_EQUAL) -> O_ne
  | C_AST.O_logical (C_AST.LOGICAL_AND) -> Ast.O_c_and
  | C_AST.O_logical (C_AST.LOGICAL_OR) -> Ast.O_c_or

and from_character_kind : C_AST.character_kind -> Ast.c_character_kind = function
  | Clang_AST.Char_Ascii -> Ast.C_char_ascii
  | Clang_AST.Char_Wide -> Ast.C_char_wide
  | Clang_AST.Char_UTF8 -> Ast.C_char_utf8
  | Clang_AST.Char_UTF16 -> Ast.C_char_utf16
  | Clang_AST.Char_UTF32 -> Ast.C_char_utf8

(** {2 Ranges and locations} *)

and from_range : Clang_AST.range -> Framework.Location.range =
  fun range ->
    let open Clang_AST in
    let open Framework.Location in
    Range_origin {
      range_begin = {
        loc_file = range.range_begin.loc_file;
        loc_line = range.range_begin.loc_line;
        loc_column = range.range_begin.loc_column;
      };
      range_end = {
        loc_file = range.range_end.loc_file;
        loc_line = range.range_end.loc_line;
        loc_column = range.range_end.loc_column;
      }
    }


(** {2 Statements} *)

and from_stmt fun_ctx ((skind, range): C_AST.statement) : Framework.Ast.stmt =
  let srange = from_range range in
  let skind = match skind with
    | C_AST.S_local_declaration v ->
<<<<<<< HEAD
      let v, init = from_var_with_init fun_ctx v in
=======
      let v, init, range = from_var_with_init fun_ctx v in
>>>>>>> b54d89b6
      Ast.S_c_local_declaration (v, init)
    | C_AST.S_expression e -> Universal.Ast.S_expression (from_expr fun_ctx e)
    | C_AST.S_block block -> from_block fun_ctx srange block |> Framework.Ast.skind
    | C_AST.S_if (cond, body, orelse) -> Universal.Ast.S_if (from_expr fun_ctx cond, from_block fun_ctx srange body, from_block fun_ctx srange orelse)
    | C_AST.S_while (cond, body) -> Universal.Ast.S_while (from_expr fun_ctx cond, from_block fun_ctx srange body)
    | C_AST.S_do_while (body, cond) -> Ast.S_c_do_while (from_block fun_ctx srange body, from_expr fun_ctx cond)
    | C_AST.S_for (init, test, increm, body) -> Ast.S_c_for(from_block fun_ctx srange init, from_expr_option fun_ctx test, from_expr_option fun_ctx increm, from_block fun_ctx srange body)
    | C_AST.S_jump (C_AST.S_goto label) -> S_c_goto label
    | C_AST.S_jump (C_AST.S_break) -> Universal.Ast.S_break
    | C_AST.S_jump (C_AST.S_continue) -> Universal.Ast.S_continue
    | C_AST.S_jump (C_AST.S_return None) -> Universal.Ast.S_return None
    | C_AST.S_jump (C_AST.S_return (Some e)) -> Universal.Ast.S_return (Some (from_expr fun_ctx e))
    | C_AST.S_jump (C_AST.S_switch (cond, body)) -> Ast.S_c_switch (from_expr fun_ctx cond, from_block fun_ctx srange body)
    | C_AST.S_target(C_AST.S_case(e)) -> Ast.S_c_switch_case(from_expr fun_ctx e)
    | C_AST.S_target(C_AST.S_default) -> Ast.S_c_switch_default
    | C_AST.S_target(C_AST.S_label l) -> Ast.S_c_label l
  in
  {skind; srange}

and from_block fun_ctx range (block: C_AST.block) : Framework.Ast.stmt =
  mk_block (List.map (from_stmt fun_ctx) block) range

<<<<<<< HEAD
and from_block_option fun_ctx (range: Framework.Ast.range) (block: C_AST.block option) : Framework.Ast.stmt =
=======
and from_block_option fun_ctx (range: Framework.Location.range) (block: C_AST.block option) : Framework.Ast.stmt =
>>>>>>> b54d89b6
  match block with
  | None -> mk_nop range
  | Some stmtl -> from_block fun_ctx range stmtl

<<<<<<< HEAD
and from_body_option (fun_ctx) (range: Framework.Ast.range) (block: C_AST.block option) : Framework.Ast.stmt option =
=======
and from_body_option (fun_ctx) (range: Framework.Location.range) (block: C_AST.block option) : Framework.Ast.stmt option =
>>>>>>> b54d89b6
  match block with
  | None -> None
  | Some stmtl -> Some (from_block fun_ctx range stmtl)

and construct_string_table globals funcs =
  (* Collect all string litterals and replace them by unique variables *)
  let module StringTable = Map.Make(struct type t = string let compare = compare end) in
  let counter = ref 0 in
  let type_of_string s = T_c_array(T_c_integer(C_signed_char), C_array_length_cst (Z.of_int (1 + String.length s))) in

  let rec visit_expr table e =
    match ekind e with
    | E_constant(C_string s) ->
      let v, table =
        try StringTable.find s table, table
        with Not_found ->
          let v = {
            vname = "_string_" ^ (string_of_int !counter);
            vuid = 0;
            vtyp = type_of_string s;
          }
          in
          incr counter;
          v, StringTable.add s v table
      in
      table, {ekind = E_var(v, STRONG); etyp = type_of_string s; erange = e.erange}
    | _ -> table, e


  and visit_init table init =
    match init with
    | C_init_expr e ->
      let table, e = visit_expr table e in
      table, C_init_expr e
    | C_init_list (l, filler) ->
      let table, l = List.fold_left (fun (table, l) init ->
          let table, init = visit_init table init in
          table, init :: l
        ) (table, []) l
      in
      let table, filler = visit_init_option table filler in
      table, C_init_list(List.rev l, filler)
    | C_init_implicit _ -> table, init


  and visit_init_option table init =
    match init with
    | None -> table, None
    | Some init ->
      let table, init = visit_init table init in
      table, Some init

  in

  let table, funcs =
    List.fold_left (fun (table, funcs) f ->
        (* Visit and change the body *)
        let body_init = get_c_fun_body f in
        let table, body' =
          Framework.Visitor.fold_map_stmt
            (fun acc e -> visit_expr acc e)
            (fun acc s -> acc, s)
            table body_init
        in
        (* Visit and change the locals *)
        let table, locals' = List.fold_left (fun (table, locals) (v, init, range) ->
            let table, init' = visit_init_option table init in
            table, (v, init', range) :: locals
          ) (table, []) f.c_func_local_vars
        in
<<<<<<< HEAD
        debug "fun: %a@\nbody = @[%a@]@\nbody' = @[%a@]" Framework.Pp.pp_var f.c_func_var Framework.Pp.pp_stmt body_init Framework.Pp.pp_stmt body';
=======
        debug "fun: %a@\nbody = @[%a@]@\nbody' = @[%a@]" pp_var f.c_func_var pp_stmt body_init pp_stmt body';
>>>>>>> b54d89b6
        table, {f with c_func_body = Some body'; c_func_local_vars = List.rev locals'} :: funcs
      ) (StringTable.empty, []) funcs
  in
  let funcs = List.fold_left (fun acc f ->
      let body_init = get_c_fun_body f in
      let body' =
        Framework.Visitor.map_stmt
          (fun e ->
             match ekind e with
             | E_c_function f ->
               debug "call to %a" pp_var f.c_func_var;
               let f' = List.find (function {c_func_var} -> c_func_var.vname = f.c_func_var.vname) funcs in
               {e with ekind = E_c_function f'}

             | _ -> e
          )
          (fun s -> s)
          body_init
      in
<<<<<<< HEAD
      debug "fun2: %a@\nbody = @[%a@]@\nbody' = @[%a@]" Framework.Pp.pp_var f.c_func_var Framework.Pp.pp_stmt body_init Framework.Pp.pp_stmt body';
=======
      debug "fun2: %a@\nbody = @[%a@]@\nbody' = @[%a@]" pp_var f.c_func_var pp_stmt body_init pp_stmt body';
>>>>>>> b54d89b6
      {f with c_func_body = Some body'} :: funcs
    ) ([]) funcs
  in
  (* Add table entries to the global variables *)
  let range = Framework.Location.mk_fresh_range () in
  let globals = StringTable.fold (fun s v acc ->
      (v, Some (C_init_expr (mk_constant (C_string s) ~etyp:(type_of_string s) range))) :: acc
    ) table globals
  in

  globals, funcs<|MERGE_RESOLUTION|>--- conflicted
+++ resolved
@@ -141,13 +141,6 @@
     List.map from_function
   in
   let funcs = List.map fst funcs_and_origins in
-<<<<<<< HEAD
-  List.iter (fun (f, o) ->
-      let typ = T_c_function (Some {
-          c_ftype_return = from_typ funcs o.func_return;
-          c_ftype_params = Array.to_list o.func_parameters |>
-                           List.map (fun p -> from_typ funcs p.var_type);
-=======
   let ctx = {
       ctx_fun = funcs;
       ctx_type = Hashtbl.create 16;
@@ -158,33 +151,20 @@
           c_ftype_return = from_typ ctx o.func_return;
           c_ftype_params = Array.to_list o.func_parameters |>
                            List.map (fun p -> from_typ ctx p.var_type);
->>>>>>> b54d89b6
           c_ftype_variadic = o.func_variadic;
         })
       in
       f.c_func_var <- from_var_name o.func_org_name o.func_uid typ;
-<<<<<<< HEAD
-      f.c_func_return <- from_typ funcs o.func_return;
-      f.c_func_parameters <- Array.to_list o.func_parameters |> List.map (from_var funcs);
-      f.c_func_static_vars <- List.map (from_var_with_init funcs) o.func_static_vars;
-      f.c_func_local_vars <- List.map (from_var_with_init funcs) o.func_local_vars;
-      f.c_func_body <- from_body_option funcs (from_range o.func_range) o.func_body;
-=======
       f.c_func_return <- from_typ ctx o.func_return;
       f.c_func_parameters <- Array.to_list o.func_parameters |> List.map (from_var ctx);
       f.c_func_static_vars <- List.map (from_var_with_init ctx) o.func_static_vars;
       f.c_func_local_vars <- List.map (from_var_with_init ctx) o.func_local_vars;
       f.c_func_body <- from_body_option ctx (from_range o.func_range) o.func_body;
->>>>>>> b54d89b6
     ) funcs_and_origins;
 
   let globals = StringMap.bindings prj.proj_vars |>
                 List.map snd |>
-<<<<<<< HEAD
-                List.map (from_var_with_init funcs)
-=======
                 List.map (from_var_with_init ctx)
->>>>>>> b54d89b6
   in
 
 
@@ -195,13 +175,8 @@
 
 (** {2 Variables} *)
 
-<<<<<<< HEAD
-and from_var_with_init (fun_ctx) (v: C_AST.variable) : var * Ast.c_init option =
-  from_var fun_ctx v, from_init_option fun_ctx v.var_init
-=======
 and from_var_with_init (fun_ctx) (v: C_AST.variable) : var * Ast.c_init option * range =
   from_var fun_ctx v, from_init_option fun_ctx v.var_init, from_range v.var_range
->>>>>>> b54d89b6
 
 and from_var fun_ctx (v: C_AST.variable) : var =
   from_var_name v.var_org_name v.var_uid (from_typ fun_ctx v.var_type)
@@ -227,11 +202,7 @@
 and from_function =
   fun func ->
     {
-<<<<<<< HEAD
-      c_func_var = {vkind = V_orig; vname = ""; vuid = 0; vtyp = T_any};
-=======
       c_func_var = {vname = ""; vuid = 0; vtyp = T_any};
->>>>>>> b54d89b6
       c_func_is_static = func.func_is_static;
       c_func_return = T_any;
       c_func_parameters = [];
@@ -255,47 +226,6 @@
     | C_AST.T_function None -> Ast.T_c_function None
     | C_AST.T_function (Some t) -> Ast.T_c_function (Some (from_function_type fun_ctx t))
     | C_AST.T_builtin_fn -> Ast.T_c_builtin_fn
-<<<<<<< HEAD
-    | C_AST.T_typedef t -> Ast.T_c_typedef {
-        c_typedef_org_name = t.typedef_org_name;
-        c_typedef_unique_name = t.typedef_unique_name;
-        c_typedef_def =  from_typ fun_ctx t.typedef_def;
-        c_typedef_range = from_range t.typedef_range;
-      }
-    | C_AST.T_record r -> Ast.T_c_record {
-        c_record_kind = (match r.record_kind with C_AST.STRUCT -> C_struct | C_AST.UNION -> C_union);
-        c_record_org_name = r.record_org_name;
-        c_record_unique_name = r.record_unique_name;
-        c_record_defined = r.record_defined;
-        c_record_sizeof = r.record_sizeof;
-        c_record_alignof = r.record_alignof;
-        c_record_fields =
-          List.map (fun f -> {
-                c_field_org_name = f.field_org_name;
-                c_field_name = f.field_name;
-                c_field_offset = f.field_offset;
-                c_field_bit_offset = f.field_bit_offset;
-                c_field_type = from_typ fun_ctx f.field_type;
-                c_field_range = from_range f.field_range;
-                c_field_index = f.field_index;
-              })
-            (Array.to_list r.record_fields);
-        c_record_range = from_range r.record_range;
-      }
-    | C_AST.T_enum e -> Ast.T_c_enum {
-        c_enum_org_name = e.enum_org_name;
-        c_enum_unique_name = e.enum_unique_name;
-        c_enum_defined = e.enum_defined;
-        c_enum_values = List.map (fun v -> {
-              c_enum_val_org_name = v.enum_val_org_name;
-              c_enum_val_unique_name = v.enum_val_unique_name;
-              c_enum_val_value = v.enum_val_value;
-            }) e.enum_values;
-        c_enum_integer_type = from_integer_type e.enum_integer_type;
-        c_enum_range = from_range e.enum_range;
-      }
-
-=======
     | C_AST.T_typedef t ->
        if Hashtbl.mem fun_ctx.ctx_type (TS_TYPEDEF,t.typedef_unique_name)
        then Hashtbl.find fun_ctx.ctx_type (TS_TYPEDEF,t.typedef_unique_name)
@@ -365,7 +295,6 @@
          in
          Hashtbl.add fun_ctx.ctx_type (TS_ENUM,e.enum_unique_name) x;
          x
->>>>>>> b54d89b6
     | C_AST.T_bitfield (_,_) -> failwith "C_AST.T_bitfield not supported"
     | C_AST.T_complex _ -> failwith "C_AST.T_complex not supported"
   in
@@ -411,11 +340,7 @@
   try
     List.find (fun c_fun ->
         c_fun.c_func_var.vuid = f.func_uid
-<<<<<<< HEAD
-      ) fun_ctx
-=======
       ) fun_ctx.ctx_fun
->>>>>>> b54d89b6
   with
   | Not_found -> Debug.fail "Could not find function in function context"
 
@@ -431,11 +356,7 @@
     | C_AST.E_character_literal (c, k)  -> E_constant(Ast.C_c_character (c, from_character_kind k))
     | C_AST.E_string_literal (s, k) ->
       Universal.Ast.(E_constant (C_c_string (s, from_character_kind k)))
-<<<<<<< HEAD
-    | C_AST.E_variable v -> E_var (from_var fun_ctx v)
-=======
     | C_AST.E_variable v -> E_var (from_var fun_ctx v, STRONG)
->>>>>>> b54d89b6
     | C_AST.E_function f -> Ast.E_c_function (from_function_in_context fun_ctx f)
     | C_AST.E_call (f, args) -> Ast.E_c_call(from_expr fun_ctx f, Array.map (from_expr fun_ctx) args |> Array.to_list)
     | C_AST.E_unary (op, e) -> E_unop (from_unary_operator op etyp, from_expr fun_ctx e)
@@ -523,11 +444,7 @@
   let srange = from_range range in
   let skind = match skind with
     | C_AST.S_local_declaration v ->
-<<<<<<< HEAD
-      let v, init = from_var_with_init fun_ctx v in
-=======
       let v, init, range = from_var_with_init fun_ctx v in
->>>>>>> b54d89b6
       Ast.S_c_local_declaration (v, init)
     | C_AST.S_expression e -> Universal.Ast.S_expression (from_expr fun_ctx e)
     | C_AST.S_block block -> from_block fun_ctx srange block |> Framework.Ast.skind
@@ -550,20 +467,12 @@
 and from_block fun_ctx range (block: C_AST.block) : Framework.Ast.stmt =
   mk_block (List.map (from_stmt fun_ctx) block) range
 
-<<<<<<< HEAD
-and from_block_option fun_ctx (range: Framework.Ast.range) (block: C_AST.block option) : Framework.Ast.stmt =
-=======
 and from_block_option fun_ctx (range: Framework.Location.range) (block: C_AST.block option) : Framework.Ast.stmt =
->>>>>>> b54d89b6
   match block with
   | None -> mk_nop range
   | Some stmtl -> from_block fun_ctx range stmtl
 
-<<<<<<< HEAD
-and from_body_option (fun_ctx) (range: Framework.Ast.range) (block: C_AST.block option) : Framework.Ast.stmt option =
-=======
 and from_body_option (fun_ctx) (range: Framework.Location.range) (block: C_AST.block option) : Framework.Ast.stmt option =
->>>>>>> b54d89b6
   match block with
   | None -> None
   | Some stmtl -> Some (from_block fun_ctx range stmtl)
@@ -634,11 +543,7 @@
             table, (v, init', range) :: locals
           ) (table, []) f.c_func_local_vars
         in
-<<<<<<< HEAD
-        debug "fun: %a@\nbody = @[%a@]@\nbody' = @[%a@]" Framework.Pp.pp_var f.c_func_var Framework.Pp.pp_stmt body_init Framework.Pp.pp_stmt body';
-=======
         debug "fun: %a@\nbody = @[%a@]@\nbody' = @[%a@]" pp_var f.c_func_var pp_stmt body_init pp_stmt body';
->>>>>>> b54d89b6
         table, {f with c_func_body = Some body'; c_func_local_vars = List.rev locals'} :: funcs
       ) (StringTable.empty, []) funcs
   in
@@ -658,11 +563,7 @@
           (fun s -> s)
           body_init
       in
-<<<<<<< HEAD
-      debug "fun2: %a@\nbody = @[%a@]@\nbody' = @[%a@]" Framework.Pp.pp_var f.c_func_var Framework.Pp.pp_stmt body_init Framework.Pp.pp_stmt body';
-=======
       debug "fun2: %a@\nbody = @[%a@]@\nbody' = @[%a@]" pp_var f.c_func_var pp_stmt body_init pp_stmt body';
->>>>>>> b54d89b6
       {f with c_func_body = Some body'} :: funcs
     ) ([]) funcs
   in
