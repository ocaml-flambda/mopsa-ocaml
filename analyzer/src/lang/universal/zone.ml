(****************************************************************************)
(*                   Copyright (C) 2017 The MOPSA Project                   *)
(*                                                                          *)
(*   This program is free software: you can redistribute it and/or modify   *)
(*   it under the terms of the CeCILL license V2.1.                         *)
(*                                                                          *)
(****************************************************************************)

(** Zones for the Universal language. *)

open Framework.Essentials
open Ast

type zone +=
<<<<<<< HEAD
  | Z_u
  | Z_u_num

let () =
  register_zone {
    zone = Z_u;
    subset = None;
    name = "U";
    eval = (fun exp ->
        match ekind exp with
        (* ------------------------------------------- *)
        | E_constant _
        | E_function _
        | E_array _
        | E_subscript _
        | E_addr _
        | E_len _                            -> Keep
        (* ------------------------------------------- *)
        | E_unop _
        | E_binop _                          -> Visit
        (* ------------------------------------------- *)
        | _                                  -> Process
      );
  };

  register_zone {
    zone = Z_u_num;
    subset = Some Z_u;
    name = "U/Num";
    eval = (fun exp ->
        match ekind exp with
        (* ------------------------------------------- *)
        | E_constant _
          when is_numeric_type (etyp exp)
                                             -> Keep
        | E_var _
          when is_numeric_type (etyp exp)
                                             -> Keep
        (* ------------------------------------------- *)
        | E_unop _
        | E_binop _                          -> Visit
        (* ------------------------------------------- *)
        | _                                  -> Process
      );
  };

  ()
=======
  | Z_universal
  | Z_universal_num
  | Z_universal_string
  | Z_universal_tree

let () =
  register_zone {
      subset = (fun next z1 z2 ->
          match z1, z2 with
            | Z_universal_num, Z_universal -> true
            | Z_universal_string, Z_universal -> true
            | Z_universal_tree, Z_universal -> true
            | _ -> next z1 z2
        );
      print = (fun next fmt z ->
          match z with
          | Z_universal -> Format.fprintf fmt "universal"
          | Z_universal_num -> Format.fprintf fmt "universal/num"
          | Z_universal_string -> Format.fprintf fmt "universal/string"
          | Z_universal_tree -> Format.fprintf fmt "universal/tree"
          | _ -> next fmt z
        );
    }
>>>>>>> 7aa7efb0
<|MERGE_RESOLUTION|>--- conflicted
+++ resolved
@@ -12,9 +12,10 @@
 open Ast
 
 type zone +=
-<<<<<<< HEAD
   | Z_u
   | Z_u_num
+  | Z_u_string
+  | Z_u_tree
 
 let () =
   register_zone {
@@ -47,10 +48,52 @@
         (* ------------------------------------------- *)
         | E_constant _
           when is_numeric_type (etyp exp)
-                                             -> Keep
+          -> Keep
         | E_var _
           when is_numeric_type (etyp exp)
-                                             -> Keep
+          -> Keep
+        (* ------------------------------------------- *)
+        | E_unop _
+        | E_binop _                          -> Visit
+        (* ------------------------------------------- *)
+        | _                                  -> Process
+      );
+  };
+
+  register_zone {
+    zone = Z_u_string;
+    subset = Some Z_u;
+    name = "U/String";
+    eval = (fun exp ->
+        match ekind exp with
+        (* ------------------------------------------- *)
+        | E_constant _
+        | E_function _
+        | E_array _
+        | E_subscript _
+        | E_addr _
+        | E_len _                            -> Keep
+        (* ------------------------------------------- *)
+        | E_unop _
+        | E_binop _                          -> Visit
+        (* ------------------------------------------- *)
+        | _                                  -> Process
+      );
+  };
+
+  register_zone {
+    zone = Z_u_tree;
+    subset = Some Z_u;
+    name = "U/Tree";
+    eval = (fun exp ->
+        match ekind exp with
+        (* ------------------------------------------- *)
+        | E_constant _
+        | E_function _
+        | E_array _
+        | E_subscript _
+        | E_addr _
+        | E_len _                            -> Keep
         (* ------------------------------------------- *)
         | E_unop _
         | E_binop _                          -> Visit
@@ -60,28 +103,23 @@
   };
 
   ()
-=======
-  | Z_universal
-  | Z_universal_num
-  | Z_universal_string
-  | Z_universal_tree
 
-let () =
-  register_zone {
-      subset = (fun next z1 z2 ->
-          match z1, z2 with
-            | Z_universal_num, Z_universal -> true
-            | Z_universal_string, Z_universal -> true
-            | Z_universal_tree, Z_universal -> true
-            | _ -> next z1 z2
-        );
-      print = (fun next fmt z ->
-          match z with
-          | Z_universal -> Format.fprintf fmt "universal"
-          | Z_universal_num -> Format.fprintf fmt "universal/num"
-          | Z_universal_string -> Format.fprintf fmt "universal/string"
-          | Z_universal_tree -> Format.fprintf fmt "universal/tree"
-          | _ -> next fmt z
-        );
-    }
->>>>>>> 7aa7efb0
+(* let () =
+ *   register_zone {
+ *       subset = (fun next z1 z2 ->
+ *           match z1, z2 with
+ *             | Z_u_num, Z_u -> true
+ *             | Z_u_string, Z_u -> true
+ *             | Z_u_tree, Z_u -> true
+ *             | _ -> next z1 z2
+ *         );
+ *       print = (fun next fmt z ->
+ *           match z with
+ *           | Z_u -> Format.fprintf fmt "universal"
+ *           | Z_u_num -> Format.fprintf fmt "universal/num"
+ *           | Z_u_string -> Format.fprintf fmt "universal/string"
+ *           | Z_u_tree -> Format.fprintf fmt "universal/tree"
+ *           | _ -> next fmt z
+ *         );
+ *     }
+ * >>>>>>> mopsa-v2-universal-w-tree *)