(****************************************************************************)
(*                   Copyright (C) 2017 The MOPSA Project                   *)
(*                                                                          *)
(*   This program is free software: you can redistribute it and/or modify   *)
(*   it under the terms of the CeCILL license V2.1.                         *)
(*                                                                          *)
(****************************************************************************)

(** Inter-procedural iterator by inlining.  *)

open Framework.Essentials
open Ast


(** {2 Return flow token} *)
(** ===================== *)

type token +=
  | T_return of range * expr option
  (** [T_return(l, Some e)] represents flows reaching a return
     statement at location [l] returning an expression [e]. The
     expression is [None] when the function returns nothing
      (i.e. case of a procedure). *)

let () =
  register_token {
    compare = (fun next tk1 tk2 ->
      match tk1, tk2 with
      | T_return(r1, _), T_return(r2, _) -> compare_range r1 r2
      | _ -> next tk1 tk2
    );
  print = (fun next fmt -> function
        | T_return(r, Some e) -> Format.fprintf fmt "return %a" pp_expr e
        | T_return(r, None) -> Format.fprintf fmt "return"
        | tk -> next fmt tk
      );
  }



(** {2 Call stack annotation} *)
(** ========================= *)

<<<<<<< HEAD
type call_stack = range list
=======
type call_stack = fundec list
let pp_call_stack =
  Format.pp_print_list
    ~pp_sep:(fun fmt () -> Format.fprintf fmt ",")
    (fun fmt f -> Format.fprintf fmt "%s" f.fun_name)
let compare_call_stack cs cs' =
  let c = fun x x' -> compare x.fun_name x'.fun_name in
  Compare.list_compare c cs cs'
>>>>>>> e9a7d659

type ('a, _) Annotation.key +=
  | A_call_stack: ('a, call_stack) Annotation.key

let () =
  Annotation.(register_stateless_annot {
      eq = (let f: type a b. (a, b) key -> (call_stack, b) eq option =
              function
              | A_call_stack -> Some Eq
              | _ -> None
            in
            f);
    }) ();
  ()


(** {2 Domain definition} *)
(** ===================== *)

module Domain : Framework.Domains.Stateless.S =
struct

  (** Domain identification *)
  (** ===================== *)

  type _ domain += D_universal_intraproc_inlining : unit domain
  let id = D_universal_intraproc_inlining
  let name = "universal.iterators.interproc.inlining"
  let identify : type a. a domain -> (unit, a) eq option =
    function
    | D_universal_intraproc_inlining -> Some Eq
    | _ -> None

  let debug fmt = Debug.debug ~channel:name fmt


  (** Zoning definition *)
  (** ================= *)

  let exec_interface = {export = [Zone.Z_universal]; import = []}
  let eval_interface = {export = [Zone.Z_universal, Framework.Zone.Z_top]; import = []}

  (** Initialization *)
  (** ============== *)

  let init prog man (flow: 'a flow) =
    Some (
      Flow.set_annot A_call_stack [] flow
    )

  (** Computation of post-conditions *)
  (** ============================== *)

  let exec zone stmt man flow =
    match skind stmt with
    | S_return e ->
      Some (
        let cur = Flow.get T_cur man flow in
        Flow.add (T_return (stmt.srange, e)) cur man flow |>
        Flow.remove T_cur man |>
        Post.of_flow
      )

    | _ -> None


  (** Evaluation of expressions *)
  (** ========================= *)

  let eval zone exp man flow =
    let range = erange exp in
    match ekind exp with
    | E_call({ekind = E_function f}, args) ->
      (* Clear all return flows *)
      let flow0 = Flow.filter (fun tk env ->
          match tk with
          | T_return _ -> false
          | _ -> true
        ) man flow
      in

      (* Assign arguments to parameters *)
      let parameters_assign = List.mapi (fun i (param, arg) ->
          mk_assign (mk_var param range) arg range
        ) (List.combine f.fun_parameters args) in

      let init_block = mk_block parameters_assign range in

      (* Update call stack *)
      let cs = Flow.get_annot A_call_stack flow0 in
      let cs' = range :: cs in
      let flow1 = Flow.set_annot A_call_stack cs' flow0 in

      (* Execute body *)
      let flow2 = man.exec init_block flow1 |>
                  man.exec f.fun_body
      in

      (* Create a temporary variable to store return expressions *)
      let tmp = mk_tmp ~vtyp:f.fun_return_type () in

      (* Iterate over return flows and assign the returned value to tmp *)
      let flow3 =
        Flow.fold (fun acc tk env ->
            match tk with
            | T_return(_, None) -> Flow.add T_cur env man acc

            | T_return(_, Some e) ->
              Flow.set T_cur env man acc |>
              man.exec (mk_assign (mk_var tmp range) e range) |>
              Flow.join man acc

            | _ -> Flow.add tk env man acc
          )
          (Flow.remove T_cur man flow)
          man flow2
      in

      (* Remove parameters and local variables from the environment *)
      let ignore_stmt_list =
        List.mapi (fun i v ->
            mk_remove_var v range
          ) (f.fun_parameters @ f.fun_locvars)
      in

      let ignore_block = mk_block ignore_stmt_list range in

      let flow4 = man.exec ignore_block flow3 in

      Eval.singleton (mk_var tmp range) flow4 ~cleaners:[mk_remove_var tmp range] |>
      Option.return

    | _ -> None

  let ask _ _ _ = None

end


let () =
  Framework.Domains.Stateless.register_domain (module Domain)<|MERGE_RESOLUTION|>--- conflicted
+++ resolved
@@ -41,18 +41,31 @@
 (** {2 Call stack annotation} *)
 (** ========================= *)
 
-<<<<<<< HEAD
+(* type call_stack = (fundec * range) list
+ * 
+ * let pp_call_stack =
+ *   Format.pp_print_list
+ *     ~pp_sep:(fun fmt () -> Format.fprintf fmt ",")
+ *     (fun fmt (f, range) -> Format.fprintf fmt "%s:%a" f.fun_name pp_range range)
+ * 
+ * let compare_call_stack cs cs' =
+ *   Compare.list_compare (fun (f1, r1) (f2, r2) ->
+ *       Compare.compose [
+ *         (fun () -> compare f1.fun_name f2.fun_name);
+ *         (fun () -> compare_range r1 r2)
+ *       ]
+ *     ) cs cs' *)
+
+
 type call_stack = range list
-=======
-type call_stack = fundec list
+
 let pp_call_stack =
   Format.pp_print_list
     ~pp_sep:(fun fmt () -> Format.fprintf fmt ",")
-    (fun fmt f -> Format.fprintf fmt "%s" f.fun_name)
+    pp_range
+
 let compare_call_stack cs cs' =
-  let c = fun x x' -> compare x.fun_name x'.fun_name in
-  Compare.list_compare c cs cs'
->>>>>>> e9a7d659
+  Compare.list_compare compare_range cs cs'
 
 type ('a, _) Annotation.key +=
   | A_call_stack: ('a, call_stack) Annotation.key
