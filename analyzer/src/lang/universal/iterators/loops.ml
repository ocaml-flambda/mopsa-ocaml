--- conflicted
+++ resolved
@@ -303,19 +303,7 @@
         Flow.join man.lattice flow_init |>
         Post.return
     else if delay = 0 then
-<<<<<<< HEAD
-      let wcur = man.lattice.widen (Flow.get_ctx flow') cur cur' in
-      let wflow = Flow.set T_cur wcur man.lattice flow' in
-=======
       let wflow = Flow.widen man.lattice flow flow' in
-      let () = debug
-          "widening: %a@\n abs =@\n@[  %a@]@\n abs' =@\n@[  %a@]@\n res =@\n@[  %a@]"
-          pp_range body.srange
-          (Flow.print man.lattice.print) flow
-          (Flow.print man.lattice.print) flow'
-          (Flow.print man.lattice.print) wflow
-      in
->>>>>>> 84784d89
       lfp (count+1) !opt_loop_widening_delay cond body man flow_init wflow
     else
       lfp (count+1) (delay - 1) cond body man flow_init flow'
