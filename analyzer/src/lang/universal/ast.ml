--- conflicted
+++ resolved
@@ -9,11 +9,7 @@
 (** Abstract Syntax Tree extension for the simple Universal language. *)
 
 open Mopsa
-<<<<<<< HEAD
-=======
 open Format
->>>>>>> 16a15a52
-
 
 (*============*)
 (** {2 Types} *)
@@ -120,38 +116,6 @@
   }
 
 
-(*================*)
-(** {2 Variables} *)
-(*================*)
-
-type var_kind +=
-  | V_universal of string (** Original name of the variable *)
-
-let () =
-  register_var {
-    compare = (fun next v1 v2 ->
-        match vkind v1, vkind v2 with
-        | V_universal name1, V_universal name2 -> compare name1 name2
-        | _ -> next v1 v2
-      );
-    print = (fun next fmt v ->
-        match vkind v with
-        | V_universal name -> Format.pp_print_string fmt name
-        | _ -> next fmt v
-      );
-    to_uniq_name = (fun next v ->
-        match vkind v with
-        | V_universal orig_name -> orig_name ^ ":" ^ (string_of_int v.vuid)
-        | _ -> next v
-      )
-  }
-
-let mkv name vtyp vuid =
-  Mopsa.mkv (V_universal name) vtyp vuid
-
-let mktmp vtyp =
-  Mopsa.mkfresh (V_universal "$tmp") vtyp
-  
 (*================*)
 (** {2 Operators} *)
 (*================*)
@@ -256,7 +220,8 @@
   fun_parameters: var list; (** list of parameters *)
   fun_locvars : var list; (** list of local variables *)
   mutable fun_body: stmt; (** body of the function *)
-  fun_return_var: var option; (** variable storing the return value *)
+  fun_return_type: typ option; (** return type *)
+  fun_return_var: var; (** variable storing the return value *)
 }
 
 type fun_builtin =
@@ -296,11 +261,11 @@
               pp_print_list ~pp_sep:(fun fmt () -> fprintf fmt "@\n")
                 (fun fmt f ->
                    fprintf fmt "%a %a(%a) {@\n@[<v 2>  %a@]@\n}"
-                     (fun fmt ov ->
-                        match ov with
+                     (fun fmt ot ->
+                        match ot with
                         | None -> pp_print_string fmt "void"
-                        | Some v -> pp_typ fmt v.vtyp
-                     ) f.fun_return_var
+                        | Some t -> pp_typ fmt t
+                     ) f.fun_return_type
                      Format.pp_print_string f.fun_name
                      (pp_print_list ~pp_sep:(fun fmt () -> fprintf fmt ", ")
                         (fun fmt v -> Format.fprintf fmt "%a %a"
