--- conflicted
+++ resolved
@@ -39,12 +39,8 @@
 
 type _ query +=
   | Q_allocated_addresses : addr list query
-<<<<<<< HEAD
-  | Q_select_allocated_addresses : (addr -> bool) -> addr list query
   | Q_alive_addresses : addr list query
   | Q_alive_addresses_aspset : Pool.t query
-=======
->>>>>>> 63dd88d3
 
 let () =
   register_query {
@@ -53,14 +49,8 @@
         fun next query a b ->
           match query with
           | Q_allocated_addresses -> a @ b
-<<<<<<< HEAD
-          | Q_select_allocated_addresses _ ->
-            (* is that ok? *)
-             a @ b
           | Q_alive_addresses -> List.sort_uniq compare_addr (a @ b)
           | Q_alive_addresses_aspset -> Pool.join a b
-=======
->>>>>>> 63dd88d3
           | _ -> next.join_query query a b
       in f
     );
@@ -68,17 +58,10 @@
       let f : type r. query_pool -> r query -> r -> r -> r =
         fun next query a b ->
           match query with
-<<<<<<< HEAD
           | Q_allocated_addresses ->
             assert false
-          | Q_select_allocated_addresses _ ->
-            (* is that ok? *)
-             assert false
           | Q_alive_addresses -> assert false
           | Q_alive_addresses_aspset -> Pool.meet a b
-=======
-          | Q_allocated_addresses -> assert false
->>>>>>> 63dd88d3
           | _ -> next.meet_query query a b
       in f
     );
@@ -206,7 +189,7 @@
         man.exec (mk_expand_addr old [addr] stmt.srange) flow' |>
         Post.return |>
         OptionExt.return
-      
+
     (* 𝕊⟦ free(old); ⟧ *)
     | S_free addr when is_old addr ->
       (* Inform domains to invalidate addr *)
@@ -214,7 +197,6 @@
       Post.return |>
       OptionExt.return
 
-<<<<<<< HEAD
     | S_perform_gc ->
        let startt = Sys.time () in
        let all = get_env T_cur man flow in
@@ -224,15 +206,14 @@
        let trange = tag_range range "agc" in
        let flow = set_env T_cur alive man flow in
        let flow = Pool.fold (fun addr flow ->
-                      man.exec (mk_remove (mk_addr addr trange) trange) flow) dead flow in
+                      (* FIXME: free of a strong address will re-create the strong address, I'm not really happy with that *)
+                      man.exec (mk_stmt (S_free addr) trange) flow) dead flow in
        let delta = Sys.time () -. startt in
        gc_time := !gc_time +. delta;
        incr gc_nb_collections;
        gc_nb_addr_collected := !gc_nb_addr_collected + (Pool.cardinal dead);
        gc_max_heap_size := max !gc_max_heap_size (Pool.cardinal all);
        flow |> Post.return |> OptionExt.return
-=======
->>>>>>> 63dd88d3
 
     | _ -> None
 
@@ -246,40 +227,15 @@
     | E_alloc_addr(addr_kind, STRONG) ->
       let pool = get_env T_cur man flow in
 
-<<<<<<< HEAD
       let recent_addr = Policies.mk_addr addr_kind STRONG range (Flow.get_unit_ctx flow) in
 
-      (* Change the sub-domain *)
-      let flow' =
-        if not (Pool.mem recent_addr pool) then
-          (* let () = debug "first allocation@\n" in *)
-          (* First time we allocate at this site, so no change to the sub-domain. *)
-          flow
-        else
-          (* Otherwise, we make the previous recent address as an old one *)
-          let old_addr = Policies.mk_addr addr_kind WEAK range (Flow.get_unit_ctx flow) in
-          (* debug "rename %a to %a" pp_addr recent_addr pp_addr old_addr; *)
-          let nflow = map_env T_cur (Pool.add old_addr) man flow |>
-                        man.exec (mk_rename (mk_addr recent_addr range) (mk_addr old_addr range) range) in
-          if not (Pool.mem old_addr pool) then nflow
-          else
-            Flow.join man.lattice nflow (man.exec (mk_remove (mk_addr recent_addr range) range) flow)
-      in
-
-      (* Add the recent address *)
-      map_env T_cur (Pool.add recent_addr) man flow' |>
-      Eval.singleton (mk_addr recent_addr range) |>
-      OptionExt.return
-=======
-      let recent_addr = Policy.mk_addr addr_kind STRONG range flow in
-      
       if not (Pool.mem recent_addr pool) then
         (* first allocation at this site: just add the address to the pool and return it *)
         map_env T_cur (Pool.add recent_addr) man flow |>
         Eval.singleton (mk_addr recent_addr range) |>
         OptionExt.return
       else
-        let old_addr = Policy.mk_addr addr_kind WEAK range flow in
+        let old_addr = Policies.mk_addr addr_kind WEAK range (Flow.get_unit_ctx flow) in
         if not (Pool.mem old_addr pool) then
           (* old address not present: rename the existing recent as old and return the new recent *)
           map_env T_cur (Pool.add old_addr) man flow |>
@@ -291,7 +247,6 @@
           man.exec (mk_fold_addr old_addr [recent_addr] range) flow |>
           Eval.singleton (mk_addr recent_addr range) |>
           OptionExt.return
->>>>>>> 63dd88d3
 
     | E_alloc_addr(addr_kind, WEAK) ->
       let pool = get_env T_cur man flow in
@@ -318,17 +273,7 @@
     | Q_allocated_addresses ->
       let pool = get_env T_cur man flow in
       Some (Pool.elements pool)
-<<<<<<< HEAD
-
-    | Q_select_allocated_addresses f ->
-      let pool = get_env T_cur man flow in
-      Some (
-        (* I guess a fold would be better than filter and elements *)
-        Pool.elements @@ Pool.filter f pool
-      )
-
-=======
->>>>>>> 63dd88d3
+
     | _ -> None
 
   let refine channel man flow = Channel.return flow
