(****************************************************************************)
(*                                                                          *)
(* This file is part of MOPSA, a Modular Open Platform for Static Analysis. *)
(*                                                                          *)
(* Copyright (C) 2017-2019 The MOPSA Project.                               *)
(*                                                                          *)
(* This program is free software: you can redistribute it and/or modify     *)
(* it under the terms of the GNU Lesser General Public License as published *)
(* by the Free Software Foundation, either version 3 of the License, or     *)
(* (at your option) any later version.                                      *)
(*                                                                          *)
(* This program is distributed in the hope that it will be useful,          *)
(* but WITHOUT ANY WARRANTY; without even the implied warranty of           *)
(* MERCHANTABILITY or FITNESS FOR A PARTICULAR PURPOSE.  See the            *)
(* GNU Lesser General Public License for more details.                      *)
(*                                                                          *)
(* You should have received a copy of the GNU Lesser General Public License *)
(* along with this program.  If not, see <http://www.gnu.org/licenses/>.    *)
(*                                                                          *)
(****************************************************************************)

(** Hook for displaying analysis logs as a tree *)

open Mopsa
open Format
open Core.All
open Sig.Domain.Manager


<<<<<<< HEAD
(** Command-line option for printing logs without abstract states *)
let opt_short_logs = ref false

let () =
  Config.Options.register_builtin_option {
    key = "-short-logs";
    category = "Debugging";
    doc = " show analysis logs without abstract states";
    spec = ArgExt.Set opt_short_logs;
    default = "false";
  }

let enable_logs = ref true
=======
(** Logs options *)
module type OPTIONS =
sig
  val name  : string
  val short : bool
end
>>>>>>> b9aba57d

module Hook(Options:OPTIONS) =
struct

  (** {2 Hook header} *)
  (** *************** *)

  let name = Options.name

  let exec_zones = [Z_any]
  let eval_zones = [Z_any,Z_any]


  (** {2 Initialization} *)
  (** ****************** *)

  (* We use a stack for keeping the duration of exec and eval *)
  let stack = Stack.create ()

  let init ctx = Stack.clear stack


  (** {2 Indentation} *)
  (** *************** *)

  let color level s =
    let code = (level mod 16) * 16 + 10 in
    if !Debug.print_color then
      Printf.sprintf "\027[1;38;5;%dm%s\027[0m" code s
    else
      s

  type symbol =
    | BEGIN
    | END
    | MSG


  (** Symbol of a new entry *)
  let symbol_to_string symbol level =
    match symbol with
    | BEGIN -> color level "+"
    | END -> color level "o"
    | MSG -> color level "*"


  let is_end_symbol = function
    | END -> true
    | _ -> false


  (** Tabulation *)
  let tab level = color level "|"


  (** Indent a message by adding tabs at the beginning of each line *)
  let indent ~symbol fmt =
    (* Get the formatted message as a string *)
    Format.kasprintf (fun str ->
        (* Split the message into lines *)
        let lines = String.split_on_char '\n' str in
        let cur_level = max (Stack.length stack) 0 in

        match lines with
        | [] -> ()
        | first :: others ->

          (* The first line is prefixed with the entry symbol *)
          let first' = (symbol_to_string symbol cur_level) ^ " " ^ first in

          (* The other lines are prefixed with the indent symbol *)
          let others' =
            if not (is_end_symbol symbol) then
              List.map (fun line -> (tab cur_level) ^ " " ^ line) others
            else
              List.map (fun line -> "  " ^ line) others
          in

          (* Add the margin *)
          let margin = List.init cur_level (fun i -> (tab i) ^ " ") |>
                       String.concat ""
          in
          let lines' = List.map (fun line ->
              margin ^ line
            ) (first' :: others')
          in

          printf "%a@."
            (pp_print_list ~pp_sep:(fun fmt () -> fprintf fmt "@\n") pp_print_string)
            lines'
      ) fmt


  let reach loc =
    indent "reaching %a" pp_range loc ~symbol:MSG

  let pp_S fmt stmt =
    fprintf fmt "@[<v 3>S [| %a@] |]" pp_stmt stmt

  let pp_E fmt exp =
    fprintf fmt "@[<v 3>E [| %a@] |]" pp_expr exp

  let get_timing () =
    try Sys.time () -. Stack.pop stack
    with Stack.Empty -> Float.nan


  (** {2 Events handlers} *)
  (** ******************* *)

  let on_before_exec zone stmt man flow =
<<<<<<< HEAD
    if !enable_logs then (
      reach stmt.srange;
      if !opt_short_logs then
        indent "%a in zone %a"
          pp_S stmt
          pp_zone zone
          ~symbol:BEGIN
      else
        indent "%a @,in %a @,and zone %a"
          pp_S stmt
          (Flow.print man.lattice.print) flow
          pp_zone zone
          ~symbol:BEGIN
      ;
        Stack.push (Sys.time ()) stack
    )

  let on_after_exec zone stmt man post =
    if !enable_logs then (
      let time = Sys.time () -. Stack.pop stack in
      if !opt_short_logs then
        indent "%a done in zone %a [%.4fs]"
          pp_S stmt
          pp_zone zone
          time
          ~symbol:END
      else
        indent "%a done in zone %a [%.4fs]@ -->  %a"
          pp_S stmt
          pp_zone zone
          time
          (Post.print man.lattice.print) post
          ~symbol:END
    )

  let on_before_eval zone exp man flow =
    if !enable_logs then (
      if !opt_short_logs then
        indent "%a in zone %a"
          pp_E exp
          pp_zone2 zone
          ~symbol:BEGIN
      else
        indent "%a @,in %a @,and zone %a"
          pp_E exp
          (Flow.print man.lattice.print) flow
          pp_zone2 zone
          ~symbol:BEGIN
=======
    reach stmt.srange;
    if Options.short then
      indent "%a in zone %a"
        pp_S stmt
        pp_zone zone
        ~symbol:BEGIN
    else
      indent "%a @,in %a @,and zone %a"
        pp_S stmt
        (Flow.print man.lattice.print) flow
        pp_zone zone
        ~symbol:BEGIN
    ;
    Stack.push (Sys.time ()) stack


  let on_after_exec zone stmt man post =
    let time = get_timing () in
    if Options.short then
      indent "%a done in zone %a [%.4fs]"
        pp_S stmt
        pp_zone zone
        time
        ~symbol:END
    else
      indent "%a done in zone %a [%.4fs]@ -->  %a"
        pp_S stmt
        pp_zone zone
        time
        (Post.print man.lattice.print) post
        ~symbol:END


  let on_before_eval zone exp man flow =
    if Options.short then
      indent "%a in zone %a"
        pp_E exp
        pp_zone2 zone
        ~symbol:BEGIN
    else
      indent "%a @,in %a @,and zone %a"
        pp_E exp
        (Flow.print man.lattice.print) flow
        pp_zone2 zone
        ~symbol:BEGIN
>>>>>>> b9aba57d
    ;
      Stack.push (Sys.time ()) stack
    )

  let on_after_eval zone exp man evl =
<<<<<<< HEAD
    if !enable_logs then (
      let time = Sys.time () -. Stack.pop stack in
      if !opt_short_logs then
        indent "%a = %a done in zone %a [%.4fs]"
          pp_E exp
          Eval.print evl
          pp_zone2 zone
          time
          ~symbol:END
      else
        indent "%a done in zone %a [%.4fs]@ -->  %a"
          pp_E exp
          pp_zone2 zone
          time
          Eval.print evl
          ~symbol:END
    )
=======
    let time = get_timing () in
    if Options.short then
      indent "%a = %a done in zone %a [%.4fs]"
        pp_E exp
        Eval.print evl
        pp_zone2 zone
        time
        ~symbol:END
    else
      indent "%a done in zone %a [%.4fs]@ -->  %a"
        pp_E exp
        pp_zone2 zone
        time
        Eval.print evl
        ~symbol:END
>>>>>>> b9aba57d

  let on_finish man flow =
    Stack.clear stack

end

let () =
  Core.Hook.register_stateless_hook (module Hook(struct let name = "logs" let short = false end));
  Core.Hook.register_stateless_hook (module Hook(struct let name = "short-logs" let short = true end))<|MERGE_RESOLUTION|>--- conflicted
+++ resolved
@@ -27,28 +27,12 @@
 open Sig.Domain.Manager
 
 
-<<<<<<< HEAD
-(** Command-line option for printing logs without abstract states *)
-let opt_short_logs = ref false
-
-let () =
-  Config.Options.register_builtin_option {
-    key = "-short-logs";
-    category = "Debugging";
-    doc = " show analysis logs without abstract states";
-    spec = ArgExt.Set opt_short_logs;
-    default = "false";
-  }
-
-let enable_logs = ref true
-=======
 (** Logs options *)
 module type OPTIONS =
 sig
   val name  : string
   val short : bool
 end
->>>>>>> b9aba57d
 
 module Hook(Options:OPTIONS) =
 struct
@@ -160,56 +144,6 @@
   (** ******************* *)
 
   let on_before_exec zone stmt man flow =
-<<<<<<< HEAD
-    if !enable_logs then (
-      reach stmt.srange;
-      if !opt_short_logs then
-        indent "%a in zone %a"
-          pp_S stmt
-          pp_zone zone
-          ~symbol:BEGIN
-      else
-        indent "%a @,in %a @,and zone %a"
-          pp_S stmt
-          (Flow.print man.lattice.print) flow
-          pp_zone zone
-          ~symbol:BEGIN
-      ;
-        Stack.push (Sys.time ()) stack
-    )
-
-  let on_after_exec zone stmt man post =
-    if !enable_logs then (
-      let time = Sys.time () -. Stack.pop stack in
-      if !opt_short_logs then
-        indent "%a done in zone %a [%.4fs]"
-          pp_S stmt
-          pp_zone zone
-          time
-          ~symbol:END
-      else
-        indent "%a done in zone %a [%.4fs]@ -->  %a"
-          pp_S stmt
-          pp_zone zone
-          time
-          (Post.print man.lattice.print) post
-          ~symbol:END
-    )
-
-  let on_before_eval zone exp man flow =
-    if !enable_logs then (
-      if !opt_short_logs then
-        indent "%a in zone %a"
-          pp_E exp
-          pp_zone2 zone
-          ~symbol:BEGIN
-      else
-        indent "%a @,in %a @,and zone %a"
-          pp_E exp
-          (Flow.print man.lattice.print) flow
-          pp_zone2 zone
-          ~symbol:BEGIN
-=======
     reach stmt.srange;
     if Options.short then
       indent "%a in zone %a"
@@ -255,31 +189,10 @@
         (Flow.print man.lattice.print) flow
         pp_zone2 zone
         ~symbol:BEGIN
->>>>>>> b9aba57d
     ;
       Stack.push (Sys.time ()) stack
-    )
 
   let on_after_eval zone exp man evl =
-<<<<<<< HEAD
-    if !enable_logs then (
-      let time = Sys.time () -. Stack.pop stack in
-      if !opt_short_logs then
-        indent "%a = %a done in zone %a [%.4fs]"
-          pp_E exp
-          Eval.print evl
-          pp_zone2 zone
-          time
-          ~symbol:END
-      else
-        indent "%a done in zone %a [%.4fs]@ -->  %a"
-          pp_E exp
-          pp_zone2 zone
-          time
-          Eval.print evl
-          ~symbol:END
-    )
-=======
     let time = get_timing () in
     if Options.short then
       indent "%a = %a done in zone %a [%.4fs]"
@@ -295,7 +208,6 @@
         time
         Eval.print evl
         ~symbol:END
->>>>>>> b9aba57d
 
   let on_finish man flow =
     Stack.clear stack
