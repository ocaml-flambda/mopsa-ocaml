--- conflicted
+++ resolved
@@ -90,9 +90,9 @@
   | T_float _, T_int -> x
   | _ ->
      if compare_typ x y = 0 then x
-     else Debug.fail "cannot unify types %a and %a" pp_typ x pp_typ y 
-
-(* cast expression to the given type (if needed) *)    
+     else Debug.fail "cannot unify types %a and %a" pp_typ x pp_typ y
+
+(* cast expression to the given type (if needed) *)
 let to_typ (t:FA.typ) (e:FA.expr) : FA.expr =
   let range = erange e in
   let orgt = etyp e in
@@ -103,7 +103,7 @@
        mk_unop O_cast e ~etyp:t range
     | _ ->
        Debug.fail "cannot convert expression %a of type %a to type %a" pp_expr e pp_typ orgt pp_typ t
-    
+
 let from_binop (t: FA.typ) (b: U.binary_op) : FA.operator =
   match t, b with
   | T_int, AST_PLUS          -> O_plus
@@ -195,13 +195,12 @@
                       U_ast_printer.print_expr e
                       (U_ast_printer.string_of_extent ext)
                 ) args fundec.fun_parameters in
-<<<<<<< HEAD
+              (* <<<<<<< HEAD *)
               (* void function return an (unitialized) int *)
               let rettyp = OptionExt.option_dfl T_int fundec.T.fun_return_type in
-              (mk_expr ~etyp:rettyp (E_call(mk_expr (E_function fundec) range, el)) range)
-=======
-              (mk_expr ~etyp:(fundec.T.fun_return_type) (E_call(mk_expr (E_function (User_defined fundec)) range, el)) range)
->>>>>>> 7aa7efb0
+              (mk_expr ~etyp:rettyp (E_call(mk_expr (E_function (User_defined fundec)) range, el)) range)
+              (* ======= *)
+              (* (mk_expr ~etyp:(fundec.T.fun_return_type) (E_call(mk_expr (E_function (User_defined fundec)) range, el)) range) *)
             else
               Debug.fail "%s number of arguments incompatible with call at %s"
                 f
@@ -332,22 +331,22 @@
       | AST_identifier _ ->
         let e1 = from_expr e1 ext1 var_ctx fun_ctx in
         let e2 = from_expr e2 ext2 var_ctx fun_ctx in
-<<<<<<< HEAD
+(* <<<<<<< HEAD *)
         let e2 = to_typ (etyp e1) e2 in
         mk_assign e1 e2 range
-=======
-        if (compare_typ (etyp e1) (etyp e2) = 0) then
-          mk_assign e1 e2 range
-        else
-          Debug.fail "%a (at %s) has type %a and %a (at %s) has type \
-                      %a, could not translate assignement"
-            U_ast_printer.print_expr e1o
-            (U_ast_printer.string_of_extent ext1)
-            pp_typ (etyp e1)
-            U_ast_printer.print_expr e2o
-            (U_ast_printer.string_of_extent ext2)
-            pp_typ (etyp e2)
->>>>>>> 7aa7efb0
+(* =======
+ *         if (compare_typ (etyp e1) (etyp e2) = 0) then
+ *           mk_assign e1 e2 range
+ *         else
+ *           Debug.fail "%a (at %s) has type %a and %a (at %s) has type \
+ *                       %a, could not translate assignement"
+ *             U_ast_printer.print_expr e1o
+ *             (U_ast_printer.string_of_extent ext1)
+ *             pp_typ (etyp e1)
+ *             U_ast_printer.print_expr e2o
+ *             (U_ast_printer.string_of_extent ext2)
+ *             pp_typ (etyp e2)
+ * >>>>>>> mopsa-v2-universal-w-tree *)
       | _ ->
         Debug.fail "%a at %s not considered a left-value for now "
           U_ast_printer.print_expr e1o
