--- conflicted
+++ resolved
@@ -90,11 +90,7 @@
   else
     match orgt, t with
     | (T_int | T_float _), (T_int | T_float _) ->
-<<<<<<< HEAD
-      mk_unop O_cast e ~etyp:t range
-=======
        mk_unop (O_cast (orgt,t)) e ~etyp:t range
->>>>>>> 44c6f382
     | _ ->
       Exceptions.panic "cannot convert expression %a of type %a to type %a" pp_expr e pp_typ orgt pp_typ t
 
