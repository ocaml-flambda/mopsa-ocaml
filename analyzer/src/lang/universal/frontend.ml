(****************************************************************************)
(*                   Copyright (C) 2017 The MOPSA Project                   *)
(*                                                                          *)
(*   This program is free software: you can redistribute it and/or modify   *)
(*   it under the terms of the CeCILL license V2.1.                         *)
(*                                                                          *)
(****************************************************************************)

(**
   Universal frontend translates the parser's AST into Framework's AST.
*)

open Mopsa

module NameG =
struct
  let compt = ref 0
  let fresh () =
    let rep = !compt in
    incr compt;
    rep
end

open Lexing
open Ast
open Framework.Ast
open U_ast

module T = Ast
module U = U_ast
module FA = Framework.Ast

module Float = ItvUtils.Float

(* vars to their unique identifier and declared types *)
module MS = MapExt.StringMap
type var_context = (int * Framework.Ast.typ) MS.t
type fun_context = (T.fundec) MS.t

let builtin_functions =
  [
    {name = "subtree"; args = [Some T_tree; Some T_int]; output = T_tree};
    {name = "is_symbol"; args = [Some T_tree]; output = T_bool};
    {name = "read_int"; args = [Some T_tree]; output = T_int};
    {name = "read_symbol"; args = [Some T_tree]; output = T_string};
    {name = "mopsa_assume"; args = [None]; output = T_unit};
  ]

let from_extent (e: extent) : Location.range = e

let from_var (v: string) (ext: U.extent) (var_ctx: var_context): FA.var =
  try
    let (id, typ) = MS.find v var_ctx in
    Ast.mkv v id typ
  with
  | Not_found ->
    Exceptions.panic_at ext
      "%s was not found in typing/naming context"
      v

let rec from_typ (typ: U_ast.typ) : FA.typ =
  match typ with
  | AST_INT     -> T_int
  | AST_REAL    -> T_float F_DOUBLE
  | AST_ARRAY t -> T_array (from_typ t)
  | AST_STRING  -> T_string
  | AST_CHAR    -> T_char
  | AST_TREE    -> T_tree

(* find a common type for the arguments of binary operations *)
let unify_typ (x:FA.typ) (y:FA.typ) : FA.typ =
  match x,y with
  | T_int, T_float _ -> y
  | T_float _, T_int -> x
  | _ ->
     if compare_typ x y = 0 then x
     else Exceptions.panic "cannot unify types %a and %a" pp_typ x pp_typ y

(* cast expression to the given type (if needed) *)
let to_typ (t:FA.typ) (e:FA.expr) : FA.expr =
  let range = erange e in
  let orgt = etyp e in
  if compare_typ orgt t = 0 then e
  else
    match orgt, t with
    | (T_int | T_float _), (T_int | T_float _) ->
       mk_unop O_cast e ~etyp:t range
    | _ ->
       Exceptions.panic "cannot convert expression %a of type %a to type %a" pp_expr e pp_typ orgt pp_typ t

let from_binop (t: FA.typ) (b: U.binary_op) : FA.operator =
  match t, b with
  | T_int, AST_PLUS          -> O_plus
  | T_int, AST_MINUS         -> O_minus
  | T_int, AST_MULTIPLY      -> O_mult
  | T_int, AST_DIVIDE        -> O_div
  | T_int, AST_EQUAL         -> O_eq
  | T_int, AST_NOT_EQUAL     -> O_ne
  | T_int, AST_LESS          -> O_lt
  | T_int, AST_LESS_EQUAL    -> O_le
  | T_int, AST_GREATER       -> O_gt
  | T_int, AST_GREATER_EQUAL -> O_ge
  | T_int, AST_AND           -> O_log_and
  | T_int, AST_OR            -> O_log_or
  | T_string, AST_CONCAT        -> O_concat
  | T_string, AST_EQUAL         -> O_eq
  | T_float _, AST_PLUS          -> O_plus
  | T_float _, AST_MINUS         -> O_minus
  | T_float _, AST_MULTIPLY      -> O_mult
  | T_float _, AST_DIVIDE        -> O_div
  | T_float _, AST_EQUAL         -> O_eq
  | T_float _, AST_NOT_EQUAL     -> O_ne
  | T_float _, AST_LESS          -> O_lt
  | T_float _, AST_LESS_EQUAL    -> O_le
  | T_float _, AST_GREATER       -> O_gt
  | T_float _, AST_GREATER_EQUAL -> O_ge
  | _ -> Exceptions.panic "operator %a cannot be used with type %a" U_ast_printer.print_binary_op b pp_typ t

let from_unop (t: FA.typ) (b: U.unary_op) : FA.operator =
  match t, b with
  | T_int, AST_UNARY_PLUS    -> O_plus
  | T_int, AST_UNARY_MINUS   -> O_minus
  | T_int, AST_NOT           -> O_log_not
  | T_float f, AST_UNARY_PLUS  -> O_plus
  | T_float f, AST_UNARY_MINUS -> O_minus
  | _ -> Exceptions.panic "operator %a cannot be used with type %a" U_ast_printer.print_unary_op b pp_typ t

let rec from_expr (e: U.expr) (ext : U.extent) (var_ctx: var_context) (fun_ctx: fun_context option): FA.expr =
  let range = from_extent ext in
  match e with
  | AST_unit_const -> mk_expr ~etyp:T_unit (E_constant (C_unit)) range
  | AST_fun_call((f, f_ext), args) ->
    begin
      let look_in_builtins (fun_ctx) =
        let exception Match of (FA.expr list * fun_builtin) in
        try
          List.iter (fun bi ->
              let () = Debug.debug ~channel:("remove_me") "builtin: %s, fun: %s, b: %b" bi.name f (bi.name = f) in
              if bi.name = f && List.length bi.args = List.length args then
                let exception NoMatch in
                try
                  let el = List.map2 (fun (e, ext) x ->
                      match x with
                      | Some x ->
                        let e' = from_expr e ext var_ctx (fun_ctx) in
                        let typ = etyp e' in
                        let () = Debug.debug ~channel:("remove_me") "x: %a, typ: %a" pp_typ x pp_typ typ in
                        if compare_typ typ x = 0 then
                          e'
                        else
                          raise NoMatch
                      | None -> from_expr e ext var_ctx (fun_ctx)
                    ) args bi.args
                  in
                  raise (Match (el, bi))
                with
                | NoMatch -> ()
            ) builtin_functions;
          Exceptions.panic_at ext
            "%s was not found in naming context nor in builtin functions"
            f
        with
        | Match(el, bi) ->
          (mk_expr ~etyp:(bi.output) (E_call(mk_expr (E_function (Builtin bi)) range, el)) range)
      in
      match fun_ctx with
      | None -> look_in_builtins (None)
      | Some fun_ctx ->
        begin
          try
            let fundec = MS.find f fun_ctx in
            if List.length fundec.fun_parameters = List.length args then
              let el = List.map2 (fun (e, ext) x ->
                  let e' = from_expr e ext var_ctx (Some fun_ctx) in
                  let typ = etyp e' in
                  if compare_typ x.vtyp typ = 0 then
                    e'
                  else
                    Exceptions.panic_at ext
                      "type of %a incompatible with declared function"
                      U_ast_printer.print_expr e
                ) args fundec.fun_parameters in
              (* <<<<<<< HEAD *)
              (* void function return an (unitialized) int *)
              let rettyp =
                match fundec.fun_return_var with
                | None -> T_int
                | Some v -> v.vtyp
              in
              (mk_expr ~etyp:rettyp (E_call(mk_expr (E_function (User_defined fundec)) range, el)) range)
              (* ======= *)
              (* (mk_expr ~etyp:(fundec.T.fun_return_type) (E_call(mk_expr (E_function (User_defined fundec)) range, el)) range) *)
            else
              Exceptions.panic_at ext
                "%s number of arguments incompatible with call"
                f
          with
          | Not_found ->
            begin
              look_in_builtins (Some fun_ctx)
            end
        end
    end
  | AST_unary (op, (e, ext)) ->
    begin
      let e = from_expr e ext var_ctx fun_ctx in
      let typ = etyp e in
      let op = from_unop typ op in
      mk_unop op e ~etyp:typ range
    end
  | AST_binary (op, (e1, ext1), (e2, ext2)) ->
    begin
      let e1 = from_expr e1 ext var_ctx fun_ctx in
      let typ1 = etyp e1 in
      let e2 = from_expr e2 ext var_ctx fun_ctx in
      let typ2 = etyp e2 in
      let typ = unify_typ typ1 typ2 in
      let e1,e2 = to_typ typ e1, to_typ typ e2 in
      let op = from_binop typ op in
      mk_binop e1 op e2 ~etyp:typ range
    end

  | AST_identifier (v, ext) ->
    mk_var (from_var v ext var_ctx) range

  | AST_int_const (s, _) ->
    mk_z (Z.of_string s) range

  | AST_bool_const (b, _) ->
    mk_int (if b then 1 else 0) range

  | AST_real_const (s, _) ->
     (* double interval enclosing the real value *)
     let lo = Float.of_string `DOUBLE `DOWN s
     and up = Float.of_string `DOUBLE `UP s
     in
     mk_float_interval ~prec:F_DOUBLE lo up range

  | AST_string_const (s, _) ->
    mk_string s range

  | AST_char_const(c, _) ->
    Exceptions.panic "char not implemented yet"

  | AST_array_const(a, _) ->
    Exceptions.panic "array not implemented yet"

  | AST_rand((l, _), (u, _)) ->
    mk_z_interval (Z.of_string l) (Z.of_string u) range

  | AST_array_access((e1, ext1), (e2, ext2)) ->
    begin
      let e1o = e1 in
      let e1 = from_expr e1 ext1 var_ctx fun_ctx in
      let e2 = from_expr e2 ext2 var_ctx fun_ctx in
      let e2 = to_typ T_int e2 in
      match etyp e1 with
      | T_string ->
        {
          ekind = E_subscript(e1, e2);
          etyp  = T_char;
          erange= range
        }
      | T_array t ->
        {
          ekind = E_subscript(e1, e2);
          etyp  = t;
          erange= range
        }
      | _ -> Exceptions.panic_at ext
               "%a is of type %a and can not be subscripted"
               U_ast_printer.print_expr e1o
               (pp_typ) (etyp e1)
    end

  | AST_len (e, ext) ->
    begin
      let e1 = from_expr e ext var_ctx fun_ctx in
      match etyp e1 with
      | T_string
      | T_array _ ->
        {
          ekind = E_len e1;
          etyp  = T_int;
          erange= range
        }
      | _ -> Exceptions.panic_at ext "%a is of type %a and can not be lengthed"
               U_ast_printer.print_expr e
               (pp_typ) (etyp e1)
    end
  | AST_tree tc ->
    from_tree_constructor tc ext var_ctx fun_ctx

and from_tree_constructor (tc: U.tree_constructor) (ext: extent) (var_ctx: var_context) (fun_ctx: fun_context option) =
  let range = from_extent ext in
  match tc with
  | Int(e, ext) ->
    {ekind = E_tree (TC_int (from_expr e ext var_ctx fun_ctx));
     etyp  = T_tree;
     erange =range;
    }
  | Symbol((e, ext'), l) ->
    {ekind = E_tree (TC_symbol(from_expr e ext' var_ctx fun_ctx, List.map (fun (e, ext) -> from_expr e ext var_ctx fun_ctx) l));
     etyp  = T_tree;
     erange =range;
    }

let rec from_stmt (s: U.stat) (ext: extent) (var_ctx: var_context) (fun_ctx: fun_context option): FA.stmt =
  let range = from_extent ext in
  match s with
  | AST_block l ->
    mk_block (List.map (fun (x, ext) -> from_stmt x ext var_ctx fun_ctx) l) range

  | AST_assign((e1, ext1), (e2, ext2)) ->
    begin
      let e1o = e1 in
      match e1 with
      | AST_array_access(_, _)
      | AST_identifier _ ->
        let e1 = from_expr e1 ext1 var_ctx fun_ctx in
        let e2 = from_expr e2 ext2 var_ctx fun_ctx in
(* <<<<<<< HEAD *)
        let e2 = to_typ (etyp e1) e2 in
        mk_assign e1 e2 range
(* =======
 *         if (compare_typ (etyp e1) (etyp e2) = 0) then
 *           mk_assign e1 e2 range
 *         else
 *           Exceptions.panic "%a (at %s) has type %a and %a (at %s) has type \
 *                       %a, could not translate assignement"
 *             U_ast_printer.print_expr e1o
 *             (U_ast_printer.string_of_extent ext1)
 *             pp_typ (etyp e1)
 *             U_ast_printer.print_expr e2o
 *             (U_ast_printer.string_of_extent ext2)
 *             pp_typ (etyp e2)
 * >>>>>>> mopsa-v2-universal-w-tree *)
      | _ ->
        Exceptions.panic_at ext "%a not considered a left-value for now "
          U_ast_printer.print_expr e1o
    end

  | AST_if((e1, ext_e1), (s1, ext_s1), Some (s2, ext_s2)) ->
    let e1 = from_expr e1 ext_e1 var_ctx fun_ctx in
    let s1 = from_stmt s1 ext_s1 var_ctx fun_ctx in
    let s2 = from_stmt s2 ext_s2 var_ctx fun_ctx in
    mk_if e1 s1 s2 range

  | AST_if((e1, ext_e1), (s1, ext_s1), None) ->
    let e1 = from_expr e1 ext_e1 var_ctx fun_ctx in
    let s1 = from_stmt s1 ext_s1 var_ctx fun_ctx in
    mk_if e1 s1 (mk_nop range) range

  | AST_while((e1, ext_e1), (s1, ext_s1)) ->
    let e1 = from_expr e1 ext_e1 var_ctx fun_ctx in
    let s1 = from_stmt s1 ext_s1 var_ctx fun_ctx in
    mk_while e1 s1 range

  | AST_for((v1, ext_v1), (e1, ext_e1), (e2, ext_e2), (s1, ext_s1)) ->
    let e1 = from_expr e1 ext_e1 var_ctx fun_ctx in
    let e2 = from_expr e2 ext_e2 var_ctx fun_ctx in
    let v  = from_var v1 ext_v1 var_ctx in
    let s1 = from_stmt s1 ext_s1 var_ctx fun_ctx in
    mk_block
      [
        mk_assign
          (mk_var v (tag_range range "var_init_for_variable"))
          e1
          (tag_range range "expr_init_for_variable");
        mk_while
          (mk_binop
             (mk_var v (tag_range range "var_comp_for"))
             O_le
             e2
             ~etyp:(T_int)
             (tag_range range "comp_for")
          )
          (mk_block (
              [
                s1;
                mk_assign
                  (mk_var v (tag_range range "var_incr_for"))
                  (mk_binop
                     (mk_var v (tag_range range "var_incr_for"))
                     O_plus
                     (mk_z Z.one (tag_range range "one_for"))
                     ~etyp:(T_int)
                     (tag_range range "incr_for")
                  )
                  (tag_range range "assign_for")
              ])
              (tag_range range "body_for")
          )
          (tag_range range "total_for")
      ]
      range

  | AST_return (Some (e, ext)) ->
    let e = from_expr e ext var_ctx fun_ctx in
    {skind = S_return (Some e);
     srange = range
    }

  | AST_return None ->
    {skind = S_return None;
     srange = range
    }

  | AST_break ->
    {skind = S_break; srange = range}

  | AST_continue ->
    {skind = S_continue; srange = range}

  | AST_assert (e, ext) ->
    let e = from_expr e ext var_ctx fun_ctx in
    mk_assert e range

  | AST_print ->
    mk_stmt S_print range

  | AST_expr(e, ext) ->
     let e' = from_expr e ext var_ctx fun_ctx in
     mk_expr_stmt e' range


let rec check_declaration_list (dl : U_ast.declaration ext list) =
  match dl with
  | p::q -> aux p q; check_declaration_list q
  | [] -> ()
and aux (((((_,v),e),_),_) as p : U_ast.declaration ext) (dl: U_ast.declaration ext list) =
  match dl with
  | ((((_,v'),e'),_),_)::q when v = v' -> Exceptions.panic_at e "%s has already been declared at %a"
                                            v'
                                            pp_range e'
  | p':: q -> aux p q
  | [] -> ()

let var_ctx_of_declaration (dl : U_ast.declaration ext list) (var_ctx: var_context) =
  let () = check_declaration_list dl in
  let add_var var_ctx v t =
    try
      MS.add v (NameG.fresh (), t) var_ctx
    with
    | Not_found ->
      MS.add v (NameG.fresh (), t) var_ctx
  in
  let var_ctx, gvars = List.fold_left (fun (var_ctx, gvars) ((((t, v), extv ), o), e) ->
      let new_var_ctx = add_var var_ctx v (from_typ t) in
      let vv = from_var v extv new_var_ctx in
      (new_var_ctx, vv :: gvars)
    ) (var_ctx, []) dl in
  var_ctx, gvars

let var_ctx_init_of_declaration (dl : U_ast.declaration ext list) (var_ctx: var_context) (fun_ctx: fun_context option) (nvar_ctx)=
  let add_var var_ctx v t =
    try
      match nvar_ctx with
      | Some nvar_ctx -> MS.add v (MS.find v nvar_ctx) var_ctx
      | None -> MS.add v (NameG.fresh (), t) var_ctx
    with
    | Not_found ->
      assert false
  in
  let var_ctx, init, gvars = List.fold_left (fun (var_ctx, init, gvars) ((((t, v), extv ), o), e) ->
      let new_var_ctx = add_var var_ctx v (from_typ t) in
      let vv = from_var v extv new_var_ctx in
      match o with
      | Some (e, ext) ->
        let e = from_expr e ext var_ctx fun_ctx in
        let range = from_extent ext in
        let stmt_init =
          mk_assign
            (mk_var vv (tag_range range "initializer_var"))
            e
            (tag_range range "initializer")
        in
        (new_var_ctx, stmt_init :: init, vv :: gvars)
      | None   ->
        (new_var_ctx, init, vv :: gvars)
    ) (var_ctx, [], []) dl in
  var_ctx, List.rev init, gvars

let var_ctx_of_function (var_ctx: var_context) (fundec: U.fundec) =
  let add_var var_ctx v t =
    try
      MS.add v (NameG.fresh (), t) var_ctx
    with
    | Not_found ->
      MS.add v (NameG.fresh (), t) var_ctx
  in
  let var_ctx = List.fold_left (fun acc ((t, v), _) ->
      add_var acc v (from_typ t)
    ) var_ctx fundec.parameters in
  let var_ctx, _ =
    var_ctx_of_declaration fundec.locvars var_ctx
  in
  var_ctx

let var_init_of_function (var_ctx: var_context) var_ctx_map (fun_ctx: fun_context) (fundec: U.fundec) =
  let nvar_ctx = MS.find fundec.funname var_ctx_map in
  let add_var var_ctx n_var_ctx v t =
    try
      MS.add v (MS.find v n_var_ctx) var_ctx
    with
    | Not_found ->
      assert false
  in
  let var_ctx = List.fold_left (fun acc ((t, v), _) ->
      add_var acc nvar_ctx v (from_typ t)
    ) var_ctx fundec.parameters in
  let var_ctx, init, _ =
    var_ctx_init_of_declaration fundec.locvars var_ctx (Some (fun_ctx)) (Some nvar_ctx)
  in
  var_ctx, init


let from_fundec (f: U.fundec) (var_ctx: var_context): T.fundec =
  let typ = OptionExt.option_lift1 from_typ f.return_type in
<<<<<<< HEAD
  let ret_var = mktmp (OptionExt.option_dfl T_int typ) () in
=======
  let ret_var = OptionExt.option_lift1 mktmp typ in
>>>>>>> 16a15a52
  {
    fun_name = f.funname;
    fun_range = from_extent f.range;
    fun_parameters = List.map (fun ((_, v), ext) -> from_var v ext var_ctx) f.parameters;
    fun_locvars = List.map (fun ((((_, v), _), _), ext) -> from_var v ext var_ctx) f.locvars;
    fun_body = mk_nop (from_extent (snd f.body));
    fun_return_var = ret_var;
  }

let fun_ctx_of_global (fl: U_ast.fundec ext list) (var_ctx: var_context) =
  List.fold_left (fun (acc, var_ctx_map) (fundec, _) ->
      let var_ctx = var_ctx_of_function var_ctx fundec in
      (MS.add fundec.funname (from_fundec fundec var_ctx) acc, MS.add fundec.funname var_ctx var_ctx_map)
    ) (MS.empty, MS.empty) fl

let add_body (fl: fun_context) (f: string) (b: stmt): unit =
  try
    let fundec = MS.find f fl in
    fundec.fun_body <- b;
  with
  | Not_found -> Exceptions.panic "[Universal.frontend] should not happen"

let from_prog (p: U_ast.prog) : FA.program =
  let ext = snd (p.main) in
  let var_ctx, init, gvars = var_ctx_init_of_declaration p.gvars MS.empty None None in
  let fun_ctx, var_ctx_map = fun_ctx_of_global p.funs var_ctx in
  List.iter (fun (fundec, ext) ->
      let var_ctx, init = var_init_of_function var_ctx var_ctx_map fun_ctx fundec in
      let body = from_stmt (fst fundec.body) (snd fundec.body) var_ctx (Some fun_ctx) in
      let total = mk_block (init @ [body]) (from_extent ext) in
      add_body fun_ctx fundec.funname total
    ) p.funs;
  let total = from_stmt (fst p.main) (snd p.main) var_ctx (Some fun_ctx) in
  let with_init = mk_block (init @ [total]) (from_extent ext) in
  P_universal
    {
      universal_gvars   = gvars;
      universal_fundecs = (MS.bindings fun_ctx) |> List.map (snd);
      universal_main    = with_init
    }

let rec parse_program (files: string list): Framework.Ast.program =
  match files with
  | [filename] ->
    let ast = U_file_parser.parse_file filename in
    from_prog ast
  | _ ->
    Exceptions.panic "only one file supported for universal"<|MERGE_RESOLUTION|>--- conflicted
+++ resolved
@@ -51,7 +51,7 @@
 let from_var (v: string) (ext: U.extent) (var_ctx: var_context): FA.var =
   try
     let (id, typ) = MS.find v var_ctx in
-    Ast.mkv v id typ
+    mkv v id typ
   with
   | Not_found ->
     Exceptions.panic_at ext
@@ -183,9 +183,9 @@
               (* <<<<<<< HEAD *)
               (* void function return an (unitialized) int *)
               let rettyp =
-                match fundec.fun_return_var with
+                match fundec.fun_return_type with
                 | None -> T_int
-                | Some v -> v.vtyp
+                | Some t -> t
               in
               (mk_expr ~etyp:rettyp (E_call(mk_expr (E_function (User_defined fundec)) range, el)) range)
               (* ======= *)
@@ -517,17 +517,14 @@
 
 let from_fundec (f: U.fundec) (var_ctx: var_context): T.fundec =
   let typ = OptionExt.option_lift1 from_typ f.return_type in
-<<<<<<< HEAD
-  let ret_var = mktmp (OptionExt.option_dfl T_int typ) () in
-=======
-  let ret_var = OptionExt.option_lift1 mktmp typ in
->>>>>>> 16a15a52
+  let ret_var = mk_tmp ~vtyp:(OptionExt.option_dfl T_int typ) () in
   {
     fun_name = f.funname;
     fun_range = from_extent f.range;
     fun_parameters = List.map (fun ((_, v), ext) -> from_var v ext var_ctx) f.parameters;
     fun_locvars = List.map (fun ((((_, v), _), _), ext) -> from_var v ext var_ctx) f.locvars;
     fun_body = mk_nop (from_extent (snd f.body));
+    fun_return_type = typ;
     fun_return_var = ret_var;
   }
 
