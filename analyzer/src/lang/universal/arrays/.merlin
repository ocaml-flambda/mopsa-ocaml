--- conflicted
+++ resolved
@@ -12,8 +12,4 @@
  B ../../../../../parsers/universal/src/**
  B ../../../../../parsers/universal/lib/**
 
-<<<<<<< HEAD
-PKG str yojson apron apron.boxMPQ apron.octMPQ apron.polkaMPQ zarith javalib
-=======
-PKG str yojson gmp apron apron.boxMPQ apron.octMPQ apron.polkaMPQ zarith
->>>>>>> e0bdee45
+PKG str yojson gmp apron apron.boxMPQ apron.octMPQ apron.polkaMPQ zarith javalib