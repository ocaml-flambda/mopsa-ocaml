--- conflicted
+++ resolved
@@ -112,13 +112,7 @@
   (** {2 Forward operators} *)
   (** ********************* *)
 
-<<<<<<< HEAD
-  let accept_type = function
-    | T_int | T_bool -> true
-    | _ -> false
-=======
   include DefaultValueFunctions
->>>>>>> 34a0c32d
 
   let accept_type = function
     | T_int | T_bool -> true
