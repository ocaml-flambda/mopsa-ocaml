(****************************************************************************)
(*                   Copyright (C) 2017 The MOPSA Project                   *)
(*                                                                          *)
(*   This program is free software: you can redistribute it and/or modify   *)
(*   it under the terms of the CeCILL license V2.1.                         *)
(*                                                                          *)
(****************************************************************************)

(** Non-relational abstract domain of integer variables. *)

open Framework.Query
open Framework.Ast
open Framework.Manager
open Framework.Domains.Reduce.Domain
open Framework.Flow
open Framework.Eval
open Ast
open Bot

let name = "universal.numeric.domains.boxes.int"

module Domain =
struct
  module Value = Values.Int

  include Nonrel.Domain.Make(Value)

  let debug fmt = Debug.debug ~channel:name fmt

  let print fmt a =
    Format.fprintf fmt "int: @[%a@]@\n" print a

  let init man ctx prog flow =
    ctx, set_domain_cur top man flow

  let exec man ctx stmt flow =
    match skind stmt with
    | S_assume(e) ->
      man.eval ctx e flow |>
      eval_to_orexec
        (fun e flow ->
           let a = get_domain_cur man flow in
           let (_,r) as t = annotate_expr a e in
           let rr = Value.assume_true r in
           if Value.is_bottom rr then return_flow (set_domain_cur bottom man flow)
           else
             let a' = refine_expr a t rr in
             let vars = Framework.Visitor.expr_vars e in
             debug "trying constant reduction in %a" print a;
             let publish = List.fold_left (fun acc var ->
                 let v = find var a in
                 let v' = find var a' in
                 if not (Value.is_constant v) && Value.is_constant v' then
                   let n, _ = Value.get_bounds v' in
                   debug "publish new constant reduction";
                   Reduction.CIntConstant(var, n) :: acc
                 else
                   acc
               ) [] vars
             in
             let flow' = set_domain_cur a' man flow in
             Some {out = flow'; publish; mergers = []}
        )
        (man.exec ctx) man.flow

    | _ -> exec man ctx stmt flow

  let refine man ctx channel flow =
    match channel with
    | Reduction.CIntCongruence(var, c) ->
      debug "refine with CIntCongruence %a" Values.Congruence.C.fprint c;
      let a = get_domain_cur man flow in
      let v = find var a in
      bot_dfl1 None (fun itv ->
          debug "trying congruence -> interval reduction on itv = %a with c = %a" Values.Int.I.fprint itv Values.Congruence.C.fprint c;
          let r = Congruences.IntCong.meet_inter c itv in
          try
            let (c', itv') = bot_to_exn r in
            debug "checking precision";
            if Intervals.IntItv.included itv itv' then let _ = debug "none" in None
            else
              let a' = VarMap.add var (Bot.Nb itv') a in
              debug "reduction applied, itv' = %a" Values.Int.I.fprint itv';
              let flow' = set_domain_cur a' man flow in
              if Value.I.is_singleton itv' then
                let n = match itv' with Value.I.B.Finite n, _ -> n | _ -> assert false in
                debug "publish new constant reduction";
                Some {
                  out = flow'; mergers = []; publish = [Reduction.CIntConstant(var, n)]
                }
              else
                return_flow flow'
          with Found_BOT ->
            return_flow (set_domain_cur bottom man flow)
        ) v

    | _ -> None



  let eval man ctx exp flow =
    match ekind exp with
    | E_binop((O_plus | O_minus | O_mult | O_div | O_mod |
               O_eq | O_ne | O_lt | O_le | O_gt | O_ge |
               O_log_and | O_log_or | O_bit_and | O_bit_or |
               O_bit_xor | O_bit_lshift | O_bit_rshift as op), e1, e2) ->
      eval_list [e1; e2] (man.eval ctx) flow |>
      eval_compose
        (fun el flow ->
           let e1, e2 = match el with [e1; e2] -> e1, e2 | _ -> assert false in
           let exp' = {exp with ekind = E_binop(op, e1, e2)} in
           oeval_singleton (Some (exp', []), flow, [])
        )

    | E_unop((O_minus | O_plus | O_log_not | O_bit_invert | O_sqrt as op), e) ->
      man.eval ctx e flow |>
      eval_compose
        (fun e flow ->
           let exp' = {exp with ekind = E_unop(op, e)} in
           oeval_singleton (Some (exp', []), flow, [])
        )

    | _ -> None


  let ask : type r. ('a, t) manager -> Framework.Context.context -> r Framework.Query.query -> 'a flow -> r option =
    fun man ctx query flow ->
      match query with
      | Query.QIntInterval e ->
        let a = get_domain_cur man flow in
        let v = eval_value a e in
<<<<<<< HEAD
        bot_dfl1 None (fun itv ->
            if Value.I.is_bounded itv then
              Some (Value.I.to_list itv)
            else
              let () = debug "Could not give bound for %a@\nin %a"
                  Framework.Pp.pp_expr e
                  man.flow.print flow
              in
              None
          ) v
=======
        Some v

      | Query.QIntStepInterval e ->
        let a = get_domain_cur man flow in
        let v = eval_value a e in
        Some (v, Z.one)
>>>>>>> 75d83b94

      | _ ->
        None


end

let setup () =
  register_domain name (module Domain)<|MERGE_RESOLUTION|>--- conflicted
+++ resolved
@@ -129,25 +129,12 @@
       | Query.QIntInterval e ->
         let a = get_domain_cur man flow in
         let v = eval_value a e in
-<<<<<<< HEAD
-        bot_dfl1 None (fun itv ->
-            if Value.I.is_bounded itv then
-              Some (Value.I.to_list itv)
-            else
-              let () = debug "Could not give bound for %a@\nin %a"
-                  Framework.Pp.pp_expr e
-                  man.flow.print flow
-              in
-              None
-          ) v
-=======
         Some v
 
       | Query.QIntStepInterval e ->
         let a = get_domain_cur man flow in
         let v = eval_value a e in
         Some (v, Z.one)
->>>>>>> 75d83b94
 
       | _ ->
         None
