(****************************************************************************)
(*                                                                          *)
(* This file is part of MOPSA, a Modular Open Platform for Static Analysis. *)
(*                                                                          *)
(* Copyright (C) 2017-2019 The MOPSA Project.                               *)
(*                                                                          *)
(* This program is free software: you can redistribute it and/or modify     *)
(* it under the terms of the GNU Lesser General Public License as published *)
(* by the Free Software Foundation, either version 3 of the License, or     *)
(* (at your option) any later version.                                      *)
(*                                                                          *)
(* This program is distributed in the hope that it will be useful,          *)
(* but WITHOUT ANY WARRANTY; without even the implied warranty of           *)
(* MERCHANTABILITY or FITNESS FOR A PARTICULAR PURPOSE.  See the            *)
(* GNU Lesser General Public License for more details.                      *)
(*                                                                          *)
(* You should have received a copy of the GNU Lesser General Public License *)
(* along with this program.  If not, see <http://www.gnu.org/licenses/>.    *)
(*                                                                          *)
(****************************************************************************)

(** Soundness assumptions *)

open Mopsa
open Base
open Format


type assumption_kind +=
  | A_ignore_unsupported_format_string
  | A_ignore_undefined_function of string
  | A_ignore_undetermined_function_pointer of expr
  | A_ignore_modification_undetermined_pointer of expr
  | A_ignore_undetermined_exit_functions
<<<<<<< HEAD
  | A_ignore_asm of string
=======
  | A_havoc_undefined_function of string
>>>>>>> 3890dcb9

let () =
  register_assumption {
    print = (fun next fmt -> function
        | A_ignore_unsupported_format_string ->
          fprintf fmt "ignoring unsupported format"

        | A_ignore_undefined_function f ->
          fprintf fmt "ignoring side-effects of calling undefined function '%a'"
            (Debug.bold pp_print_string) f

        | A_ignore_undetermined_function_pointer ptr ->
          fprintf fmt "ignoring side-effects of calling undetermined function pointer '%a'"
            (Debug.bold pp_expr) ptr

        | A_ignore_modification_undetermined_pointer ptr ->
          fprintf fmt "ignoring modification of blocks pointed by undetermined pointer '%a'"
            (Debug.bold pp_expr) ptr

        | A_ignore_undetermined_exit_functions ->
          fprintf fmt "ignoring side-effect of undetermined exit functions"

<<<<<<< HEAD
        | A_ignore_asm s ->
           fprintf fmt "ignoring asm directive %s" s

=======
        | A_havoc_undefined_function f ->
          fprintf fmt "unknown function '%a'" (Debug.bold pp_print_string) f
>>>>>>> 3890dcb9
        | a -> next fmt a
      );
    compare = (fun next a1 a2 ->
        match a1,a2 with
        | A_ignore_unsupported_format_string, A_ignore_unsupported_format_string -> 0

        | A_ignore_undefined_function f1, A_ignore_undefined_function f2 ->
          String.compare f1 f2

        | A_ignore_undetermined_function_pointer ptr1, A_ignore_undetermined_function_pointer ptr2 ->
          compare_expr ptr1 ptr2

        | A_ignore_modification_undetermined_pointer ptr1, A_ignore_modification_undetermined_pointer ptr2 ->
          compare_expr ptr1 ptr2

        | A_ignore_undetermined_exit_functions, A_ignore_undetermined_exit_functions -> 0

<<<<<<< HEAD
        | A_ignore_asm s, A_ignore_asm s' -> compare s s'

=======
        | A_havoc_undefined_function f1, A_havoc_undefined_function f2 ->
          String.compare f1 f2
>>>>>>> 3890dcb9
        | _ -> next a1 a2
      );
  }<|MERGE_RESOLUTION|>--- conflicted
+++ resolved
@@ -32,11 +32,8 @@
   | A_ignore_undetermined_function_pointer of expr
   | A_ignore_modification_undetermined_pointer of expr
   | A_ignore_undetermined_exit_functions
-<<<<<<< HEAD
   | A_ignore_asm of string
-=======
   | A_havoc_undefined_function of string
->>>>>>> 3890dcb9
 
 let () =
   register_assumption {
@@ -59,14 +56,11 @@
         | A_ignore_undetermined_exit_functions ->
           fprintf fmt "ignoring side-effect of undetermined exit functions"
 
-<<<<<<< HEAD
         | A_ignore_asm s ->
            fprintf fmt "ignoring asm directive %s" s
 
-=======
         | A_havoc_undefined_function f ->
           fprintf fmt "unknown function '%a'" (Debug.bold pp_print_string) f
->>>>>>> 3890dcb9
         | a -> next fmt a
       );
     compare = (fun next a1 a2 ->
@@ -84,13 +78,10 @@
 
         | A_ignore_undetermined_exit_functions, A_ignore_undetermined_exit_functions -> 0
 
-<<<<<<< HEAD
         | A_ignore_asm s, A_ignore_asm s' -> compare s s'
 
-=======
         | A_havoc_undefined_function f1, A_havoc_undefined_function f2 ->
           String.compare f1 f2
->>>>>>> 3890dcb9
         | _ -> next a1 a2
       );
   }