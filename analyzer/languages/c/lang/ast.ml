(****************************************************************************)
(*                                                                          *)
(* This file is part of MOPSA, a Modular Open Platform for Static Analysis. *)
(*                                                                          *)
(* Copyright (C) 2017-2019 The MOPSA Project.                               *)
(*                                                                          *)
(* This program is free software: you can redistribute it and/or modify     *)
(* it under the terms of the GNU Lesser General Public License as published *)
(* by the Free Software Foundation, either version 3 of the License, or     *)
(* (at your option) any later version.                                      *)
(*                                                                          *)
(* This program is distributed in the hope that it will be useful,          *)
(* but WITHOUT ANY WARRANTY; without even the implied warranty of           *)
(* MERCHANTABILITY or FITNESS FOR A PARTICULAR PURPOSE.  See the            *)
(* GNU Lesser General Public License for more details.                      *)
(*                                                                          *)
(* You should have received a copy of the GNU Lesser General Public License *)
(* along with this program.  If not, see <http://www.gnu.org/licenses/>.    *)
(*                                                                          *)
(****************************************************************************)

(** AST of the C language. *)

open Mopsa
open Mopsa_c_parser
open Universal.Ast


(*==========================================================================*)
                           (** {2 Types} *)
(*==========================================================================*)

type c_typedef = {
  c_typedef_org_name: string; (** name as in source *)
  c_typedef_unique_name: string; (** unique name *)
  mutable c_typedef_def: typ; (** declaration *)
  c_typedef_range: Location.range; (** declaration location *)
}
(** Type definition. *)

and c_record_kind = C_struct | C_union
(** Whether a record is struct or union. *)

and c_record_type = {
  c_record_kind: c_record_kind;
  c_record_org_name: string; (** name as in source, may be empty *)
  c_record_unique_name: string; (** unique, non-empty name *)
  c_record_defined: bool; (** false if only declared *)
  c_record_sizeof: Z.t;  (** size of record, in bytes *)
  c_record_alignof: Z.t; (** alignment, in bytes *)
  mutable c_record_fields: c_record_field list;
  c_record_range: Location.range; (** declaration location *)
}
(** Struct or union type. *)

and c_record_field = {
  c_field_org_name: string; (** may be empty for anonymous or padding fields *)
  c_field_name: string; (** non-empty name *)
  c_field_offset: int;
  c_field_bit_offset: int;
  c_field_type: typ;
  c_field_range: Location.range; (** declaration location *)
  c_field_index: int;
}
(** Struct or union field. *)

and c_enum_type = {
  c_enum_org_name: string; (** name as in source, may be empty *)
  c_enum_unique_name: string; (** unique, non-empty name *)
  c_enum_defined: bool; (** false if only declared *)
  c_enum_values: c_enum_value list;
  c_enum_integer_type: c_integer_type;
  c_enum_range: Location.range; (** declaration location *)
}
(** Enumerated type. *)

and c_enum_value = {
  c_enum_val_org_name: string; (** name as in source *)
  c_enum_val_unique_name: string; (** unique name *)
  c_enum_val_value: Z.t;
  c_enum_val_range: range;
}
(** A possible value in an enumerated type. *)


and c_integer_type =
  | C_signed_char
  | C_unsigned_char
  | C_signed_short
  | C_unsigned_short
  | C_signed_int
  | C_unsigned_int
  | C_signed_long
  | C_unsigned_long
  | C_signed_long_long
  | C_unsigned_long_long
  | C_signed_int128
  | C_unsigned_int128
  (** Integer types. *)

and c_float_type = C_float | C_double | C_long_double | C_float128
(** Floating-point types. *)


and c_array_length =
  | C_array_no_length
  | C_array_length_cst of Z.t
  | C_array_length_expr of expr
(** Cases of arrays length. *)

and c_qual = {
  c_qual_is_const: bool;
  c_qual_is_volatile: bool;
  c_qual_is_restrict: bool;
}
(** Type qualifiers. *)

and c_function_type = {
  c_ftype_return: typ;
  c_ftype_params: typ list;
  c_ftype_variadic: bool;
}
(** Function type. *)

type typ +=
  | T_c_void
  (** Void type. *)

  | T_c_bool
  | T_c_integer of c_integer_type
  | T_c_float of c_float_type
  | T_c_pointer of typ
  (** Scalar types. *)

  | T_c_array of typ * c_array_length
  (** Arrays. *)

  | T_c_bitfield of
      typ (* integer or enum type *) *
      int (* bit-size *)
  (** Bitfields, with bit-width, only used in struct. *)

  | T_c_function of c_function_type option
  (** Function, with or without a prototype *)

  | T_c_builtin_fn
  (** Built-in functions *)

  | T_c_typedef of c_typedef
  (** Typedefs *)

  | T_c_record of c_record_type
  (** struct and union *)

  | T_c_enum of c_enum_type
  (** enums *)

  | T_c_qualified of c_qual * typ
  (** Qualified type. *)

  | T_c_block_object of typ
  (** Type of block objects.  *)

  | T_c_unknown_builtin of string
  (** Unknown builtin type. *)


(** {2 Function descriptor} *)
(** *********************** *)

type c_fundec = {
  mutable c_func_uid: int; (** unique identifier *)
  mutable c_func_org_name: string; (** original name *)
  mutable c_func_unique_name: string; (** unique name for globals and statics *)
  c_func_is_static: bool;
  mutable c_func_return: typ; (** type of returned value *)
  mutable c_func_parameters: var list; (** function parameters *)
  mutable c_func_body: stmt option; (** function body *)
  mutable c_func_static_vars: var list; (** static variables declared in the function *)
  mutable c_func_local_vars: var list; (** local variables declared in the function (excluding parameters) *)
  mutable c_func_variadic: bool; (** whether the has a variable number of arguments *)
  mutable c_func_range: range; (** location range of the declaration *)
  mutable c_func_name_range: range; (** location range of the name in the declaration *)
  mutable c_func_stub: Stubs.Ast.stub_func option; (** stub comment *)
}
(** Function descriptor. *)



(** {2 C variables} *)
(*  *************** *)

type c_var_scope =
  | Variable_global (** global shared among translation units *)
  | Variable_extern (** declared but not defined *)
  | Variable_local of c_fundec (** local to a function *)
  | Variable_parameter of c_fundec (** formal argument *)
  | Variable_file_static of string (** restricted to a translation unit *)
  | Variable_func_static of c_fundec (** restricted to a function *)


let pp_scope fmt s =
  Format.fprintf fmt "%s" (match s with
  | Variable_global -> "variable_global"
  | Variable_extern -> "extern" (** declared but not defined *)
  | Variable_local _ -> "local"
  | Variable_parameter _ -> "parameter"
  | Variable_file_static _ -> "file static"
  | Variable_func_static _ -> "func static")


(** Variable initialization. *)
type c_var_init =
  | C_init_expr of expr
  | C_init_list of c_var_init list (** specified elements *) * c_var_init option (** filler *)
  | C_init_implicit of typ


type cvar = {
  cvar_scope: c_var_scope; (** life-time scope of the variable *)
  cvar_range: range; (** declaration range *)
  cvar_uid: int;
  cvar_orig_name : string;
  cvar_uniq_name : string;
  cvar_before_stmts: stmt list; (** list of statements to execute before the declaration of a variable *)
  cvar_after_stmts: stmt list; (** list of statements to execute after the declaration of a variable *)
}

type var_kind +=
  | V_cvar of cvar
  (** C variable *)

let () =
  register_var {
    print = (fun next fmt v ->
        match vkind v with
        | V_cvar cvar ->
          if !Framework.Core.Ast.Var.print_uniq_with_uid then
            Format.fprintf fmt "%s:%a" cvar.cvar_orig_name pp_relative_range cvar.cvar_range
          else
            Format.fprintf fmt "%s" cvar.cvar_orig_name
        | _ -> next fmt v
      );

    compare = (fun next v1 v2 ->
        match vkind v1, vkind v2 with
        | V_cvar cvar1, V_cvar cvar2 ->
          Compare.compose [
            (fun () -> Stdlib.compare cvar1.cvar_uid cvar2.cvar_uid);
            (fun () -> Stdlib.compare cvar1.cvar_uniq_name cvar2.cvar_uniq_name)
          ]

        | _ -> next v1 v2
      );
  }



(** {2 C expressions} *)
(*  ***************** *)

type operator +=
  | O_c_and
  | O_c_or

type c_inc_location =
  | PRE
  | POST
  (** Whether an incrementation is performed before (PRE) or after (POST) the expression value is used *)

type c_inc_direction =
  | INC
  | DEC
  (** Whether an incrementation is ++ or -- *)

type c_character_kind =
  | C_char_ascii
  | C_char_wide
  | C_char_utf8
  | C_char_utf16
  | C_char_utf32
  | C_char_unevaluated

type constant +=
  | C_c_character of Z.t * c_character_kind
  (** Constant character *)

  | C_c_string of string * c_character_kind
  (** Constant string literal *)

  | C_c_invalid
  (** Invalid pointer value *)



type expr_kind +=
  | E_c_conditional of expr (** condition *) * expr (** then *) * expr (** else *)
  (** ?: ternary operator *)

  | E_c_array_subscript of expr (** array *) * expr (** index *)
  (** Array access. *)

  | E_c_member_access of expr (** record *) * int (** field index *) * string (** field *)
  (** record.field access *)

  | E_c_function of c_fundec

  | E_c_builtin_function of string

  | E_c_builtin_call of string * expr list

  | E_c_arrow_access of expr (** pointer *) * int (** field index *) * string (** field *)
  (** pointer->field access *)

  | E_c_assign of expr (** lvalue *) * expr (** rvalue*)
  (** Assignment as an expression *)

  | E_c_compound_assign of
      expr (** lvalue *) * typ (** promoted type of lvalue before operation *) *
      operator (** operator *) *
      expr (** rvalue *) *
      typ (** type of the result, before converting back to lvalue type *)
  (** Assignment with an operation: e1 += e2, etc. *)

  | E_c_comma of expr * expr (** , operator *)

  | E_c_increment of c_inc_direction * c_inc_location * expr

  | E_c_address_of of expr
  (** & operator (address of lvalue) *)

  | E_c_deref of expr
  (** * operator (pointer dereference) *)

  | E_c_cast of expr * bool (** explicitness *)
  (** casted expression *)

  | E_c_statement of stmt

  | E_c_predefined of string (** predefined identifier *)

  | E_c_var_args of expr (** __builtin_va_arg *)

  | E_c_atomic of int (** operation *) * expr * expr

  | E_c_block_object of expr
  (** Block objects are useful to distinguish between operations on
      the block itself and its content.  For, expanding the contents of
      a block will duplicate every cell in the block, while expanding
      the block object will update the pointers that point to the
      block.  *)

  | E_ffi_call of string * expr list



(*==========================================================================*)
                           (** {2 Scope update} *)
(*==========================================================================*)


type c_scope_update = {
  c_scope_var_added:   var list;
  c_scope_var_removed: var list;
}
(** Scope update information for jump statements *)


(*==========================================================================*)
                           (** {2 Statements} *)
(*==========================================================================*)

type stmt_kind +=
  | S_c_goto_stab of stmt
  (** stabilization point for goto statement *)

  | S_c_declaration of var * c_var_init option * c_var_scope
  (** declaration of a variable *)

  | S_c_do_while of
      stmt (** body *) *
      expr (** condition *)
  (** do-while loop *)

  | S_c_for of
      stmt (** init *) *
      expr option (** condition *) *
      expr option (** increment *) *
      stmt (** body *)
  (** for loop; the scope of the locals declared in the init block
      is the while for loop *)

  | S_c_return of expr option * c_scope_update
  (** return statement *)

  | S_c_break of c_scope_update
  (** break statement *)

  | S_c_continue of c_scope_update
  (** continue statement *)

  | S_c_goto of string * c_scope_update
  (** goto statements. *)

  | S_c_switch of expr * stmt
  (** switch statement. *)

  | S_c_label of string
  (** statement label. *)

  | S_c_switch_case of expr list * c_scope_update
  (** case of a switch statement.

      case a:
      case b:
        stmt;

      is represented through S_c_switch_case [a; b] to factor in some cases

      For integer cases, we use the interval [a, b] to simplify expressions, similar to the GCC C extension for ranges
  *)

  | S_c_switch_default of c_scope_update
  (** default case of switch statements. *)

<<<<<<< HEAD
  | S_c_asm of string
  (** inline assembly
      for now, we keep only a string representation to display warnings;
      see C_AST.asm_kind for a more usable representation when support is added
   *)
=======
  (* runtime external call *)
  | S_c_ext_call of c_fundec * expr list




>>>>>>> 3890dcb9

type c_program = {
  c_globals : (var * c_var_init option) list; (** global variables of the program *)
  c_functions : c_fundec list; (** functions of the program *)
  c_stub_directives : Stubs.Ast.stub_directive list; (** list of stub directives *)
}

type prog_kind +=
  | C_program of c_program


module CProgramKey = GenContextKey(struct
    type 'a t = c_program
    let print pp fmt prog = Format.fprintf fmt "C program"
  end)


(** Flow-insensitive context to keep the analyzed C program *)
let c_program_ctx = CProgramKey.key

(** Set the C program in the flow *)
let set_c_program prog flow =
  Flow.set_ctx (Flow.get_ctx flow |> add_ctx c_program_ctx prog) flow

(** Get the C program from the flow *)
let get_c_program flow =
  Flow.get_ctx flow |> find_ctx c_program_ctx


(*==========================================================================*)
                  (** {2 Conversion to/from Clang parser types} *)
(*==========================================================================*)

let to_clang_int_type : c_integer_type -> C_AST.integer_type = function
  | C_signed_char -> C_AST.SIGNED_CHAR
  | C_unsigned_char -> C_AST.UNSIGNED_CHAR
  | C_signed_short -> C_AST.SIGNED_SHORT
  | C_unsigned_short -> C_AST.UNSIGNED_SHORT
  | C_signed_int -> C_AST.SIGNED_INT
  | C_unsigned_int -> C_AST.UNSIGNED_INT
  | C_signed_long -> C_AST.SIGNED_LONG
  | C_unsigned_long -> C_AST.UNSIGNED_LONG
  | C_signed_long_long -> C_AST.SIGNED_LONG_LONG
  | C_unsigned_long_long -> C_AST.UNSIGNED_LONG_LONG
  | C_signed_int128 -> C_AST.SIGNED_INT128
  | C_unsigned_int128 -> C_AST.UNSIGNED_INT128

let to_clang_float_type : c_float_type -> C_AST.float_type = function
  | C_float -> C_AST.FLOAT
  | C_double -> C_AST.DOUBLE
  | C_long_double -> C_AST.LONG_DOUBLE
  | C_float128 -> C_AST.FLOAT128

let from_clang_int_type : C_AST.integer_type -> c_integer_type = function
  | C_AST.(Char SIGNED) -> C_signed_char
  | C_AST.(Char UNSIGNED) -> C_unsigned_char
  | C_AST.SIGNED_CHAR -> C_signed_char
  | C_AST.UNSIGNED_CHAR -> C_unsigned_char
  | C_AST.SIGNED_SHORT -> C_signed_short
  | C_AST.UNSIGNED_SHORT -> C_unsigned_short
  | C_AST.SIGNED_INT -> C_signed_int
  | C_AST.UNSIGNED_INT -> C_unsigned_int
  | C_AST.SIGNED_LONG -> C_signed_long
  | C_AST.UNSIGNED_LONG -> C_unsigned_long
  | C_AST.SIGNED_LONG_LONG -> C_signed_long_long
  | C_AST.UNSIGNED_LONG_LONG -> C_unsigned_long_long
  | C_AST.SIGNED_INT128 -> C_signed_int128
  | C_AST.UNSIGNED_INT128 -> C_unsigned_int128

let from_clang_float_type : C_AST.float_type -> c_float_type = function
  | C_AST.FLOAT -> C_float
  | C_AST.DOUBLE -> C_double
  | C_AST.LONG_DOUBLE -> C_long_double
  | C_AST.FLOAT128 -> C_float128


(***********************)
(** Target information *)
(***********************)

module TargetCtx = GenContextKey
    (struct
      type 'a t = Clang_AST.target_info
      let print _ fmt _ =
        Format.pp_print_string fmt "target information"
    end)

let get_c_target_info flow =
  let ctx = Flow.get_ctx flow in
  find_ctx TargetCtx.key ctx

let set_c_target_info target flow =
  let ctx = Flow.get_ctx flow in
  let ctx' = add_ctx TargetCtx.key target ctx in
  Flow.set_ctx ctx' flow

let remove_c_target_info flow =
  let ctx = Flow.get_ctx flow in
  let ctx' = remove_ctx TargetCtx.key ctx in
  Flow.set_ctx ctx' flow

(*==========================================================================*)
(** {2 Sizes and alignments} *)
(*==========================================================================*)


(** [sizeof t] computes the size (in bytes) of a C type [t] *)
let rec sizeof_type_in_target (t : typ) target : Z.t =
  match t with
  | T_c_void -> C_utils.sizeof_type target C_AST.T_void

  | T_c_bool -> C_utils.sizeof_type target C_AST.T_bool

  | T_c_integer i -> to_clang_int_type i |> C_utils.sizeof_int target |> Z.of_int

  | T_c_float f -> to_clang_float_type f |> C_utils.sizeof_float target |> Z.of_int

  | T_c_pointer _ -> fst C_AST.void_ptr_type |> C_utils.sizeof_type target

  | T_c_array (t, C_array_length_cst x) -> Z.mul x (sizeof_type_in_target t target)

  | T_c_array (_, (C_array_no_length | C_array_length_expr _)) -> panic ~loc:__LOC__ "%a has no length information" pp_typ t

  | T_c_bitfield(t, size) -> Z.of_int size
                               (* panic ~loc:__LOC__ "%a is a bitfield" pp_typ t *)

  | T_c_function _ | T_c_builtin_fn -> panic ~loc:__LOC__ "%a is a function" pp_typ t

  | T_c_typedef td -> sizeof_type_in_target td.c_typedef_def target

  | T_c_record r ->
    if not r.c_record_defined then Z.zero (*panic ~loc:__LOC__ " %a is undefined" pp_typ t; *)
    else r.c_record_sizeof

  | T_c_enum e ->
    if not e.c_enum_defined then panic ~loc:__LOC__ "%a is undefined" pp_typ t;
    sizeof_type_in_target (T_c_integer e.c_enum_integer_type) target

  | T_c_qualified (_,t) -> sizeof_type_in_target t target

  | t -> panic ~loc:__LOC__ "%a not a C type" pp_typ t


let sizeof_type (t : typ) flow : Z.t =
  let target = get_c_target_info flow in
  sizeof_type_in_target t target

let host_target_info = Clang_parser.get_target_info (Clang_parser.get_default_target_options ())

let sizeof_type_in_host (t : typ) : Z.t =
  sizeof_type_in_target t host_target_info

let sizeof_expr (t:typ) flow range : expr =
  let rec doit t =
    match t with
    | T_c_void | T_c_bool | T_c_integer _ | T_c_float _ | T_c_pointer _ | T_c_record _ | T_c_enum _ ->
       mk_z (sizeof_type t flow) range
    | T_c_array (t,l) ->
       let len = match l with
         | C_array_length_cst len -> mk_z len range
         | C_array_length_expr e -> e
         | C_array_no_length ->
            (* TODO: fix *)
            (* error range "sizeof" "array with no size"*)
            mk_zero range
       in
       mk_binop (doit t) (O_mult) len range
    | T_c_bitfield (t,_) -> invalid_arg "sizeof_expr: size of bitfield"
    | T_c_function _ | T_c_builtin_fn -> invalid_arg "sizeof_expr: size of function"
    | T_c_typedef t -> doit (t.c_typedef_def)
    | _ -> assert false
  in
  doit t
(** Size (in bytes) of a type, as an expression. Handles variable-length ararys. *)



let rec remove_typedef = function
  | T_c_typedef(td) -> remove_typedef (td.c_typedef_def)
  | t -> t

let rec remove_qual = function
  | T_c_qualified(_, t) -> remove_qual t
  | T_c_pointer t -> T_c_pointer (remove_qual t)
  | t -> t

let rec remove_typedef_qual = function
  | T_c_qualified(_, t) -> remove_typedef_qual t
  | T_c_typedef(td) -> remove_typedef_qual (td.c_typedef_def)
  | t -> t

(** [is_signed t] whether [t] is signed *)
let rec is_signed (t : typ) : bool=
  match remove_typedef_qual t with
  | T_c_bool -> true

  | T_c_integer it ->
     begin
       match it with
       | C_signed_char | C_signed_short | C_signed_int
       | C_signed_long | C_signed_long_long | C_signed_int128 -> true
       | _ -> false
     end

  | T_c_enum e -> is_signed (T_c_integer e.c_enum_integer_type)

  | _ -> panic ~loc:__LOC__ "%a is not an integer type" pp_typ t

(** [range t] computes the interval range of type [t] *)
let rangeof (t : typ) flow =
  let part = 8*Z.to_int (sizeof_type t flow) in
  if is_signed t then
    let part' = Z.pow (Z.of_int (2)) (part -1) in
    ( Z.neg part', Z.sub part' (Z.of_int 1))
  else
    let part' = Z.pow (Z.of_int 2) part in
    ( Z.of_int 0 , Z.sub part' (Z.of_int 1))

(** [range t] computes the interval range of type [t] as integers *)
let int_rangeof t flow =
  let a,b = rangeof t flow in
  (Z.to_int a, Z.to_int b)

(** [wrap_expr e (l,h)] expression needed to bring back [e] in range ([l],[h]) *)
let wrap_expr (e: expr) ((l,h) : Z.t * Z.t) range : expr =
  mk_unop (O_wrap(l,h)) e ~etyp:e.etyp range

let is_c_char_type (t:typ) =
  match remove_typedef_qual t with
  | T_c_integer (C_signed_char | C_unsigned_char) -> true
  | _ -> false

let is_c_string_type (t:typ) =
  match remove_typedef_qual t with
  | T_c_array (t,_) -> is_c_char_type t
  | _ -> false

(** [is_c_int_type t] tests whether [t] is an integer type *)
let is_c_int_type ( t : typ) =
  match remove_typedef_qual t with
  | T_c_bool -> true
  | T_c_enum _ -> true
  | T_c_integer _ -> true
  | _ -> false

let is_c_int_array_type (t:typ) =
  match remove_typedef_qual t with
  | T_c_array (t,_) -> is_c_int_type t
  | _ -> false

let is_c_signed_int_type (t:typ) =
  match remove_typedef_qual t with
  | T_c_bool -> false
  | T_c_enum _ -> false
  | T_c_integer (C_signed_char | C_signed_short | C_signed_int | C_signed_int128 | C_signed_long | C_signed_long_long) -> true
  | T_c_integer (C_unsigned_char | C_unsigned_short | C_unsigned_int | C_unsigned_int128 | C_unsigned_long | C_unsigned_long_long) -> false
  | _ -> false

let is_c_bool_type (t:typ) =
  match remove_typedef_qual t with
  | T_c_bool -> true
  | _ -> false

(** [is_c_int_type t] tests whether [t] is a floating point type *)
let is_c_float_type ( t : typ) =
  match remove_typedef_qual t with
  | T_c_float _ -> true
  | _ -> false

let get_c_float_type ( t : typ) =
  match remove_typedef_qual t with
  | T_c_float t -> t
  | _ -> panic ~loc:__LOC__ "get_c_float_type called on a non-float type %a" pp_typ t

(** Get the float precision from a C type *)
let get_c_float_precision t =
  match get_c_float_type t with
  | C_float -> F_SINGLE
  | C_double -> F_DOUBLE
  | C_long_double -> F_LONG_DOUBLE
  | C_float128 -> F_FLOAT128

let is_c_bitfield typ = match typ with
  | T_c_bitfield _ -> true
  | _ -> false

(** [is_c_int_type t] tests whether [t] is a numeric type *)
let is_c_num_type (t:typ) =
  is_c_int_type t || is_c_float_type t || is_c_bitfield t

(** [is_c_scalar_type t] tests whether [t] is a scalar type *)
let is_c_scalar_type ( t : typ) =
  match remove_typedef_qual t with
  | T_c_bool | T_c_integer _ | T_c_float _ | T_c_pointer _ -> true
  | T_c_bitfield _ -> true
  | T_c_enum _ -> true
  | _ -> false

(** [is_c_pointer t] tests whether [t] is a pointer *)
let is_c_pointer_type ( t : typ) =
  match remove_typedef_qual t with
  | T_c_pointer _ -> true
  | T_c_array _ -> true
  | _ -> false

let is_c_void_type (t:typ) =
  match remove_typedef_qual t with
  | T_c_void -> true
  | _ -> false

let is_c_record_type ( t : typ) =
  match remove_typedef_qual t with
  | T_c_record _ -> true
  | _ -> false

let is_c_struct_type (t : typ) =
  match remove_typedef_qual t with
  | T_c_record({c_record_kind = C_struct}) -> true
  | _ -> false

let is_c_union_type (t : typ) =
  match remove_typedef_qual t with
  | T_c_record({c_record_kind = C_union}) -> true
  | _ -> false

let rec is_c_array_type (t: typ) =
  match remove_typedef_qual t with
  | T_c_array _ -> true
  | _ -> false

let rec is_c_function_type (t: typ) =
  match remove_typedef_qual t with
  | T_c_function _ -> true
  | _ -> false

(** [is_scalartype t] lifts [t] to a pointer to [t] *)
let pointer_type (t : typ) =
  (T_c_pointer t)

let rec under_pointer_type (t : typ) : typ =
  match remove_typedef_qual t with
  | T_c_pointer t' -> t'
  | _ -> failwith "[under_pointer_type] called with a non pointer argument"

let rec under_array_type (t : typ) : typ =
  match remove_typedef_qual t with
  | T_c_array (t', _) -> t'
  | _ -> failwith "[under_array_type] called with a non array argument"

let under_type (t: typ) : typ =
  match remove_typedef_qual t with
  | T_c_array _ -> under_array_type t
  | T_c_pointer _ -> under_pointer_type t
  | _ -> failwith "[under_type] called with a non array/pointer argument"

let void_to_char t =
  match remove_typedef_qual t with
  | T_c_void -> T_c_integer C_unsigned_char
  | _ -> t

let get_array_constant_length t =
  match remove_typedef_qual t with
  | T_c_array(_, C_array_length_cst n) -> n
  | _ -> assert false

let align_byte t i =
  match remove_typedef_qual t with
  | T_c_record crt -> (List.nth crt.c_record_fields i).c_field_offset
  | _ -> assert false

let is_c_type = function
  | T_c_void
  | T_c_bool
  | T_c_integer _
  | T_c_float _
  | T_c_pointer _
  | T_c_array _
  | T_c_bitfield _
  | T_c_function  _
  | T_c_builtin_fn
  | T_c_typedef _
  | T_c_record  _
  | T_c_enum _
  | T_c_qualified _ -> true
  | T_addr -> true (* XXX is it safe to consider heap addresses as C objects? *)
  | _ -> false

let is_c_function_parameter v =
  match v.vkind with
  | V_cvar { cvar_scope = Variable_parameter _ } -> true
  | _ -> false

let mk_c_address_of e range =
  mk_expr (E_c_address_of e) ~etyp:(T_c_pointer e.etyp) range

let mk_c_deref e range =
  mk_expr (E_c_deref e) ~etyp:(under_pointer_type e.etyp) range

let mk_c_member_access r f range =
  mk_expr (E_c_member_access (r, f.c_field_index, f.c_field_org_name)) ~etyp:f.c_field_type range

let mk_c_arrow_access r f range =
  mk_expr (E_c_arrow_access (r, f.c_field_index, f.c_field_org_name)) ~etyp:f.c_field_type range

let mk_c_member_access_by_name r fname range =
  let fields = match remove_typedef_qual r.etyp with
    | T_c_record r -> r.c_record_fields
    | _ -> assert false in
  let field = List.find (fun f -> f.c_field_org_name = fname) fields in
  mk_c_member_access r field range

let mk_c_arrow_access_by_name r fname range =
  let t = under_type r.etyp in
  let fields = match remove_typedef_qual t with
    | T_c_record r -> r.c_record_fields
    | _ -> assert false in
  let field = List.find (fun f -> f.c_field_org_name = fname) fields in
  mk_c_arrow_access r field range

let mk_c_subscript_access a i range =
  mk_expr (E_c_array_subscript (a, i)) ~etyp:(under_type a.etyp) range

let mk_c_character c range t =
  let x = int_of_char c in
  let x = if is_signed t && x >= 128 then x - 256 else x in
  mk_constant (C_c_character (Z.of_int x, C_char_ascii)) range ~etyp:t

(* extract a multi-byte integer of type t starting at offset off of s *)
let extract_multibyte_integer (s:string) (off:int) t flow =
  let n = Z.to_int (sizeof_type t flow) in
  let target = get_c_target_info flow in
  (* get bytes in right order according to endianess *)
  let rec doit acc i =
    if i >= n then acc else
      let off' = if target.target_big_endian then off+i else off+n-i-1 in
      doit (Z.add (Z.mul (Z.of_int 256) acc) (Z.of_int (int_of_char s.[off']))) (i+1)
  in
  let v = doit Z.zero 0 in
  (* sign correction *)
  if is_signed t && v >= Z.shift_left Z.one (n*8-1)
  then Z.sub v (Z.shift_left Z.one (n*8))
  else v

let mk_c_multibyte_integer (s:string) (off:int) t flow range =
  mk_z (extract_multibyte_integer s off t flow) ~typ:t range


let mk_c_invalid_pointer range =
  mk_constant C_c_invalid ~etyp:(T_c_pointer T_c_void) range

let void = T_c_void
let u8 = T_c_integer(C_unsigned_char)
let s8 = T_c_integer(C_signed_char)
let s16 = T_c_integer(C_signed_short)
let u16 = T_c_integer(C_unsigned_short)
let s32 = T_c_integer(C_signed_int)
let u32 = T_c_integer(C_unsigned_int)
let s64 = T_c_integer(C_signed_long)
let u64 = T_c_integer(C_unsigned_long)
let ul = T_c_integer(C_unsigned_long)
let sl = T_c_integer(C_signed_long)
let ull = T_c_integer(C_unsigned_long_long)
let sll = T_c_integer(C_signed_long_long)
let array_type typ size = T_c_array(typ,C_array_length_cst size)

let size_type flow =
  let t = C_utils.size_type (get_c_target_info flow) |>
          from_clang_int_type in
  T_c_integer t

let type_of_string s = T_c_array(s8, C_array_length_cst (Z.of_int (1 + String.length s)))

let is_c_block_object_type = function T_c_block_object _ -> true | _ -> false

let to_c_block_object e = mk_expr (E_c_block_object e) e.erange ~etyp:(T_c_block_object e.etyp)

let of_c_block_object e =
  match ekind e with
  | E_c_block_object ee -> ee
  | _ -> assert false


let mk_c_string ?(kind=C_char_ascii) s range =
  mk_constant (C_c_string (s, kind)) range ~etyp:(type_of_string s)

let mk_c_fun_typ f =
  let ftype = {
    c_ftype_return = f.c_func_return;
    c_ftype_params = List.map (fun p -> p.vtyp) f.c_func_parameters;
    c_ftype_variadic = f.c_func_variadic;
  }
  in
  T_c_function (Some ftype)

let mk_c_call f args range =
  mk_expr (E_call (mk_expr (E_c_function f) range ~etyp:(mk_c_fun_typ f), args)) range ~etyp:(f.c_func_return)

let mk_c_builtin_call builtin args typ range =
  mk_expr (E_c_builtin_call (builtin,args)) range ~etyp:typ

let mk_c_call_stmt f args range =
  let exp = mk_c_call f args range in
  mk_stmt (S_expression exp) range

let mk_c_cast e t range =
  mk_expr (E_c_cast(e, true)) ~etyp:t range

let mk_c_null range =
  mk_c_cast (mk_zero ~typ:u8 range) (pointer_type void) range

let mk_c_declaration v init scope range =
  mk_stmt (S_c_declaration (v, init, scope)) range


let mk_ffi_call f exprs range =
  mk_expr (E_ffi_call (f, exprs)) range

let mk_c_ext_call f exprs range =
  mk_stmt (S_c_ext_call (f, exprs)) range




let is_c_global_scope = function
  | Variable_global | Variable_extern | Variable_file_static _ -> true
  | Variable_func_static _ | Variable_local _ | Variable_parameter _ -> false


let () =
  register_typ_compare (fun next t1 t2 ->
      match remove_typedef t1, remove_typedef t2 with
      | T_c_void, T_c_void -> 0
      | T_c_bool, T_c_bool -> 0
      | T_c_integer i1, T_c_integer i2 -> compare i1 i2
      | T_c_float f1, T_c_float f2 -> compare f1 f2
      | T_c_pointer t1, T_c_pointer t2 -> compare_typ t1 t2
      | T_c_array(t1, l1), T_c_array(t2, l2) ->
        Compare.compose [
          (fun () -> compare_typ t1 t2);
          (fun () -> match l1, l2 with
             | C_array_length_cst n1, C_array_length_cst n2 -> Z.compare n1 n2
             | C_array_length_expr e1, C_array_length_expr e2 -> panic ~loc:__LOC__ "type compare on arrays with expr length not supported"
             | C_array_no_length, C_array_no_length -> 0
             | _ -> compare l1 l2
          )
        ]
      | T_c_bitfield(t1, n1), T_c_bitfield(t2, n2) ->
        Compare.compose [
          (fun () -> compare_typ t1 t2);
          (fun () -> compare n1 n2)
        ]
      | T_c_function f1, T_c_function f2 ->
        begin
          match f1, f2 with
          | Some ff1, Some ff2 ->
            if List.length ff1.c_ftype_params = List.length ff2.c_ftype_params then
              let l = [
                (fun () -> compare_typ ff1.c_ftype_return ff2.c_ftype_return);
                (fun () -> compare ff1.c_ftype_variadic ff2.c_ftype_variadic)
              ] @ (List.map2 (fun t t' -> fun () -> compare_typ t t') ff1.c_ftype_params ff2.c_ftype_params)
              in
              Compare.compose l
            else 1
          | None, None -> 0
          | _ -> 1
        end
      | T_c_builtin_fn, T_c_builtin_fn -> 0
      | T_c_typedef td1, T_c_typedef td2 -> compare_typ td1.c_typedef_def td2.c_typedef_def
      | T_c_record r1, T_c_record r2 ->
        if r1 == r2 then 0
        else
          let compare_c_record_field f1 f2 =
            if f1 == f2 then 0
            else
              Compare.compose [
                (* also compare field names, as field swaps should be detected *)
                (fun () -> Stdlib.compare f1.c_field_org_name f2.c_field_org_name);
                (fun () -> Stdlib.compare f1.c_field_offset f2.c_field_offset);
                (fun () -> Stdlib.compare f1.c_field_bit_offset f2.c_field_bit_offset);
                (fun () -> compare_typ f1.c_field_type f2.c_field_type);
                (fun () -> Stdlib.compare f1.c_field_index f2.c_field_index)
              ]
          in
          Compare.compose [
            (fun () -> String.compare r1.c_record_unique_name r2.c_record_unique_name);
            (fun () -> Stdlib.compare r1.c_record_kind r2.c_record_kind);
            (fun () -> Stdlib.compare r1.c_record_defined r2.c_record_defined);
            (fun () -> Z.compare r1.c_record_sizeof r2.c_record_sizeof);
            (fun () -> Z.compare r1.c_record_alignof r2.c_record_alignof);
            (fun () -> Compare.list compare_c_record_field r1.c_record_fields r2.c_record_fields)
          ]
      | T_c_enum e1, T_c_enum e2 ->
         let compare_c_enum_value v1 v2 =
           Z.compare v1.c_enum_val_value v2.c_enum_val_value
         in
         Compare.compose [
             (fun () -> Stdlib.compare e1.c_enum_defined e2.c_enum_defined);
             (fun () -> Compare.list compare_c_enum_value e1.c_enum_values e2.c_enum_values);
             (fun () -> Stdlib.compare e1.c_enum_integer_type e2.c_enum_integer_type)
           ]
      | T_c_qualified (q1, t1), T_c_qualified (q2, t2) ->
        Compare.compose [
          (fun () -> compare q1.c_qual_is_const q2.c_qual_is_const);
          (fun () -> compare q1.c_qual_is_volatile q2.c_qual_is_volatile);
          (fun () -> compare q1.c_qual_is_restrict q2.c_qual_is_restrict);
          (fun () -> compare_typ t1 t2)
        ]
      | T_c_block_object tt1, T_c_block_object tt2 -> compare_typ tt1 tt2
      | _ -> next t1 t2
    )


let compare_c_fundec f1 f2 =
  Compare.compose [
      (fun () -> Stdlib.compare f1.c_func_org_name f2.c_func_org_name);
      (fun () -> Stdlib.compare f1.c_func_is_static f2.c_func_is_static);
      (fun () -> compare_typ f1.c_func_return f2.c_func_return);
      (fun () -> Compare.list compare_var f1.c_func_parameters f2.c_func_parameters);
      (fun () -> Compare.option compare_stmt f1.c_func_body f2.c_func_body);
      (fun () -> Compare.list compare_var f1.c_func_static_vars f2.c_func_static_vars);
      (fun () -> Compare.list compare_var f1.c_func_local_vars f2.c_func_local_vars);
      (fun () -> Stdlib.compare f1.c_func_variadic f2.c_func_variadic)
      (*XXX: ranges and stubs are ignored. *)
    ]


let () =
  register_expr_compare
    (fun next e1 e2 ->
       match ekind e1, ekind e2 with
       | E_c_conditional(cond1,then1,else1), E_c_conditional(cond2,then2,else2) ->
         Compare.triple compare_expr compare_expr compare_expr
           (cond1,then1,else1)
           (cond2,then2,else2)

       | E_c_array_subscript(a1,i1), E_c_array_subscript(a2,i2) ->
         Compare.pair compare_expr compare_expr
           (a1,i1)
           (a2,i2)

       | E_c_member_access(s1,i1,f1), E_c_member_access(s2,i2,f2) ->
         Compare.triple compare_expr compare compare
           (s1,i1,f1)
           (s2,i2,f2)

       | E_c_function(f1), E_c_function(f2) ->
          compare_c_fundec f1 f2

       | E_c_builtin_function(f1), E_c_builtin_function(f2) ->
         compare f1 f2

       | E_c_builtin_call(f1,args1), E_c_builtin_call(f2,args2) ->
         Compare.pair compare (Compare.list compare_expr)
           (f1,args1)
           (f2,args2)

       | E_c_arrow_access(p1,i1,f1), E_c_arrow_access(p2,i2,f2) ->
         Compare.triple compare_expr compare compare
           (p1,i1,f1)
           (p2,i2,f2)

       | E_c_assign(x1,e1), E_c_assign(x2,e2) ->
         Compare.pair compare_expr compare_expr
           (x1,e1)
           (x2,e2)

       | E_c_compound_assign(lval1,t1,op1,rval1,tt1), E_c_compound_assign(lval2,t2,op2,rval2,tt2) ->
         Compare.compose [
           (fun () -> compare_expr lval1 lval2);
           (fun () -> compare_typ t1 t2);
           (fun () -> compare_operator op1 op2);
           (fun () -> compare_expr rval1 rval2);
           (fun () -> compare_typ tt1 tt2);
         ]

       | E_c_comma(e1,ee1), E_c_comma(e2,ee2) ->
         Compare.pair compare_expr compare_expr
           (e1,ee1)
           (e2,ee2)

       | E_c_increment(dir1,loc1,e1), E_c_increment(dir2,loc2,e2) ->
         Compare.triple compare compare compare_expr
           (dir1,loc1,e1)
           (dir2,loc2,e2)

       | E_c_address_of(e1), E_c_address_of(e2) ->
         compare_expr e1 e2

       | E_c_deref(e1), E_c_deref(e2) ->
         compare_expr e1 e2

       | E_c_cast(e1,b1), E_c_cast(e2,b2) ->
         Compare.pair compare_expr compare
           (e1,b1)
           (e2,b2)

       | E_c_statement(s1), E_c_statement(s2) ->
         compare_stmt s1 s2

       | E_c_predefined(s1), E_c_predefined(s2) ->
         compare s1 s2

       | E_c_var_args(e1), E_c_var_args(e2) ->
         compare_expr e1 e2

       | E_c_atomic(op1,e1,ee1), E_c_atomic(op2,e2,ee2) ->
         Compare.triple compare compare_expr compare_expr
           (op1,e1,ee1)
           (op2,e2,ee2)

       | E_c_block_object(e1), E_c_block_object(e2) ->
         compare_expr e1 e2

       | E_ffi_call (f, es1), E_ffi_call (g, es2) ->
          Compare.pair compare (Compare.list compare_expr) (f, es1) (g, es2)

       | _ -> next e1 e2
    )


(**************************)
(** Statement comparison **)
(**************************)

let rec compare_c_var_init i1 i2 =
  match i1, i2 with
  | C_init_expr e1, C_init_expr e2 ->
    compare_expr e1 e2

  | C_init_list(l1,o1), C_init_list(l2,o2) ->
    Compare.compose [
      (fun () -> Compare.list compare_c_var_init l1 l2);
      (fun () -> Compare.option compare_c_var_init o1 o2)
    ]

  | C_init_implicit t1, C_init_implicit t2 ->
    compare_typ t1 t2

  | _ ->
    Stdlib.compare i1 i2

let compare_c_fundec f1 f2 =
  Compare.compose [
    (fun () -> Stdlib.compare f1.c_func_uid f2.c_func_uid);
    (fun () -> Stdlib.compare f1.c_func_unique_name f2.c_func_unique_name)
  ]

let compare_c_var_scope s1 s2 =
  match s1, s2 with
  | Variable_local f1, Variable_local f2
  | Variable_parameter f1, Variable_parameter f2
  | Variable_func_static f1,Variable_func_static f2 ->
    compare_c_fundec f1 f2
  | _ ->
    Stdlib.compare s1 s2

let compare_c_var_scope_update s1 s2 =
  Compare.compose [
    (fun () -> Compare.list compare_var s1.c_scope_var_added s2.c_scope_var_added);
    (fun () -> Compare.list compare_var s1.c_scope_var_removed s2.c_scope_var_removed)
  ]


let () =
  register_stmt_compare
    (fun next s1 s2 ->
       match skind s1, skind s2 with

       | S_c_goto_stab(s1), S_c_goto_stab(s2) ->
         compare_stmt s1 s2

       | S_c_declaration(v1,i1,s1), S_c_declaration(v2,i2,s2) ->
         Compare.compose [
           (fun () -> compare_var v1 v2);
           (fun () -> Compare.option compare_c_var_init i1 i2);
           (fun () -> compare_c_var_scope s1 s2)
         ]

       | S_c_do_while(s1,e1), S_c_do_while(s2,e2) ->
         Compare.compose [
           (fun () -> compare_stmt s1 s2);
           (fun () -> compare_expr e1 e2)
         ]

       | S_c_for(init1,cond1,incr1,body1), S_c_for(init2,cond2,incr2,body2) ->
         Compare.compose [
           (fun () -> compare_stmt init1 init2);
           (fun () -> Compare.option compare_expr cond1 cond2);
           (fun () -> Compare.option compare_expr incr1 incr2);
           (fun () -> compare_stmt body1 body2)
         ]

       | S_c_return(e1,s1), S_c_return(e2,s2) ->
         Compare.compose [
           (fun () -> Compare.option compare_expr e1 e2);
           (fun () -> compare_c_var_scope_update s1 s2)
         ]

       | S_c_break(s1), S_c_break(s2)
       | S_c_continue(s1), S_c_continue(s2) ->
         compare_c_var_scope_update s1 s2

       | S_c_goto(l1,s1), S_c_goto(l2,s2) ->
         Compare.compose [
           (fun () -> compare l1 l2);
           (fun () -> compare_c_var_scope_update s1 s2)
         ]

       | S_c_switch(e1,s1), S_c_switch(e2,s2) ->
         Compare.compose [
           (fun () -> compare_expr e1 e2);
           (fun () -> compare_stmt s1 s2)
         ]

       | S_c_label(l1), S_c_label(l2) ->
         Stdlib.compare l1 l2

       | S_c_switch_case(e1,s1), S_c_switch_case(e2,s2) ->
         Compare.compose [
           (fun () -> Compare.list compare_expr e1 e2);
           (fun () -> compare_c_var_scope_update s1 s2)
         ]

       | S_c_switch_default(s1), S_c_switch_default(s2) ->
         compare_c_var_scope_update s1 s2

       | _ -> next s1 s2
    )

let range_cond e_mint rmin rmax range =
  let condle = mk_binop e_mint O_le (mk_z rmax range) ~etyp:T_bool range in
  let condge = mk_binop e_mint O_ge (mk_z rmin range) ~etyp:T_bool range in
  mk_binop condle O_log_and condge ~etyp:T_bool range

let rec remove_casts e =
  match ekind e with
  | E_c_cast (e', _) -> remove_casts e'
  | _ -> e


(** Simplify C constant expressions to constants *)
let rec c_expr_to_z (e:expr) flow : Z.t option =
  match ekind e with
  | E_constant (C_int n) -> Some n

  | E_constant (C_c_character (ch,_)) -> Some ch

  | E_unop (O_minus, e') ->
    c_expr_to_z e' flow |> OptionExt.bind @@ fun n ->
    Some (Z.neg n)

  | E_unop (O_bit_invert, e') ->
    c_expr_to_z e' flow |> OptionExt.bind @@ fun n ->
    Some (Z.lognot n)

  | E_unop (O_log_not, e') ->
    c_expr_to_z e' flow |> OptionExt.bind @@ fun n ->
    if Z.equal n Z.zero then Some Z.one else Some Z.zero

  | E_binop(O_c_and, e1, e2) ->
    c_expr_to_z e1 flow |> OptionExt.bind @@ fun n1 ->
    if Z.equal n1 Z.zero then Some Z.zero else c_expr_to_z e2 flow

  | E_binop(O_c_or, e1, e2) ->
    c_expr_to_z e1 flow |> OptionExt.bind @@ fun n1 ->
    if Z.equal n1 Z.zero then c_expr_to_z e2 flow else Some Z.one

  | E_binop(op, e1, e2) ->
    c_expr_to_z e1 flow |> OptionExt.bind @@ fun n1 ->
    c_expr_to_z e2 flow |> OptionExt.bind @@ fun n2 ->
    begin
      match op with
      | O_plus -> Some (Z.add n1 n2)
      | O_minus -> Some (Z.sub n1 n2)
      | O_mult -> Some (Z.mul n1 n2)
      | O_div -> if Z.equal n2 Z.zero then None else Some (Z.div n1 n2)
      | O_bit_lshift -> begin try Some (Z.shift_left n1 (Z.to_int n2)) with _ -> None end
      | O_bit_rshift -> begin try Some (Z.shift_right n1 (Z.to_int n2)) with _ -> None end
      | O_bit_and -> Some (Z.logand n1 n2)
      | O_bit_or -> Some (Z.logor n1 n2)
      | O_eq -> Some (if Z.equal n1 n2 then Z.one else Z.zero)
      | O_ne -> Some (if Z.equal n1 n2 then Z.zero else Z.one)
      | O_gt -> Some (if Z.gt n1 n2 then Z.one else Z.zero)
      | O_ge -> Some (if Z.geq n1 n2 then Z.one else Z.zero)
      | O_lt -> Some (if Z.lt n1 n2 then Z.one else Z.zero)
      | O_le -> Some (if Z.leq n1 n2 then Z.one else Z.zero)
      | _ -> None
    end

  | E_c_conditional(cond,e1,e2) ->
    c_expr_to_z cond flow |> OptionExt.bind @@ fun c ->
    if not (Z.equal c Z.zero)
    then c_expr_to_z e1 flow
    else c_expr_to_z e2 flow

  | E_c_cast(ee,_) when is_c_int_type e.etyp ->
    c_expr_to_z ee flow |> OptionExt.bind @@ fun n ->
    let a,b = rangeof e.etyp flow in
    if Z.leq a n && Z.leq n b then Some n else None

  | _ -> None


let is_c_expr_equals_z e z flow =
  match c_expr_to_z e flow with
  | None -> false
  | Some n -> Z.equal n z


let is_c_constant e flow =
  match c_expr_to_z e flow with
  | None -> false
  | Some _ -> true

let rec is_c_lval e =
  match ekind e with
  | E_var _ | E_c_deref _ | E_c_array_subscript _ | E_c_member_access _ | E_c_arrow_access _ -> true
  | Stubs.Ast.E_stub_primed ee -> is_c_lval ee
  | _ -> false

let is_c_deref e =
  match remove_casts e |> ekind with
  | E_c_deref _ -> true
  | _ -> false

let get_c_deref_type e =
  match remove_casts e |> ekind with
  | E_c_deref p -> under_type p.etyp
  | _ -> assert false

(** Check if v is declared as a variable length array *)
let is_c_variable_length_array_type t =
  match remove_typedef_qual t with
  | T_c_array(_, C_array_length_expr _) -> true
  | _ -> false

(** Check if v is declared as an array without length (as for many auxiliary variables) *)
let is_c_no_length_array_type t =
  match remove_typedef_qual t with
  | T_c_array(_, C_array_no_length) -> true
  | _ -> false

(** Find the definition of a C function *)
let find_c_fundec_by_name name flow =
  let prog = get_c_program flow in
  List.find (fun f -> f.c_func_org_name = name) prog.c_functions

let find_c_fundec_by_uid uid flow =
  let prog = get_c_program flow in
  List.find (fun f -> f.c_func_uid = uid) prog.c_functions

(** Check if a pointer points to a nul-terminated array *)
let assert_valid_string (p:expr) range man flow =
  let f = find_c_fundec_by_name "_mopsa_assert_valid_string" flow in
  let stmt = mk_c_call_stmt f [p] range in
  man.exec stmt flow

(** Check if a pointer points to a nul-terminated wide char array *)
let assert_valid_wide_string (p:expr) range man flow =
  let f = find_c_fundec_by_name "_mopsa_assert_valid_wide_string" flow in
  let stmt = mk_c_call_stmt f [p] range in
  man.exec stmt flow

(** Check if a pointer points to a valid stream *)
let assert_valid_stream (p:expr) range man flow =
  let f = find_c_fundec_by_name "_mopsa_assert_valid_stream" flow in
  let stmt = mk_c_call_stmt f [p] range in
  man.exec stmt flow

(** Check if a pointer points to a valid file descriptor *)
let assert_valid_file_descriptor (p:expr) range man flow =
  let f = find_c_fundec_by_name "_mopsa_assert_valid_file_descriptor" flow in
  let stmt = mk_c_call_stmt f [p] range in
  man.exec stmt flow


(** Check if a pointer is valid *)
let assert_valid_ptr (p:expr) range man flow =
  let f = find_c_fundec_by_name "_mopsa_assert_valid_ptr" flow in
  let stmt = mk_c_call_stmt f [p] range in
  man.exec stmt flow


(** Randomize an entire array *)
let memrand (p:expr) (i:expr) (j:expr) range man flow =
  let f = find_c_fundec_by_name "_mopsa_memrand" flow in
  let stmt = mk_c_call_stmt f [p; i; j] range in
  man.exec stmt flow

(** Randomize a string *)
let strrand (p:expr) range man flow =
  let f = find_c_fundec_by_name "_mopsa_strrand" flow in
  let stmt = mk_c_call_stmt f [p] range in
  man.exec stmt flow

(** Randomize a substring *)
let strnrand (p:expr) (n:expr) range man flow =
  let f = find_c_fundec_by_name "_mopsa_strnrand" flow in
  let stmt = mk_c_call_stmt f [p; n] range in
  man.exec stmt flow


(** Randomize a wide substring *)
let wcsnrand (p:expr) (n:expr) range man flow =
  let f = find_c_fundec_by_name "_mopsa_wcsnrand" flow in
  let stmt = mk_c_call_stmt f [p; n] range in
  man.exec stmt flow


(** Set elements of an array with the same value [c] *)
let memset (p:expr) (c:expr) (i:expr) (j:expr) range man flow =
  let f = find_c_fundec_by_name "_mopsa_memset" flow in
  let stmt = mk_c_call_stmt f [p; c; i; j] range in
  man.exec stmt flow


(** Copy elements of an array *)
let memcpy (dst:expr) (src:expr) (i:expr) (j:expr) range man flow =
  let f = find_c_fundec_by_name "_mopsa_memcpy" flow in
  let stmt = mk_c_call_stmt f [dst; src; i; j] range in
  man.exec stmt flow

(** Exit if status is non-zero *)
let error_error (p:expr) range man flow =
  let f = find_c_fundec_by_name "_mopsa_error" flow in
  let stmt = mk_c_call_stmt f [p] range in
  man.exec stmt flow

(** Exit if status is non-zero *)
let error_error_at_line (p:expr) (n:expr) range man flow =
  let f = find_c_fundec_by_name "_mopsa_error_at_line" flow in
  let stmt = mk_c_call_stmt f [p; n] range in
  man.exec stmt flow

let asprintf_stub (dst:expr) range man flow =
  let f = find_c_fundec_by_name "_mopsa_asprintf" flow in
  let exp = mk_c_call f [dst] range in
  man.eval exp flow

let vasprintf_stub is_constant_string format (dst:expr) range man flow =
  let f =
    if is_constant_string then "_mopsa_constant_vasprintf"
    else "_mopsa_general_vasprintf" in
  let f = find_c_fundec_by_name f flow in
  let exp = mk_c_call f (dst::format::[]) range in 
  man.eval exp flow
 
(********************)
(** Stack variables *)
(********************)

(** This vkind is used to attach the callstack to local variables *)
type var_kind += V_c_stack_var of callstack * var

(** Create a stack variable *)
let mk_stack_var cs v =
  match vkind v with
  | V_c_stack_var _ ->
    v
  | _ ->
    let uniq_name = Format.asprintf "stack(%a, %s)" pp_callstack_short cs v.vname in
    mkv uniq_name (V_c_stack_var (cs, v)) v.vtyp

let () = register_var {
    print = (fun next fmt v ->
        match vkind v with
        | V_c_stack_var (cs, vv) -> pp_var fmt vv
        | _ -> next fmt v
      );
    compare = (fun next v1 v2 ->
        match vkind v1, vkind v2 with
        | V_c_stack_var (cs1, vv1), V_c_stack_var (cs2, vv2) ->
          Compare.pair compare_callstack compare_var
            (cs1, vv1) (cs2, vv2)
        | _ ->
          next v1 v2
      );
  }


let rec var_scope v =
  match v.vkind with
  | V_cvar { cvar_scope } -> cvar_scope
  | V_c_stack_var(_, vv)  -> var_scope vv
  | _ -> assert false<|MERGE_RESOLUTION|>--- conflicted
+++ resolved
@@ -423,20 +423,17 @@
   | S_c_switch_default of c_scope_update
   (** default case of switch statements. *)
 
-<<<<<<< HEAD
   | S_c_asm of string
   (** inline assembly
       for now, we keep only a string representation to display warnings;
       see C_AST.asm_kind for a more usable representation when support is added
    *)
-=======
   (* runtime external call *)
   | S_c_ext_call of c_fundec * expr list
 
 
 
 
->>>>>>> 3890dcb9
 
 type c_program = {
   c_globals : (var * c_var_init option) list; (** global variables of the program *)
@@ -1481,9 +1478,9 @@
     if is_constant_string then "_mopsa_constant_vasprintf"
     else "_mopsa_general_vasprintf" in
   let f = find_c_fundec_by_name f flow in
-  let exp = mk_c_call f (dst::format::[]) range in 
+  let exp = mk_c_call f (dst::format::[]) range in
   man.eval exp flow
- 
+
 (********************)
 (** Stack variables *)
 (********************)
