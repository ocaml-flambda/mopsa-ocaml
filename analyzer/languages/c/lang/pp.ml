(****************************************************************************)
(*                                                                          *)
(* This file is part of MOPSA, a Modular Open Platform for Static Analysis. *)
(*                                                                          *)
(* Copyright (C) 2019 The MOPSA Project.                                    *)
(*                                                                          *)
(* This program is free software: you can redistribute it and/or modify     *)
(* it under the terms of the GNU Lesser General Public License as published *)
(* by the Free Software Foundation, either version 3 of the License, or     *)
(* (at your option) any later version.                                      *)
(*                                                                          *)
(* This program is distributed in the hope that it will be useful,          *)
(* but WITHOUT ANY WARRANTY; without even the implied warranty of           *)
(* MERCHANTABILITY or FITNESS FOR A PARTICULAR PURPOSE.  See the            *)
(* GNU Lesser General Public License for more details.                      *)
(*                                                                          *)
(* You should have received a copy of the GNU Lesser General Public License *)
(* along with this program.  If not, see <http://www.gnu.org/licenses/>.    *)
(*                                                                          *)
(****************************************************************************)

open Format
open Mopsa
open Ast

let print_implicit_cast = false

let rec pp_c_type_short fmt =
  function
  | T_c_void -> pp_print_string fmt "void"
  | T_c_bool -> pp_print_string fmt "b"
  | T_c_integer(C_signed_char) -> pp_print_string fmt "s8"
  | T_c_integer(C_unsigned_char) -> pp_print_string fmt "u8"
  | T_c_integer(C_signed_short) -> pp_print_string fmt "s16"
  | T_c_integer(C_unsigned_short) -> pp_print_string fmt "u16"
  | T_c_integer(C_signed_int) -> pp_print_string fmt "s32"
  | T_c_integer(C_unsigned_int) -> pp_print_string fmt "u32"
  | T_c_integer(C_signed_long) -> pp_print_string fmt "sl"
  | T_c_integer(C_unsigned_long) -> pp_print_string fmt "ul"
  | T_c_integer(C_signed_long_long) -> pp_print_string fmt "sll"
  | T_c_integer(C_unsigned_long_long) -> pp_print_string fmt "ull"
  | T_c_integer(C_signed_int128) -> pp_print_string fmt "s128"
  | T_c_integer(C_unsigned_int128) -> pp_print_string fmt "u128"
  | T_c_float(C_float) -> pp_print_string fmt "f"
  | T_c_float(C_double) -> pp_print_string fmt "d"
  | T_c_float(C_long_double) -> pp_print_string fmt "ld"
  | T_c_float(C_float128) -> pp_print_string fmt "q"
  | T_c_pointer(t) -> fprintf fmt "%a*" pp_c_type_short t
  | T_c_array(t, C_array_no_length) -> fprintf fmt "%a[]" pp_c_type_short t
  | T_c_array(t, C_array_length_cst n) -> fprintf fmt "%a[%s]" pp_c_type_short t (Z.to_string n)
  | T_c_array(t, C_array_length_expr e) -> fprintf fmt "%a[%a]" pp_c_type_short t pp_expr e
  | T_c_function None -> ()
  | T_c_function (Some f) -> fprintf fmt "(%a)" pp_c_type_short f.c_ftype_return
  | T_c_typedef(typedef) -> pp_c_type_short fmt typedef.c_typedef_def
  | T_c_record({c_record_kind = C_struct} as record) -> fprintf fmt "s %s" record.c_record_org_name
  | T_c_record({c_record_kind = C_union} as record) -> fprintf fmt "u %s" record.c_record_org_name
  | T_c_bitfield(t, s) -> fprintf fmt "bf(%a:%d)" pp_c_type_short t s
  | T_c_qualified(qual, t) ->
    let l =
      (if qual.c_qual_is_const then ["c"] else []) @
      (if qual.c_qual_is_volatile then ["v"] else []) @
      (if qual.c_qual_is_restrict then ["r"] else [])
    in
    let qual = String.concat " " l in
    fprintf fmt "%s %a" qual pp_c_type_short t
  | T_c_enum(enum) -> fprintf fmt "e %s" enum.c_enum_org_name
  | t -> panic "pp_c_type_short: unsupported type %a" pp_typ t

let rec pp_c_init fmt = function
  | C_init_expr(e) -> pp_expr fmt e
  | C_init_list([], Some filler) -> fprintf fmt "{%a ...}" pp_c_init filler
  | C_init_list(l, filler) -> fprintf fmt "{%a, filler=%a}"
                                (pp_print_list ~pp_sep:(fun fmt () -> fprintf fmt ", ") pp_c_init) l
                                (OptionExt.print pp_c_init) filler
  | C_init_implicit t -> assert false

let pp_character_kind fmt = function
  | C_char_ascii -> ()
  | C_char_wide -> pp_print_string fmt "L"
  | C_char_utf8 -> pp_print_string fmt "u8"
  | C_char_utf16 -> pp_print_string fmt "u"
  | C_char_utf32 -> pp_print_string fmt "U"
  | C_char_unevaluated -> ()


let () =
  register_typ_pp (fun default fmt typ ->
      match typ with
      | T_c_void -> pp_print_string fmt "void"

      | T_c_bool -> pp_print_string fmt "bool"

      | T_c_integer(C_signed_char) -> pp_print_string fmt "signed char"
      | T_c_integer(C_unsigned_char) -> pp_print_string fmt "unsigned char"
      | T_c_integer(C_signed_short) -> pp_print_string fmt "signed short"
      | T_c_integer(C_unsigned_short) -> pp_print_string fmt "unsigned short"
      | T_c_integer(C_signed_int) -> pp_print_string fmt "signed int"
      | T_c_integer(C_unsigned_int) -> pp_print_string fmt "unsigned int"
      | T_c_integer(C_signed_long) -> pp_print_string fmt "signed long"
      | T_c_integer(C_unsigned_long) -> pp_print_string fmt "unsigned long"
      | T_c_integer(C_signed_long_long) -> pp_print_string fmt "signed long long"
      | T_c_integer(C_unsigned_long_long) -> pp_print_string fmt "unsigned long long"
      | T_c_integer(C_signed_int128) -> pp_print_string fmt "signed int128"
      | T_c_integer(C_unsigned_int128) -> pp_print_string fmt "unsigned int128"

      | T_c_float(C_float) -> pp_print_string fmt "float"
      | T_c_float(C_double) -> pp_print_string fmt "double"
      | T_c_float(C_long_double) -> pp_print_string fmt "long double"
      | T_c_float(C_float128) -> pp_print_string fmt "__float128"

      | T_c_pointer(t) -> fprintf fmt "%a *" pp_typ t

      | T_c_array(t, C_array_no_length) -> fprintf fmt "%a[]" pp_typ t
      | T_c_array(t, C_array_length_cst n) -> fprintf fmt "%a[%s]" pp_typ t (Z.to_string n)
      | T_c_array(t, C_array_length_expr e) -> fprintf fmt "%a[%a]" pp_typ t pp_expr e

      | T_c_function None -> ()
      | T_c_function (Some f) -> fprintf fmt "(fun %a)" pp_typ f.c_ftype_return

      | T_c_typedef(typedef) -> pp_typ fmt typedef.c_typedef_def

      | T_c_record({c_record_kind = C_struct} as record) -> fprintf fmt "struct %s" record.c_record_org_name

      | T_c_record({c_record_kind = C_union} as record) -> fprintf fmt "union %s" record.c_record_org_name

      | T_c_qualified(qual, t) ->
        let l =
          (if qual.c_qual_is_const then ["const"] else []) @
          (if qual.c_qual_is_volatile then ["volatile"] else []) @
          (if qual.c_qual_is_restrict then ["restrict"] else [])
        in
        let qual = String.concat " " l in
        fprintf fmt "%s %a" qual pp_typ t

      | T_c_enum(enum) -> fprintf fmt "enum %s" enum.c_enum_org_name

      | T_c_bitfield(t, size) -> fprintf fmt "bf %a:%d" pp_typ t size

      | T_c_builtin_fn -> fprintf fmt "builtin_fn"
      | T_c_block_object tt -> Format.fprintf fmt "block-object(%a)" pp_typ tt
      | _ -> default fmt typ
    );
  register_constant_pp (fun next fmt c ->
      match c with
      | C_c_character(c, k) -> fprintf fmt "%a'\\x%s'" pp_character_kind k (Z.format "%X" c)
      | C_c_string(s, k) -> fprintf fmt "%a\"%s\"" pp_character_kind k (String.escaped s)
      | C_c_invalid -> fprintf fmt "INVALID"
      | _ -> next fmt c
    );
  register_operator_pp (fun next fmt op ->
      match op with
      | O_c_and -> pp_print_string fmt "&&"
      | O_c_or -> pp_print_string fmt "||"
      | _ -> next fmt op
    );
  register_expr_pp (fun default fmt expr ->
      match ekind expr with
      | E_c_conditional(cond, body, orelse) -> fprintf fmt "(%a ? %a : %a)" pp_expr cond pp_expr body pp_expr orelse
      | E_c_array_subscript(arr, idx) -> fprintf fmt "%a[%a]" pp_expr arr pp_expr idx
      | E_c_member_access(rcd, idx, fld) -> fprintf fmt "%a.%s" pp_expr rcd fld
      | E_c_function(f) -> pp_print_string fmt f.c_func_org_name
      | E_c_builtin_function(f) -> fprintf fmt "builtin %s" f
      | E_c_builtin_call(f, args) -> fprintf fmt "builtin %s(%a)" f (pp_print_list ~pp_sep:(fun fmt () -> pp_print_string fmt ", ") pp_expr) args
      | E_c_arrow_access(p, idx, fld) -> fprintf fmt "%a->%s" pp_expr p fld
      | E_c_assign(lval, rval) -> fprintf fmt "%a = %a" pp_expr lval pp_expr rval
      | E_c_compound_assign _ -> assert false
      | E_c_comma _ -> assert false
      | E_c_increment _ -> assert false
      | E_c_address_of (e) -> fprintf fmt "&%a" pp_expr e
      | E_c_deref(p) -> fprintf fmt "*%a" pp_expr p
      | E_c_cast(e, x) ->
         if x || print_implicit_cast then
           fprintf fmt "(%a) %a" pp_typ (etyp expr) pp_expr e
         else
           pp_expr fmt e
      | E_c_statement s -> fprintf fmt "@[<v 4>{@,%a@]@,}" pp_stmt s
      | E_c_var_args e -> fprintf fmt "__builtin_va_arg(%a)" pp_expr e
      | E_c_block_object e -> fprintf fmt "block_object(%a)" pp_expr e
      | E_c_predefined _ -> assert false
      | E_c_atomic (op,e1,e2) -> fprintf fmt "__atomic(%i,%a,%a)" op pp_expr e1 pp_expr e2
      | E_ffi_call (f, args) -> fprintf fmt "ffi %s(%a)" f (pp_print_list ~pp_sep:(fun fmt () -> pp_print_string fmt ", ") pp_expr) args
      | _ -> default fmt expr
    );
  register_stmt_pp (fun default fmt stmt ->
      match skind stmt with
      | S_c_declaration (v,None,_) -> fprintf fmt "%a %a;" pp_typ v.vtyp pp_var v
      | S_c_declaration (v,Some init,_) -> fprintf fmt "%a %a = %a;" pp_typ v.vtyp pp_var v pp_c_init init
      | S_c_for (init,cond,it,stmts) ->
        fprintf fmt "@[<v 4>for (%a;%a;%a) {@,%a@]@,}"
          pp_stmt init
          (OptionExt.print pp_expr) cond
          (OptionExt.print pp_expr) it
          pp_stmt stmts
      | S_c_do_while (body,cond) ->
        fprintf fmt "@[<v 4>do {@,%a@]@, while (%a);"
          pp_stmt body
          pp_expr cond
      | S_c_switch(cond, body) ->
        fprintf fmt "@[<v 4>switch (%a) {@,%a@]@,}"
          pp_expr cond
          pp_stmt body
      | S_c_return(None,_) -> fprintf fmt "return;"
      | S_c_return(Some e,_) -> fprintf fmt "return %a;" pp_expr e
      | S_c_break _ -> fprintf fmt "break;"
      | S_c_continue _ -> fprintf fmt "continue;"
      | S_c_switch_case([{ekind = E_constant (Universal.Ast.C_int_interval (Finite lo, Finite hi))}], _) ->
        fprintf fmt "case %s ... %s:" (Z.to_string lo) (Z.to_string hi)
      | S_c_switch_case([e],_) -> fprintf fmt "case %a:" pp_expr e
      | S_c_switch_case(es,_) ->
        List.iter (fun e -> fprintf fmt "case %a:@," pp_expr e) es
      | S_c_switch_default _ -> fprintf fmt "default:"
      | S_c_label l -> fprintf fmt "%s:" l
      | S_c_goto (l,_) -> fprintf fmt "goto %s;" l
      | S_c_goto_stab s -> fprintf fmt "@[<v 4>goto_stab {@,%a@]@,};" pp_stmt s
<<<<<<< HEAD
      | S_c_asm s -> fprintf fmt "%s;" s
=======
      | S_c_ext_call (f, es) -> fprintf fmt "external %s(%a)" f.c_func_org_name (Format.pp_print_list ~pp_sep:(fun fmt () -> Format.pp_print_string fmt ", ") pp_expr) es
>>>>>>> 3890dcb9
      | _ -> default fmt stmt
    );
  register_program_pp (fun default fmt prg ->
      match prg.prog_kind with
      | Ast.C_program prog ->
        (* Remove empty functions *)
        let funs = List.filter (fun f ->
            match f.c_func_body with
            | None -> false
            | Some _ -> true
          ) prog.c_functions
        in
        fprintf fmt "@[<v>";
        pp_print_list
          ~pp_sep:(fun fmt () -> fprintf fmt "@,@,")
          (fun fmt f ->
             fprintf fmt "@[<v 4>%a %s(%a) {@,%a@]@,}"
               pp_typ f.c_func_return
               f.c_func_org_name
               (pp_print_list ~pp_sep:(fun fmt () -> fprintf fmt ", ") pp_var) f.c_func_parameters
               (OptionExt.print pp_stmt) f.c_func_body
          )
          fmt funs
        ;
        fprintf fmt "@]"

      | _ -> default fmt prg
    );
  ()<|MERGE_RESOLUTION|>--- conflicted
+++ resolved
@@ -212,11 +212,8 @@
       | S_c_label l -> fprintf fmt "%s:" l
       | S_c_goto (l,_) -> fprintf fmt "goto %s;" l
       | S_c_goto_stab s -> fprintf fmt "@[<v 4>goto_stab {@,%a@]@,};" pp_stmt s
-<<<<<<< HEAD
       | S_c_asm s -> fprintf fmt "%s;" s
-=======
       | S_c_ext_call (f, es) -> fprintf fmt "external %s(%a)" f.c_func_org_name (Format.pp_print_list ~pp_sep:(fun fmt () -> Format.pp_print_string fmt ", ") pp_expr) es
->>>>>>> 3890dcb9
       | _ -> default fmt stmt
     );
   register_program_pp (fun default fmt prg ->
