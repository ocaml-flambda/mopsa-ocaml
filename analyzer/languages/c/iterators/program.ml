(****************************************************************************)
(*                                                                          *)
(* This file is part of MOPSA, a Modular Open Platform for Static Analysis. *)
(*                                                                          *)
(* Copyright (C) 2017-2019 The MOPSA Project.                               *)
(*                                                                          *)
(* This program is free software: you can redistribute it and/or modify     *)
(* it under the terms of the GNU Lesser General Public License as published *)
(* by the Free Software Foundation, either version 3 of the License, or     *)
(* (at your option) any later version.                                      *)
(*                                                                          *)
(* This program is distributed in the hope that it will be useful,          *)
(* but WITHOUT ANY WARRANTY; without even the implied warranty of           *)
(* MERCHANTABILITY or FITNESS FOR A PARTICULAR PURPOSE.  See the            *)
(* GNU Lesser General Public License for more details.                      *)
(*                                                                          *)
(* You should have received a copy of the GNU Lesser General Public License *)
(* along with this program.  If not, see <http://www.gnu.org/licenses/>.    *)
(*                                                                          *)
(****************************************************************************)

(** Main handler of standalone C programs. *)
open Mopsa
open Sig.Abstraction.Stateless
open Universal.Ast
open Stubs.Ast
open Ast
open Common
open Common.Points_to
open Common.Base
open Common.Runtime
open Universal.Numeric.Common
module StringMap = MapExt.StringMap


(** Iterator domain *)
(** =============== *)

module Domain =
struct


  (** Domain identification *)
  (** ===================== *)

  include GenStatelessDomainId(struct
      let name = "c.iterators.program"
    end)


  (** Command line options *)
  (** ==================== *)

  (** Name of the entry function to be analyzed. *)
  let opt_entry_function = ref "main"

  let () =
    register_domain_option name {
      key = "-c-entry";
      category = "C";
      doc = " name of the entry function to be analyzed";
      spec = Set_string (opt_entry_function, ArgExt.empty);
      default = "main";
    }

  let opt_check_memory = ref false

  let () =
    register_domain_option name {
      key = "-c-check-unreachable-memory";
      category = "C";
      doc = " check for unreachable allocated memory";
      spec = Set opt_check_memory;
      default = "main";
    }


  (** Symbolic main arguments. *)
  let opt_symbolic_args = ref None

  let parse_symbolic_args_spec spec : int * int option =
    if not Str.(string_match (regexp "\\([0-9]+\\)\\(:\\([0-9]+\\)\\)?") spec 0) then
      panic "incorrect argument '%s' for option -c-symbolic-args" spec
    ;
    let lo = Str.matched_group 1 spec |> int_of_string in
    let hi = try Some (Str.matched_group 3 spec |> int_of_string) with Not_found -> None in
    lo,hi

  let () =
    register_domain_option name {
      key = "-c-symbolic-args";
      category = "C";
      doc = " set the number of symbolic arguments given to main (syntax: min[:max])";
      spec = String ((fun s -> opt_symbolic_args := Some (parse_symbolic_args_spec s)), ArgExt.empty);
      default = "";
    }

<<<<<<< HEAD
  let opt_arg_max_size = ref None

  let () =
    register_domain_option name {
      key = "-c-symbolic-args-max-size";
      category = "C";
      doc = " set the maximum allocated size of all symbolic arguments";
      spec = Int ((fun s -> opt_arg_max_size := Some s), ArgExt.empty);
      default = "18446744073709551615";
    }


  let opt_arg_min_size = ref None

  let () =
    register_domain_option name {
      key = "-c-symbolic-args-min-size";
      category = "C";
      doc = " set the maximum allocated size of all symbolic arguments";
      spec = Int ((fun s -> opt_arg_min_size := Some s), ArgExt.empty);
      default = "1"
    }
=======
  (** Runtime testing options *)
  let ffitest_flag = ref false
  module StringSet = Set.Make(String)
  let ffitest_extfuns : Type_shapes.extfun_desc StringMap.t ref = ref (StringMap.empty)
  let ffitest_missing_funs : StringSet.t ref = ref (StringSet.empty)

  let read_lines str =
    let file = try open_in str with Sys_error _ -> failwith (Format.asprintf "cannot open file %s" str) in
    let rec read_all_lines file =
      let line = try Some (input_line file) with End_of_file -> None in
      match line with
      | None -> []
      | Some s -> s :: read_all_lines file
    in
    try
      let names = read_all_lines file in
      close_in file;
      names
    with e ->
      (* some unexpected exception occurs *)
      close_in_noerr file;
      (* emergency closing *)
      raise e


  let () = register_domain_option name {
    key = "-external-functions";
    category="Runtime";
    doc=" file containing function names of functions to test (if contained in the file)";
    spec = ArgExt.String(fun s ->
      let parse_functions fn =
        match Type_shapes.deserialize_extfun fn with
        | Some {name; desc} -> (name, desc)
        | None ->
          (* FIXME: perhaps we want a different error here? *)
          failwith (Format.asprintf "input error: cannot parse external type declaration %s" fn)
      in
      let funs = read_lines s in
      let funs = List.map parse_functions funs in
      ffitest_extfuns := StringMap.of_list funs
    );
    default=""
  }

  let () = register_domain_option name {
    key = "-runtimetest";
    category="Runtime";
    doc=" test C stubs";
    spec = ArgExt.Set ffitest_flag;
    default=""
  }

>>>>>>> 3890dcb9



  let checks = []

  (** Utility functions *)
  (** ================= *)

  let mk_lowlevel_subscript_access a i t range =
    mk_c_deref (mk_binop a O_plus i ~etyp:(pointer_type t) range) range

  let assign_array a i t e r range =
    let lval = mk_lowlevel_subscript_access a i t r in
    let stmt = mk_assign lval e range in
    stmt

  let function_report_outcome (rep: report) =
    let total, safe, error, warning, info, unimplemented, checks_map = Output.Text.construct_checks_summary ~print:false rep None in
    if error > 0 || warning > 0 then
      Error
    else if unimplemented > 0 then
      Unimplemented
    else if info > 0 then Info
    else Safe


  (** Initialization of environments *)
  (** ============================== *)

  let init prog man flow =
    match prog.prog_kind with
    | C_program p -> 
      set_c_program p flow |>
      set_c_target_info !Frontend.target_info |>
      Post.return |>
      Option.some

    | _ -> None


  (** OCaml runtime function test machinery *)
  (** ===================================== *)

  let type_shape_of_function (f: c_fundec) : Type_shapes.fn_type_shapes option =
    match StringMap.find_opt f.c_func_org_name (!ffitest_extfuns) with
    | Some { shape = Some ty } -> Some ty
    (* a runtime function we should test of unknown shape *)
    | Some { shape = None } ->
      let default_shape_args = List.map (fun _ -> Type_shapes.Any) (f.c_func_parameters) in
      let default_shape_ret = Type_shapes.Any in
      Some { arguments=default_shape_args; return=default_shape_ret }
    (* not a runtime function we should test *)
    | None -> None

  let virtual_runtime_arguments array tys range : expr list =
    let len = List.length tys in
    if len > 5 then [mk_c_address_of array range; mk_int len range]
    else List.init len (fun i -> mk_lowlevel_subscript_access array (mk_int i range) ffi_value_typ range)

  let virtual_runtime_argument_array tys range : (stmt list) * (expr list) =
    let size = C_array_length_cst (Z.of_int (List.length tys)) in
    let tmp_active_var = mktmp ~typ:(T_c_array (ffi_value_typ, size)) () in
    let tmp_active = mk_var tmp_active_var range in
    let declare_var = mk_c_declaration tmp_active_var None Variable_global range in
    let assignments = List.mapi (fun i ty ->
      [
        assign_array tmp_active (mk_int i range) ffi_value_typ (mk_top ffi_value_typ range) range range;
        mk_ffi_init_with_shape (mk_lowlevel_subscript_access tmp_active (mk_int i range) ffi_value_typ range) ty range
      ]
    ) tys in
    let args = virtual_runtime_arguments tmp_active tys range in
    declare_var :: List.concat assignments, args

  let eval_is_ret_val range retval man flow =
    match ekind retval with
    | E_constant C_unit ->
      let flow = raise_ffi_void_return range man flow in
      Cases.singleton false flow
    | _ ->
      Cases.singleton true flow


  let exec_arity_check f (ty: Type_shapes.fn_type_shapes) range man flow =
    let actual = List.length (f.c_func_parameters) in
    let expected = List.length (ty.arguments) in
    if actual != expected && expected <= 5  then
      let flow = raise_ffi_arity_mismatch range ~actual ~expected man flow in
      Post.return flow
    else if expected > 5 && actual != 2 then
      let flow = raise_ffi_arity_mismatch range ~actual ~expected:2 man flow in
      Post.return flow
    else
      let flow = safe_ffi_arity_check range man flow in
      Post.return flow

  let exec_virtual_runtime_function_test_exn (f: c_fundec) (ty: Type_shapes.fn_type_shapes) man flow =
    let range = f.c_func_name_range in
    let {Type_shapes.arguments = arg_shapes; return = ret_shape } = ty in
    let stmts, args = virtual_runtime_argument_array arg_shapes range in
    (* check the OCaml side arity and the C side arity agree *)
    exec_arity_check f ty f.c_func_range man flow >>% fun flow ->
    (* allocate the runtime arguments *)
    man.exec (mk_block stmts range) flow >>% fun flow ->
    (* execute the external function *)
    man.eval (mk_c_call f args range) flow >>$ fun exp flow ->
    (* check the return value is not void *)
    eval_is_ret_val f.c_func_range exp man flow >>$ fun has_ret flow ->
    if has_ret && not (Flow.is_empty flow) then
      (* assert the result shape *)
      man.exec (mk_ffi_assert_shape exp ret_shape f.c_func_range) flow
    else
      Post.return flow

  let exec_virtual_runtime_function_test f ty man flow =
    try
      exec_virtual_runtime_function_test_exn f ty man flow
    with e ->
      (* something went wrong in the analysis *)
      let flow = raise_ffi_internal_error "An unexpected exception was raised during the analysis." f.c_func_range man flow in
      Post.return flow


  let rec exec_all_runtime_functions (fs: (c_fundec * Type_shapes.fn_type_shapes) list) man (flows: 'a flow list) (results: (string * diagnostic_kind) list) (flow: 'a flow) =
    match fs with
    | [] ->
      (* eventually, we reverse the results to be again in program order *)
      Cases.singleton (List.rev results) (Flow.join_list man.lattice ~empty: (fun () -> flow) flows)
    | (f, ty) :: fs ->
        let () = Debug.debug ~channel:"runtime_functions" "analyzing %s at %a" (f.c_func_org_name) pp_range f.c_func_range in
        (* NOTE: This is tricky. This bind only works, because even if the flow is empty,
           the monad will still execute the subsequent part. This is crucially different
          from the usual [>>$], which silently drops empty.  *)
        exec_virtual_runtime_function_test f ty man flow >>% fun flow' ->
        let report = Flow.get_report flow' in
        let res = function_report_outcome report in
        exec_all_runtime_functions fs man (flow' :: flows) ((f.c_func_org_name, res) :: results) flow


  let output_results skipped_functions results to_test =
    let pp_unknown_functions fmt set =
      Format.pp_print_list ~pp_sep:(fun fmt () -> Format.pp_print_string fmt ","; Format.pp_print_space fmt ()) Format.pp_print_string fmt (StringSet.elements set)
    in
    let pp_runtime_analysis_results fmt results =
      List.iter (fun (f, res) -> Format.fprintf fmt "%s (%s)\n" f (Output.Text.icon_of_diag res)) results
    in
    let pp_missing_functions fmt map =
      Format.pp_print_list ~pp_sep:(fun fmt () -> Format.pp_print_string fmt ","; Format.pp_print_space fmt ()) Format.pp_print_string fmt (StringMap.fold (fun name _ names -> name :: names) map [])
    in
    let results_map = StringMap.of_list results in
    let missing_functions = StringMap.filter (fun name _ -> not (StringMap.mem name results_map)) to_test in
      if not (!Output.Text.opt_no_ffi_report) then
        Format.printf
          "**Analyzed functions:**\n%a\n**Skipped functions:**@\n@[%a@]@\n\n**Missing:**@\n@[%a@]@\n\n"
          pp_runtime_analysis_results
          results
          pp_unknown_functions
          skipped_functions
          pp_missing_functions
          missing_functions

  let exec_runtime_tests c_functions man flow =
    (* Determine the runtime functions to execute; we sort them by program order *)
    let c_functions = List.sort (fun f g -> compare_range f.c_func_range g.c_func_range) c_functions in
    let ffi_functions = List.concat_map (fun f -> match type_shape_of_function f with None -> [] | Some sh -> [(f, sh)]) c_functions in
    (* Execute all the runtime functions, yielding a list of results for each function *)
    exec_all_runtime_functions ffi_functions man [] [] flow >>$ fun results flow ->
    (* we output the results, the functions that were assumed to be missing,
       and compute the functions that should have been checked but were not. *)
    output_results (!ffitest_missing_funs) results (!ffitest_extfuns);
    Post.return flow


  (** Computation of post-conditions *)
  (** ============================== *)


  (** Initialize global variables *)
  let init_globals globals man flow =
    globals |>
    List.fold_left (fun acc (v, init) ->
        let cvar =
          match v.vkind with
          | V_cvar cvar -> cvar
          | _ -> assert false
        in
        if cvar.cvar_scope = Variable_extern then acc
        else
          let decl = mk_c_declaration v init cvar.cvar_scope cvar.cvar_range in
          let stmt =
            match cvar.cvar_before_stmts, cvar.cvar_after_stmts with
            | [], [] -> decl
            | before, [] -> mk_block (before @ [decl]) cvar.cvar_range
            | [], after -> mk_block (decl::after) cvar.cvar_range
            | before, after -> mk_block (before @ [decl] @ after) cvar.cvar_range
          in
          acc >>% man.exec stmt
      ) (Post.return flow)


  (** Execute stub directives *)
  let exec_stub_directives directives man flow =
    directives |>
    List.fold_left (fun acc directive ->
        let stmt = mk_stub_directive directive directive.stub_directive_range in
        acc >>% man.exec stmt
      ) (Post.return flow)


  (** Fund a function by name *)
  let find_function f functions =
    List.find (function
          {c_func_org_name} -> c_func_org_name = f
      ) functions

  (** Find a global variable by name *)
  let find_variable v vars =
    List.find (fun (vv,_) ->
        match vv.vkind with
        | V_cvar {cvar_orig_name} -> cvar_orig_name = v
        | _ -> false
      ) vars
    |> fst

  let check_memory_allocation man range flow =
    if not !opt_check_memory then flow else
    (* debug "%a" (format @@ Flow.print man.lattice.print) flow; *)
    let open Universal.Heap.Recency in
    let dead_addrs =
      let alive_addrs = ask_and_reduce man.ask Q_alive_addresses_aspset flow in
      let all_addrs = ask_and_reduce man.ask Q_allocated_addresses_aspset flow in
      debug "All addrs: %a@.Alive addrs %a" (format Pool.print) all_addrs (format Pool.print) alive_addrs;
      Pool.diff all_addrs alive_addrs in
    let interesting_dead_addrs =
      Pool.filter (fun a ->
          (* FIXME: we could also check the range... *)
          match akind a with
          | A_stub_resource m -> m = "Memory"
          | _ -> false
        ) dead_addrs in
    (* FIXME add safe check otherwise *)
    Pool.fold (fun addr flow -> Common.Alarms.raise_c_unreachable_memory addr range man flow) interesting_dead_addrs flow

  (** Execute exit functions using a loop *)
  let exec_exit_functions_with_loop a b buf range man flow =
    let rec aux i flow =
      if i < Z.zero then
        (* We have reached the end of the array *)
        Post.return flow
      else
        (* Resolve the pointed function *)
        let fp = mk_c_subscript_access buf (mk_z i range) range in
        resolve_pointer fp man flow >>$ fun p flow ->
        let input = flow in
        match p with
        | P_fun f ->
          (* Execute the function *)
          let stmt = mk_c_call_stmt f [] range in
          man.exec stmt flow >>% fun flow' ->
          (* Function to return the correct flow depending on the
             position in the array. If index [i] is above [a], this
             means that function [f] hasn't been registered in some
             traces, so we put the input flow also *)
          let fix_flow f = if Z.(i < a) then f else Flow.join man.lattice input f in
          (* If the output is empty, this was due to calls to _exit or due to alarms. So we stop the loop *)
          if man.lattice.is_bottom (Flow.get T_cur man.lattice flow') then
            Post.return (fix_flow flow')
          else
            aux (Z.pred i) flow' >>% fun flow'' ->
            Post.return (fix_flow flow'')

        | P_top ->
          Flow.add_global_assumption
            Soundness.A_ignore_undetermined_exit_functions
            flow |>
          Post.return

        | _ -> assert false
    in
    aux (Z.pred b) flow >>% fun flow ->
    let flow = check_memory_allocation man range flow in
    Post.return (Flow.remove T_cur flow)



  (** Execute functions registered with atexit *)
  let exec_exit_functions name range man flow =
    let prog = get_c_program flow in
    try
      let nb = mk_var (find_variable ("_next_"^name^"_fun_slot") prog.c_globals) range in
      let buf = mk_var (find_variable ("_"^name^"_fun_buf") prog.c_globals) range in
      let nb_itv =
        let evl = man.eval nb flow ~translate:"Universal" in
        Cases.fold_result
          (fun acc nb flow ->
             ask_and_reduce man.ask (mk_int_interval_query nb) flow |>
             I.join_bot acc
          ) Bot.BOT evl
      in
      match nb_itv with
      | Bot.BOT ->
        Post.return flow

      | Bot.Nb itv when I.is_bounded itv ->
        let a,b = match itv with I.B.Finite a, I.B.Finite b -> (a,b) | _ -> assert false in
        exec_exit_functions_with_loop a b buf range man flow

      | _ ->
        Flow.add_global_assumption
          Soundness.A_ignore_undetermined_exit_functions
          flow |>
        Flow.remove T_cur |>
        Post.return

    (* Variables _next_exit_fun_slot and _exit_fun_buf not found,
       probably because <stdlib.h> not included. In this case, do nothing *)
    with Not_found -> Post.return flow


  let exec_entry_body f man flow =
    match f.c_func_body with
    | None -> panic "entry function %s is not defined" f.c_func_org_name
    | Some stmt ->
      let f' = { f with c_func_parameters = [] } in
      let stmt = mk_c_call_stmt f' [] f.c_func_name_range in
      man.exec stmt flow


  (** {2 Creation of argc and argv} *)
  (** ***************************** *)

  let argv_resource = "argv"
  let arg_single_resource i = "arg#"^(string_of_int i)
  let arg_smash_resource i = "arg#+"^(string_of_int i)

  let is_argv_resource r = (r=argv_resource)

  let is_arg_single_resource r =
    Str.string_match (Str.regexp "arg#[0-9]+") r 0

  let is_arg_smash_resource r =
    Str.string_match (Str.regexp "arg#\\+[0-9]+") r 0

  let is_arg_resource r =
    is_arg_single_resource r ||
    is_arg_smash_resource r

  let () =
    Universal.Heap.Policies.register_mk_addr
      (fun next a ->
         match a with
         | A_stub_resource r
           when is_argv_resource r
             || is_arg_resource r ->
           Universal.Heap.Policies.mk_addr_all a
         | a -> next a )

  (** Allocate the argv array *)
  let alloc_argv range man flow =
    let arange = tag_range range "%s" argv_resource in
    man.eval (mk_stub_alloc_resource argv_resource arange) flow >>$ fun addr flow ->
    Eval.singleton { addr with etyp = T_c_pointer (T_c_pointer s8) } flow


  (** Allocate an address for a concrete argument *)
  let alloc_concrete_arg i range man flow =
    let resource = arg_single_resource i in
    let irange = tag_range range "%s" resource in
    man.eval (mk_stub_alloc_resource resource irange) flow >>$ fun addr flow ->
    Eval.singleton { addr with etyp =  T_c_pointer s8 } flow


  (** Initialize an argument with a concrete string *)
  let init_concrete_arg arg str range man flow =
    let n = String.length str in
    let rec aux i flow =
      let argi = mk_c_subscript_access arg (mk_int i range) range in
      if i = n then man.exec (mk_assign argi zero range) flow
      else
        man.exec (mk_assign argi (mk_c_character (String.get str i) range (etyp argi)) range) flow >>% fun flow ->
        aux (i + 1) flow
    in
    aux 0 flow

  let eval_bytes obj range man flow =
    man.eval (mk_expr (Stubs.Ast.E_stub_builtin_call (BYTES, [obj])) range) flow

  (** Initialize argc and argv with concrete values and execute the body of main *)
  let call_main_with_concrete_args main args man flow =
    let range = main.c_func_name_range in

    (* argc is set to |args| + 1 *)
    let nargs = List.length args in
    let argc = mk_int (nargs + 1) range in

    (* Create the memory block pointed by argv. *)
    alloc_argv range man flow >>$ fun argv flow ->

    (* Initialize its size to (|args| + 2)*sizeof(ptr) *)
    eval_bytes argv range man flow >>$ fun argv_bytes flow ->
    let n = Z.mul (sizeof_type (T_c_pointer s8) flow) (Z.of_int (nargs + 2)) in
    man.exec (mk_assign argv_bytes (mk_z n range) range) flow >>% fun flow ->

    (* Initialize argv[0] with the name of the program *)
    alloc_concrete_arg 0 range man flow >>$ fun arg flow ->
    eval_bytes arg range man flow >>$ fun arg0_bytes flow ->
    let program_name = "a.out" in
    let min = mk_int (String.length program_name + 1) range in
    let max = mk_z (snd (rangeof (size_type flow) flow)) range in
    man.exec (mk_assume (mk_in arg0_bytes min max range) range) flow >>% fun flow ->
    init_concrete_arg arg program_name range man flow >>% fun flow ->
    let argv0 = mk_c_subscript_access argv (mk_zero range) range in
    man.exec (mk_assign argv0 arg range) flow >>% fun flow ->

    (* Initialize argv[i | 1 <= i < argc] with command-line arguments *)
    let rec iter i flow =
      if i >= nargs + 1
      then Post.return flow
      else
        let str = List.nth args (i-1) in
        alloc_concrete_arg i range man flow >>$ fun arg flow ->
        eval_bytes arg range man flow >>$ fun argi_bytes flow ->
        let min = mk_int (String.length str + 1) range in
        man.exec (mk_assume (mk_in argi_bytes min max range) range) flow >>% fun flow ->
        init_concrete_arg arg str range man flow >>% fun flow ->
        let argvi = mk_c_subscript_access argv (mk_int i range) range in
        man.exec (mk_assign argvi arg range) flow >>% fun flow ->
        iter (i + 1) flow
    in
    iter 1 flow >>% fun flow ->

    (* Put NULL in argv[argc + 1] *)
    let last = mk_c_subscript_access argv argc range in
    man.exec (mk_assign last (mk_c_null range) range) flow >>% fun flow ->

    (* assign main parameters and call the body *)
    let argcv, argvv = match main.c_func_parameters with
      | [v1;v2] -> mk_var v1 range, mk_var v2 range
      | _ -> assert false
    in
    man.exec (mk_add argcv range) flow >>% fun flow ->
    man.exec (mk_assign argcv argc range) flow >>% fun flow ->
    man.exec (mk_add argvv range) flow >>% fun flow ->
    man.exec (mk_assign argvv argv range) flow >>% fun flow ->
    exec_entry_body main man flow


  (** Allocate addresses for symbolic arguments *)
  let alloc_symbolic_args lo hi range man flow =
    (* Allocate concrete args for indices in [0,lo-1] *)
    let rec iter args i flow =
      if i >= lo then Cases.singleton (List.rev args) flow
      else
        alloc_concrete_arg i range man flow >>$ fun arg flow ->
        iter (arg::args) (i+1) flow in
    iter [] 0 flow >>$ fun args flow ->

    (* Allocate a smashed block for the remaining arguments *)
    if lo = hi then
      Cases.singleton (args,None) flow
    else
      let resource = arg_smash_resource lo in
      let arange = tag_range range "%s" resource in
      man.eval (mk_stub_alloc_resource resource ~mode:WEAK arange) flow >>$ fun addr flow ->
      let smashed = { addr with etyp =  T_c_pointer s8 } in
      Cases.singleton (args, Some smashed) flow


  let assume_valid_string arg ivar range man flow =
    let i = mk_var ivar range in
    (* ∃ i∈[0, sizeof(arg)-1]: arg[i] == 0 *)
    let l = mk_zero range in
    eval_bytes arg range man flow >>$ fun bytes flow ->
    let u = mk_pred bytes range in
    man.exec (mk_add i range) flow >>% fun flow ->
    man.exec (mk_assume (mk_in i l u range) range) flow >>% fun flow ->
    let some_arg_cell = mk_c_subscript_access arg i range in
    man.exec (mk_assume (mk_stub_quantified_formula
                           [EXISTS,ivar,S_interval(l,u)]
                           (eq some_arg_cell (mk_zero range) range) range) range) flow >>% fun flow ->
    man.exec (mk_remove i range) flow

  let memset_argv_with_smash argc argv smash l ivar range man flow =
    let l = mk_int l range in
    let u = sub argc (mk_one range) range in
    let i = mk_var ivar range in
    let argvi = mk_c_subscript_access argv i range in
    assume (gt l u range) man flow
      ~fthen:(fun flow -> Post.return flow)
      ~felse:(fun flow ->
          man.exec (mk_add i range) flow >>% fun flow ->
          man.exec (mk_assume (mk_in i l u range) range) flow >>% fun flow ->
          man.exec (mk_assume (mk_stub_quantified_formula
                                 [FORALL,ivar,S_interval(l,u)]
                                 (eq argvi smash range ~etyp:s32) range) range) flow >>% fun flow ->
          man.exec (mk_remove i range) flow
        ) |>
    Post.remove_duplicates man.lattice

  (** Initialize argc and argv with symbolic arguments *)
  let call_main_with_symbolic_args main (lo:int) (hi:int option) man flow =
    (* FIXME: we may generate here false alarms. Since we are sure everything is
       safe, we can remove these alarms. *)
    let report = Flow.get_report flow in
    let range = main.c_func_name_range in

    let argc_var, argv_var = match main.c_func_parameters with
      | [v1;v2] -> v1,v2
      | _ -> assert false
    in

    (* Add the symbolic variable argc representing the number of
       arguments. It should greater than 1 due to the presence of the
       program name. Also, it should not exceed INT_MAX - 1, because
       the argument argv[argc + 1] contains terminating NULL pointer
       (i.e. to avoid integer overflow).
    *)
    let argc = mk_var argc_var range in
    man.exec (mk_add argc range) flow >>% fun flow ->
    let lo' = lo + 1 in
    let hi' =
      match hi with
      | None -> lo'
      | Some hi -> hi + 1 in
    let int_max = rangeof s32 flow |> snd |> Z.to_int in
    if (lo' > hi') || (hi' > int_max - 1) then
      panic "incorrect argc value [%d,%d]" lo' hi'
    ;
    man.exec (mk_assume (mk_in argc (mk_int lo' range) (mk_int hi' range) range) range) flow >>% fun flow ->

    (* Create the memory block pointed by argv. *)
    alloc_argv range man flow >>$ fun argv flow ->
    let argvv = mk_var argv_var range in
    man.exec (mk_add argvv range) flow >>% fun flow ->
    man.exec (mk_assign argvv argv range) flow >>% fun flow ->

    (* Initialize its size to argc + 1 *)
    eval_bytes argv range man flow >>$ fun argv_bytes flow ->
    let n =
      mul (add argc (mk_one range) range)
          (mk_z (sizeof_type (T_c_pointer s8) flow) range)
          range
    in
    man.exec (mk_assume (eq argv_bytes n range) range) flow >>% fun flow ->

    (* Create a symbolic argument *)
    alloc_symbolic_args lo' hi' range man flow >>$ fun (args,smash_arg) flow ->

    (* Initialize the size of arguments *)
    let min_size =
      match !opt_arg_min_size with
      | None -> mk_one range
      | Some s -> mk_int s range in
    let max_size =
      match !opt_arg_max_size with
      | None -> mk_z (rangeof (size_type flow) flow |> snd) range
      | Some s -> mk_int s range in
    let init_size arg flow =
      eval_bytes arg range man flow >>$ fun bytes flow ->
      man.exec (mk_assume (mk_in bytes min_size max_size range) range) flow
    in
    List.fold_left
      (fun acc arg -> acc >>% init_size arg
      ) (Post.return flow) args
    >>% fun flow ->
    (* We need to strongify the address to apply the constraints on all concrete arguments *)
    let strong_smash_arg =
      match smash_arg with
      | None -> None
      | Some ({ekind = E_addr(addr,None)} as e) -> Some { e with ekind = E_addr(addr,Some STRONG)}
      | _ -> assert false
    in
    ( match strong_smash_arg with
      | None     -> Post.return flow
      | Some arg -> init_size arg flow
    ) >>% fun flow ->

    (* Ensure that arguments are valid string with at least one character *)
    (* Create a quantifier variable *)
    (* FIXME: When using the packing domain, relations on this variable can't be
       represented because it's not a local variable of any function (`main`
       hasn't been called yet). So, for the moment, we consider it as a local
       variable of `main`. *)
    let qi = mkv "#i" (V_cvar {
        cvar_scope = Variable_local main;
        cvar_range = range;
        cvar_uid = 0;
        cvar_orig_name = "#i";
        cvar_uniq_name = "#i";
        cvar_before_stmts = [];
        cvar_after_stmts = [];
      }) (size_type flow) in
    List.fold_left
      (fun acc arg -> acc >>% assume_valid_string arg qi range man)
      (Post.return flow) args
    >>% fun flow ->
    ( match strong_smash_arg with
      | None -> Post.return flow
      | Some arg -> assume_valid_string arg qi range man flow
    ) >>% fun flow ->

    (* Initialize argv[0] = program_name *)
    let program_name,other_args = match args with hd::tl -> hd,tl | [] -> assert false in
    let first = mk_c_subscript_access argv zero range in
    man.exec (mk_assign first program_name range) flow >>% fun flow ->

    (* Put the symbolic arguments in argv[1 : argc-1] *)
    let post,n =
      List.fold_left
        (fun (acc,i) arg ->
           let argvi = mk_c_subscript_access argv (mk_int i range) range in
           let acc' = acc >>% man.exec (mk_assign argvi arg range) in
           acc',(i+1)
        ) (Post.return flow,1) other_args
    in
    ( match smash_arg with
      | None -> post
      | Some smash -> post >>% memset_argv_with_smash argc argv smash n qi range man
    ) >>% fun flow ->

    (* Put the terminating NULL pointer in argv[argc] *)
    let last = mk_c_subscript_access argv argc range in
    man.exec (mk_assign last (mk_c_null range) range) flow >>% fun flow ->
    (* Put the initial alarms report *)
    let flow = Flow.set_report report flow in

    exec_entry_body main man flow


  let call_main main args functions man flow =
    (if List.length main.c_func_parameters = 2 then
      match !opt_symbolic_args, args with
      | None, Some args   ->
        call_main_with_concrete_args main args man flow
      | Some(lo,hi), None ->
        if lo = 0 && (hi = Some 0 || hi = None) then
          call_main_with_concrete_args main [] man flow
        else
          call_main_with_symbolic_args main lo hi man flow
      | None, None ->
        let hi = rangeof s16 flow |> snd |> Z.to_int in
        call_main_with_symbolic_args main 0 (Some (hi-2)) man flow
      | Some(lo,hi), Some args  -> panic "-c-symbolic-main-args used with concrete arguments"
    else
      exec_entry_body main man flow) >>% fun flow ->
      exec_exit_functions "exit" main.c_func_name_range man flow

<<<<<<< HEAD
=======


>>>>>>> 3890dcb9
  let exec stmt man flow =
    match skind stmt with
    | S_program  ({ prog_kind = C_program{ c_globals; c_functions; c_stub_directives } }, _) when !ffitest_flag ->
      (* Initialize global variables *)
      init_globals c_globals man flow >>%? fun flow ->
      (* Execute stub directives *)
      exec_stub_directives c_stub_directives man flow >>%? fun flow ->
      (* Execute all runtime functions *)
      exec_runtime_tests c_functions man flow |>
      OptionExt.return

    | S_c_ext_call (f, exprs) ->
      ffitest_missing_funs := StringSet.add (f.c_func_org_name) (!ffitest_missing_funs);
      man.exec ~route:(Below name) stmt flow |> OptionExt.return

    | S_program ({ prog_kind = C_program {c_globals; c_functions; c_stub_directives} }, args)
      when not !Universal.Iterators.Unittest.unittest_flag ->
      (* Initialize global variables *)
      init_globals c_globals man flow >>%? fun flow ->

      (* Execute stub directives *)
      exec_stub_directives c_stub_directives man flow >>%? fun flow ->

      (* Find entry function *)
      let entry =
        try find_function !opt_entry_function c_functions
        with Not_found ->
          panic "entry function %s not found" !opt_entry_function
      in

      (* Special processing for main for initializing argc and argv*)
      if !opt_entry_function = "main" then
        call_main entry args c_functions man flow |>
        OptionExt.return 
      else
      if List.length entry.c_func_parameters = 0 then
        (* Otherwise execute the body *)
        exec_entry_body entry man flow |>
        OptionExt.return
      else
        panic "entry function %s with arguments not supported" entry.c_func_org_name

    | S_program ({ prog_kind = C_program{ c_globals; c_functions; c_stub_directives } }, _)
      when !Universal.Iterators.Unittest.unittest_flag ->
      (* Initialize global variables *)
      init_globals c_globals man flow >>%? fun flow1 ->

      (* Execute stub directives *)
      exec_stub_directives c_stub_directives man flow1 >>%? fun flow1 ->

      let is_test fundec =
        let name = fundec.c_func_org_name in
        if String.length name < 5 then false
        else String.sub name 0 4 = "test"
      in

      let get_test_functions functions =
        List.filter is_test functions
      in

      let mk_c_unit_tests tests =
        let tests =
          tests |> List.map (fun test ->
              let name = test.c_func_org_name in
              let stmt = mk_c_call_stmt test [] test.c_func_name_range in
              (name, stmt)
            )
        in
        mk_stmt (Universal.Ast.S_unit_tests tests) (srange stmt)
      in

      let tests = get_test_functions c_functions in
      let stmt = mk_c_unit_tests tests in
      man.exec stmt flow1 |>
      OptionExt.return

    | _ -> None


  (** Evaluation of expressions *)
  (** ========================= *)

  let eval_exit name code range man flow =
    man.eval code flow >>$ fun _ flow ->
    exec_exit_functions name range man flow >>% fun flow ->
    Cases.empty flow

  let eval_abort range man flow =
    Cases.empty flow


  let eval exp man flow =
    match ekind exp with
    | E_c_builtin_call("exit", [code]) ->
      eval_exit "exit" code exp.erange man flow |>
      OptionExt.return
    | E_c_builtin_call("quick_exit", [code]) ->
      eval_exit "quick_exit" code exp.erange man flow |>
      OptionExt.return
    | E_c_builtin_call("abort", []) ->
      eval_abort exp.erange man flow |>
      OptionExt.return
    | _ -> None


  (** Handler of queries *)
  (** ================== *)

  let ask : type r. ('a,r) query -> _ man -> _ flow -> ('a, r) cases option = fun query man flow ->
    let get_locals prog call =
      let f = find_function call prog.c_functions in
      f.c_func_local_vars @ f.c_func_parameters in
    let open Framework.Engines.Interactive in
    match query with
    (* Get the list of variables in the current scope *)
    | Q_defined_variables None ->
      let prog = get_c_program flow in
      let cs = Flow.get_callstack flow in
      (* Get global variables *)
      let globals = List.map fst prog.c_globals in
      (* Get local variables of all functions in the callstack, following the same order *)
      let locals = List.fold_right (fun call acc -> (get_locals prog call.Callstack.call_fun_orig_name) @ acc
                     ) cs []
      in
      let all_vars = globals @ locals in
      let records = List.fold_left (fun recmap var ->
                        match vtyp var with
                        | T_c_record r ->
                           StringMap.add r.c_record_unique_name r recmap
                        | _ -> recmap) StringMap.empty all_vars in
      debug "records cheatsheet:@.%a"
        (StringMap.fprint {print_begin="";print_arrow=": "; print_sep="\n"; print_end=""; print_empty=""} Format.pp_print_string
           (fun fmt r ->
             Format.fprintf fmt "%a"
               (Format.pp_print_list ~pp_sep:(fun fmt () -> Format.fprintf fmt ", ")
                  (fun fmt rf ->
                    Format.fprintf fmt "%d: %s" rf.c_field_offset rf.c_field_name))
                    r.c_record_fields
             ))
        records;
      Some (Cases.singleton all_vars flow)

    | Q_defined_variables (Some call) -> 
      let prog = get_c_program flow in
      Cases.singleton (get_locals prog call) flow 
      |> OptionExt.return 

    (* Get the value of a variable *)
    | Framework.Engines.Interactive.Query.Q_debug_variable_value var ->
      let open Framework.Engines.Interactive.Query in
      let open Universal.Numeric.Common in
      let module StringSet = SetExt.StringSet in
      let range = mk_fresh_range () in

      (* Get the direct value of an expression *)
      let rec get_value e =
        if is_c_int_type e.etyp then int_value e else
        if is_c_float_type e.etyp then float_value e else
        if is_c_array_type e.etyp then array_value e else
        if is_c_record_type e.etyp then record_value e else
        if is_c_pointer_type e.etyp then pointer_value e
        else assert false

      (* Get the direct value of an integer expression *)
      and int_value e =
        let evl = man.eval e flow ~translate:"Universal" in
        let itv = Cases.fold_result
            (fun acc ee flow ->
              let itv = ask_and_reduce man.ask (mk_int_interval_query ~fast:false ee) flow in
              I.join_bot itv acc
            ) Bot.BOT evl
        in
        match itv with
        | Bot.BOT -> None
        | Bot.Nb (I.B.Finite a, I.B.Finite b) when Z.equal a b -> Some (Z.to_string a)
        | Bot.Nb i -> Some (I.to_string i)

      (* Get the direct value of a float expression *)
      and float_value e =
        let evl = man.eval e flow ~translate:"Universal" in
        let itv = Cases.fold_result
            (fun acc ee flow ->
               let itv = ask_and_reduce man.ask (mk_float_interval_query ee) flow in
               ItvUtils.FloatItvNan.join itv acc
            ) ItvUtils.FloatItvNan.bot evl
        in
        if ItvUtils.FloatItvNan.is_bot itv then None
        else Some ItvUtils.FloatItvNan.(to_string dfl_fmt itv)

      (* Arrays have no direct value *)
      and array_value e = None

      (* Records have no direct value *)
      and record_value e = None

      (* Get the direct value a pointer expression *)
      and pointer_value e =
        let evl = resolve_pointer e man flow in
        let s = Cases.fold_result
            (fun acc pt flow ->
               match pt with
               | P_null -> StringSet.add "NULL" acc
               | P_invalid -> StringSet.add "INVALID" acc
               | P_block (base,offset,_) ->
                 begin match int_value offset with
                   | None -> acc
                   | Some o ->
                     let v = Format.asprintf "&%a + %s" pp_base base o in
                     StringSet.add v acc
                 end
               | P_fun f -> StringSet.add f.c_func_org_name acc
               | P_top -> StringSet.add "⊤" acc
            ) StringSet.empty evl
        in
        match StringSet.elements s with
        | []  -> None
        | [x] -> Some x
        | l   -> Some Format.(asprintf "{%a}"
                                (pp_print_list ~pp_sep:(fun fmt () -> fprintf fmt ", ")
                                   pp_print_string
                                ) l)
      in

      (* Get the sub-values of an expressions *)
      let rec get_sub_value past v e =
        if is_c_int_type e.etyp then int_sub_value v e else
        if is_c_float_type e.etyp then float_sub_value v e else
        if is_c_array_type e.etyp then array_sub_value past v e else
        if is_c_record_type e.etyp then record_sub_value past v e else
        if is_c_pointer_type e.etyp then pointer_sub_value past v e
        else panic "get_sub_value: unsupported expression %a of type %a" pp_expr e pp_typ e.etyp

      (* Integer expression have no sub-values *)
      and int_sub_value v e = None

      (* Float expression have no sub-values *)
      and float_sub_value v e = None

      (* Get the sub-values of an array *)
      and array_sub_value past v e =
        match e.etyp |> remove_typedef_qual with
        | T_c_array(t,C_array_length_cst n) ->
          let rec aux i =
            if Z.(i = n) then []
            else
              let vv = Format.asprintf "[%a]" Z.pp_print i in
              get_var_value past vv (mk_c_subscript_access e (mk_z i range) range) :: (aux Z.(succ i))
          in
          let l = aux Z.zero in
          Some (Indexed_sub_value l)

        | _ -> None

      (* Get the sub-values of a record *)
      and record_sub_value past v e =
        match e.etyp |> remove_typedef_qual with
        | T_c_record r ->
          let l = List.fold_right
              (fun field acc ->
                 (field.c_field_org_name, get_var_value past field.c_field_org_name (mk_c_member_access e field range)) :: acc
              ) r.c_record_fields []
          in
          Some (Named_sub_value l)

        | _ -> None

      (* Get the sub-values of a pointer *)
      and pointer_sub_value past v e =
        if is_c_pointer_type e.etyp && is_c_void_type (under_pointer_type e.etyp) then None else
        let evl = resolve_pointer e man flow in
        (* Get sub-values of pointers only if they are valid + not already processed *)
        let pts = Cases.fold_result
            (fun acc pt flow ->
               match pt with
               | P_block _ when not (PointsToSet.mem pt past) ->
                 PointsToSet.add pt acc
               | _ -> acc
            ) PointsToSet.empty evl
        in
        if PointsToSet.is_empty pts then
          None
        else
          let vv = "*" ^ v in
          let past' = PointsToSet.union pts past in
          match get_var_value past' vv (mk_c_deref e range) with
          | {var_value = None; var_sub_value = None} -> None
          | x -> Some (Named_sub_value [vv,x])

      (* Get the value of an expression *)
      and get_var_value past v e =
        { var_value = get_value e;
          var_value_type = e.etyp;
          var_sub_value = get_sub_value past v e; }
      in

      (* All together! *)
      let vname = Format.asprintf "%a" pp_var var in
      Some (Cases.singleton (get_var_value PointsToSet.empty vname (mk_var var range)) flow)

    | _ -> None


  let print_expr _ _ _ _ = ()

end

let () =
  register_stateless_domain (module Domain)<|MERGE_RESOLUTION|>--- conflicted
+++ resolved
@@ -95,7 +95,6 @@
       default = "";
     }
 
-<<<<<<< HEAD
   let opt_arg_max_size = ref None
 
   let () =
@@ -118,7 +117,6 @@
       spec = Int ((fun s -> opt_arg_min_size := Some s), ArgExt.empty);
       default = "1"
     }
-=======
   (** Runtime testing options *)
   let ffitest_flag = ref false
   module StringSet = Set.Make(String)
@@ -171,7 +169,6 @@
     default=""
   }
 
->>>>>>> 3890dcb9
 
 
 
@@ -203,7 +200,7 @@
 
   let init prog man flow =
     match prog.prog_kind with
-    | C_program p -> 
+    | C_program p ->
       set_c_program p flow |>
       set_c_target_info !Frontend.target_info |>
       Post.return |>
@@ -818,11 +815,6 @@
       exec_entry_body main man flow) >>% fun flow ->
       exec_exit_functions "exit" main.c_func_name_range man flow
 
-<<<<<<< HEAD
-=======
-
-
->>>>>>> 3890dcb9
   let exec stmt man flow =
     match skind stmt with
     | S_program  ({ prog_kind = C_program{ c_globals; c_functions; c_stub_directives } }, _) when !ffitest_flag ->
@@ -856,7 +848,7 @@
       (* Special processing for main for initializing argc and argv*)
       if !opt_entry_function = "main" then
         call_main entry args c_functions man flow |>
-        OptionExt.return 
+        OptionExt.return
       else
       if List.length entry.c_func_parameters = 0 then
         (* Otherwise execute the body *)
@@ -965,10 +957,10 @@
         records;
       Some (Cases.singleton all_vars flow)
 
-    | Q_defined_variables (Some call) -> 
+    | Q_defined_variables (Some call) ->
       let prog = get_c_program flow in
-      Cases.singleton (get_locals prog call) flow 
-      |> OptionExt.return 
+      Cases.singleton (get_locals prog call) flow
+      |> OptionExt.return
 
     (* Get the value of a variable *)
     | Framework.Engines.Interactive.Query.Q_debug_variable_value var ->
