(****************************************************************************)
(*                                                                          *)
(* This file is part of MOPSA, a Modular Open Platform for Static Analysis. *)
(*                                                                          *)
(* Copyright (C) 2017-2019 The MOPSA Project.                               *)
(*                                                                          *)
(* This program is free software: you can redistribute it and/or modify     *)
(* it under the terms of the GNU Lesser General Public License as published *)
(* by the Free Software Foundation, either version 3 of the License, or     *)
(* (at your option) any later version.                                      *)
(*                                                                          *)
(* This program is distributed in the hope that it will be useful,          *)
(* but WITHOUT ANY WARRANTY; without even the implied warranty of           *)
(* MERCHANTABILITY or FITNESS FOR A PARTICULAR PURPOSE.  See the            *)
(* GNU Lesser General Public License for more details.                      *)
(*                                                                          *)
(* You should have received a copy of the GNU Lesser General Public License *)
(* along with this program.  If not, see <http://www.gnu.org/licenses/>.    *)
(*                                                                          *)
(****************************************************************************)

(** Abstraction of C function calls *)

open Mopsa
open Sig.Abstraction.Domain
open Universal.Ast
open Stubs.Ast
open Ast
open Common
open Common.Points_to
open Common.Scope_update
open Common.Builtins
open Universal.Iterators.Interproc.Common



let opt_error_builtin = ref true

let () =
  register_language_option "c" {
    key="-error-is-builtin";
    category = "C";
    doc = "assume error function corresponds to the builtin";
    spec = Bool (fun b -> opt_error_builtin := b);
    default = "true"
  }



module Domain =
struct


  (** {2 Abstract state} *)
  (** ****************** *)

  (* The domain stores the set of addresses allocated by alloca *)
  module AddrSet = Framework.Lattices.Powerset.Make(Addr)

  include AddrSet


  (** {2 Domain header} *)
  (** ================= *)

  include GenDomainId(struct
      type nonrec t = t
      let name = "c.iterators.interproc"
    end)

  let checks = []


  (** {2 Lattice operators} *)
  (** ********************* *)

  let is_bottom _ = false

  let widen ctx = join

  let merge pre (a1,e1) (a2,e2) =
    join a1 a2


  (** {2 Initialization of environments} *)
  (** ================================== *)

  let init prog man flow =
    let () =
      if !opt_error_builtin then
        let () = Hashtbl.add Common.Builtins.builtin_functions "error" () in
        Hashtbl.add Common.Builtins.builtin_functions "error_at" ()
    in
    set_env T_cur empty man flow |>
    Option.some


  (** {2 Computation of post-conditions} *)
  (** ================================== *)

  let exec stmt man flow =
    match skind stmt with
    | S_c_return (r,upd) ->
      (* Let first Universal manage the return flow *)
      man.exec (mk_stmt (S_return r) stmt.srange) flow >>%? fun flow ->
      (* Now clean the post-state using scope updater *)
      (* To do that, first move the return environment to cur *)
      let flow = Flow.copy (T_return stmt.srange) T_cur man.lattice flow flow in
      (* Now clean cur *)
      update_scope upd stmt.srange man flow >>%? fun flow ->
      (* Finally, move cur to return flow *)
      let cur = Flow.get T_cur man.lattice flow in
      Flow.set (T_return (stmt.srange)) cur man.lattice flow |>
      Flow.remove T_cur |>
      Post.return |> OptionExt.return

    | _ -> None


  (** {2 Evaluation of expressions} *)
  (** ============================= *)

  (** Check if there is a recursive call to a function *)
  let is_recursive_call f range flow =
    let f_orig = f.c_func_org_name in
    let f_uniq = f.c_func_unique_name in
    let cs = Callstack.push_callstack f_orig ~uniq:f_uniq range (Flow.get_callstack flow) in
    Universal.Iterators.Interproc.Common.check_recursion f_orig f_uniq range cs

  let is_local_scope = function
    | Variable_local _ | Variable_parameter _ ->
      true
    | _ ->
      false

  (** Rename the variables of a function's body by attaching the callstack to them *)
  let rename_variables_in_function_body cs body =
    let rec visit_expr e =
      map_expr
        (fun e ->
           match ekind e with
           | E_var(v, mode) ->
             begin match vkind v with
               | V_cvar cv when is_local_scope cv.cvar_scope ->
                 let v' = mk_stack_var cs v in
                 let e' = { e with ekind = E_var(v', mode) } in
                 Keep e'
               | _ ->
                 Keep e
             end
           | _ ->
             VisitParts e
        )
        (fun s ->
           let s' = visit_stmt s in
           Keep s'
        ) e
    and visit_stmt s =
      map_stmt
        (fun e ->
           let e' = visit_expr e in
           Keep e'
        )
        (fun s ->
           match skind s with
           | S_c_declaration(v, init, scope) when is_local_scope scope ->
             let v' = mk_stack_var cs v in
             let init' = OptionExt.lift visit_init init in
             let s' = { s with skind = S_c_declaration(v', init', scope) } in
             Keep s'
           | S_block(block, vars) ->
             let block' = List.map visit_stmt block in
             let vars' = List.map (mk_stack_var cs) vars in
             let s' = { s with skind = S_block(block', vars') } in
             Keep s'
           | S_c_return(e, upd) ->
             let e' = OptionExt.lift visit_expr e in
             let upd' = visit_scope_update upd in
             let s' = { s with skind = S_c_return(e', upd') } in
             Keep s'
           | S_c_break upd ->
             let upd' = visit_scope_update upd in
             let s' = { s with skind = S_c_break upd' } in
             Keep s'
           | S_c_continue upd ->
             let upd' = visit_scope_update upd in
             let s' = { s with skind = S_c_continue upd' } in
             Keep s'
           | S_c_goto(label, upd) ->
             let upd' = visit_scope_update upd in
             let s' = { s with skind = S_c_goto(label, upd') } in
             Keep s'
           | S_c_switch_case(es, upd) ->
             let es' = List.map visit_expr es in
             let upd' = visit_scope_update upd in
             let s' = { s with skind = S_c_switch_case(es', upd') } in
             Keep s'
           | S_c_switch_default upd ->
             let upd' = visit_scope_update upd in
             let s' = { s with skind = S_c_switch_default upd' } in
             Keep s'
           | _ ->
             VisitParts s
        ) s
    and visit_init = function
      | C_init_expr e ->
        C_init_expr (visit_expr e)
      | C_init_list(inits, filler) ->
        C_init_list(List.map visit_init inits, OptionExt.lift visit_init filler)
      | C_init_implicit t ->
        C_init_implicit t
    and visit_scope_update upd =
      { c_scope_var_added = List.map (mk_stack_var cs) upd.c_scope_var_added;
        c_scope_var_removed = List.map (mk_stack_var cs) upd.c_scope_var_removed; }
    in
    visit_stmt body

  (** Renamve local variables in a stub body by attaching the callstack to them *)
  let rename_variables_in_stub cs stub =
    let with_range f x =
      bind_range x f
    in
    let rec visit_section = function
      | S_case case -> S_case (visit_case case)
      | S_leaf leaf -> S_leaf (visit_leaf leaf)
    and visit_case case =
      { case with
        case_body    = List.map visit_leaf case.case_body;
        case_locals  = List.map (with_range visit_local) case.case_locals;
        case_assigns = List.map (with_range visit_assigns) case.case_assigns; }
    and visit_leaf = function
      | S_local local       -> S_local (with_range visit_local local)
      | S_assumes assumes   -> S_assumes (with_range visit_formula assumes)
      | S_requires requires -> S_requires (with_range visit_formula requires)
      | S_assigns assigns   -> S_assigns (with_range visit_assigns assigns)
      | S_ensures ensures   -> S_ensures (with_range visit_formula ensures)
      | S_free free         -> S_free (with_range visit_expr free)
      | S_message _ as x    -> x
    and visit_local local =
      { lvar = mk_stack_var cs local.lvar;
        lval = visit_local_value local.lval; }
    and visit_local_value = function
      | L_new _ as x -> x
      | L_call(f, args) ->
        L_call(visit_expr f, List.map visit_expr args)
    and visit_assigns assigns =
      { assign_target = visit_expr assigns.assign_target;
        assign_offset = List.map visit_interval assigns.assign_offset; }
    and visit_interval (lo, hi) =
      (visit_expr lo, visit_expr hi)
    and visit_expr e =
      map_expr
        (fun e ->
           match ekind e with
           | E_var(v, mode) ->
             begin match vkind v with
               | V_cvar cv when is_local_scope cv.cvar_scope ->
                 let v' = mk_stack_var cs v in
                 let e' = { e with ekind = E_var(v', mode) } in
                 Keep e'
               | _ ->
                 Keep e
             end
           | _ ->
             VisitParts e
        )
        (fun s -> VisitParts s)
        e
    and visit_formula f =
      with_range (function
          | F_expr e            -> F_expr (visit_expr e)
          | F_binop(op, f1, f2) -> F_binop(op, visit_formula f1, visit_formula f2)
          | F_not f             -> F_not (visit_formula f)
          | F_forall(v, s, f)   -> F_forall(mk_stack_var cs v, visit_set s, visit_formula f)
          | F_exists(v, s, f)   -> F_exists(mk_stack_var cs v, visit_set s, visit_formula f)
          | F_in(e, s)          -> F_in(visit_expr e, visit_set s)
          | F_otherwise(f, e)   -> F_otherwise(visit_formula f, visit_expr e)
          | F_if(f1, f2, f3)    -> F_if(visit_formula f1, visit_formula f2, visit_formula f3)
        ) f
    and visit_set = function
      | S_interval i      -> S_interval (visit_interval i)
      | S_resource _ as x -> x
    in
    { stub with
      stub_func_body = List.map visit_section stub.stub_func_body;
      stub_func_params = List.map (mk_stack_var cs) stub.stub_func_params;
      stub_func_locals = List.map (with_range visit_local) stub.stub_func_locals;
      stub_func_assigns = List.map (with_range visit_assigns) stub.stub_func_assigns; }

  (** Rename the variables of a function by attaching the callstack to them *)
  let rename_variables_in_fundec cs fundec =
    (* No renaming the function is not in the callstack *)
    let first_call =
      cs |> List.for_all
        (fun c -> c.call_fun_uniq_name <> fundec.c_func_unique_name)
    in
    if first_call then
      false, fundec
    else
      true, { fundec with
        c_func_parameters = List.map (mk_stack_var cs) fundec.c_func_parameters;
        c_func_local_vars = List.map (mk_stack_var cs) fundec.c_func_local_vars;
        c_func_body = OptionExt.lift (rename_variables_in_function_body cs) fundec.c_func_body;
        c_func_stub = OptionExt.lift (rename_variables_in_stub cs) fundec.c_func_stub;
      }

  (** 𝔼⟦ alloca(size) ⟧ *)
  let eval_alloca_call size range man flow =
    (* allocate a resource *)
    man.eval (mk_stub_alloc_resource "alloca" range) flow >>$ fun e flow ->
    match ekind e with
    | E_addr (addr, _) ->
      (* add the resource to local state *)
      map_env T_cur (add addr) man flow >>% fun flow ->
      (* add the address to memory state *)
      man.exec (mk_add e range) flow >>% fun flow ->
      (* set the size of the resource *)
      let cond = mk_binop (mk_stub_builtin_call BYTES [e] ~etyp:ul range) O_eq size ~etyp:T_bool range in
      man.exec (mk_assume cond range) flow >>% fun flow ->
      Eval.singleton e flow

    | _ -> assert false


  (** Evaluate arguments containing function calls *)
  let rec eval_calls_in_args args man flow =
    match args with
    | [] -> Cases.singleton [] flow
    | arg::tl ->
      if Visitor.exists_expr
          (fun e -> match ekind e with E_call _ -> true | _ -> false)
          (fun s -> false) arg
      then
        (* Evaluating arguments may result in disjunctions.
           To avoid calling the function several times, we assign the call
           to a temporary variable *)
        let tmp = mk_range_attr_var arg.erange "arg" arg.etyp in
        man.exec (mk_add_var tmp arg.erange) flow >>%
        man.exec (mk_assign (mk_var tmp arg.erange) arg arg.erange) >>%
        eval_calls_in_args tl man >>$ fun tl flow ->
        Cases.singleton (mk_var tmp arg.erange :: tl) ~cleaners:[mk_remove_var tmp arg.erange] flow
      else
        eval_calls_in_args tl man flow >>$ fun tl flow ->
        Cases.singleton (arg::tl) flow

  let is_c_fun_boolean_predicate fundec args man flow =
    List.length args = 1 &&
    begin match ekind (List.hd args) with
    | E_binop(op, e1, e2) ->
      is_comparison_op op || op = O_c_and || op = O_c_or
    | E_unop(op, _) -> op = O_log_not
    | _ -> false
    end &&
    begin match fundec with
      | {c_func_body = Some body; c_func_variadic = false } ->
        let stmts_count = Visitor.fold_stmt (fun c e -> Keep c)
            (fun c s -> VisitParts (c+1)) 0 body in
        debug "stmts_count = %d" stmts_count;
        stmts_count < 20
      | _ -> false
    end

  let is_c_constant e =
    match ekind e with
    | E_constant c -> is_c_int_type (etyp e)
    | _ -> false

  (** Eval a function call *)
  let eval_call fundec args range man flow =
<<<<<<< HEAD
    let fundec_has_been_modified = ref false in 
    if List.length args > 0 && List.length fundec.c_func_parameters > 0 then
      debug "%s %a %a" fundec.c_func_org_name pp_typ (List.hd fundec.c_func_parameters).vtyp pp_typ (List.hd args).etyp;
    if fundec.c_func_org_name = "__builtin_alloca" then
=======
    (* if fundec.c_func_org_name = "__builtin_alloca" then
>>>>>>> 3890dcb9
      match args with
      | [size] -> eval_alloca_call size range man flow
      | _ -> panic_at range "invalid call to alloca"
    else *)
    if is_builtin_function fundec.c_func_org_name
    then
      let exp' = mk_expr (E_c_builtin_call(fundec.c_func_org_name, args)) ~etyp:fundec.c_func_return range in
      man.eval exp' flow
    else
      (* in the case f(cond) where cond is a boolean, f is not too difficult,
         we rewrite it into if(cond) f(1) else f(0) to gain precision *)
    if is_c_fun_boolean_predicate fundec args man flow && not @@ is_c_constant @@ List.hd args then
      let arg = List.hd args in
      let arg_type = etyp arg in
      let mk_call c = mk_expr (E_call (mk_expr (E_c_function fundec) range, [c]))  ~etyp:fundec.c_func_return range in
      let exp' = mk_expr ~etyp:fundec.c_func_return
          (E_c_conditional
             (arg,
              mk_call (mk_one ~typ:arg_type range),
              mk_call (mk_zero ~typ:arg_type range))) range in
      let () = debug "%s is considered as a boolean predicate, rewriting as %a" fundec.c_func_org_name pp_expr exp' in
      man.eval exp' flow
    else
      (* save the alloca resources of the caller before resetting it *)
      let caller_alloca_addrs = get_env T_cur man flow in
      (* if the environment is paritiotione, we need to collapse addresses from
       * all paritions, since we can't keep a relation between the partitions
       * before calling the function and the paritions after the return *)
      let caller_alloca_addrs = Cases.reduce_result
          (fun addrs _ -> addrs) caller_alloca_addrs 
          ~join:AddrSet.join
          ~meet:AddrSet.meet
          ~bottom:(fun () -> AddrSet.bottom)
      in
      (* Empty alloca before the call. Note that we can't use the bind operator
       * [>>%] here to avoid calling the body of the function in every
       * partition *)
      let flow = set_env_flow T_cur empty man flow in
      let ret =
        (* Process arguments by evaluating function calls *)
        eval_calls_in_args args man flow >>$ fun args flow ->
        if is_recursive_call fundec range flow then (
          warn_at range "recursive call on %s, returning top" fundec.c_func_org_name;
          let flow =
            Flow.add_local_assumption
              (Universal.Iterators.Interproc.Common.A_ignore_recursion_side_effect fundec.c_func_org_name)
              range flow
          in
          if is_c_void_type fundec.c_func_return then
            Eval.singleton (mk_unit range) flow
          else
            man.eval (mk_top fundec.c_func_return range) flow
        )
        else
         let is_modified, fundec = rename_variables_in_fundec (Flow.get_callstack flow) fundec in
         let () = fundec_has_been_modified := is_modified in 
         let flow =
           if !fundec_has_been_modified then 
           (* after fundec renaming, we save the updated program in the context for the interactive engine *)
             let old_c_program = get_c_program flow in 
             let new_c_program =
               {old_c_program with
                c_functions = fundec :: old_c_program.c_functions } in
             set_c_program new_c_program flow
           else flow in
         match fundec with
         | {c_func_body = Some body; c_func_stub = None; c_func_variadic = false} ->
           let open Universal.Ast in
           let body' =
             if exists_stmt
                 (fun e -> false)
                 (fun s -> match skind s with S_c_goto _ -> true | _ -> false)
                 body
             then
               {skind = S_c_goto_stab (body); srange = tag_range (srange body) "goto-stabilization"}
             else body
           in
           let fundec' = {
             fun_orig_name = fundec.c_func_org_name;
             fun_uniq_name = fundec.c_func_unique_name;
             fun_parameters = fundec.c_func_parameters;
             fun_locvars = [];
             (* FIXME: This is a temporary fix to avoid double removal of
                local variables. The field fun_locvars is used by the
                Universal iterator at the end of the call to clean the
                environment. Since the environment is automatically
                cleaned by the scope mechanism, local variables are
                removed twice. *)
             fun_body = body';
             fun_return_type = if is_c_void_type fundec.c_func_return then None else Some fundec.c_func_return;
             fun_return_var = None;
             fun_range = fundec.c_func_range;
           }
           in
           let exp' = mk_call fundec' args range in
           man.eval exp' flow ~route:(Below name)

        | {c_func_stub = Some stub} ->
          let exp' = Stubs.Ast.mk_stub_call stub args range in
          man.eval exp' flow >>$ fun exp' flow ->
          let flow =
            if List.mem fundec.c_func_org_name ["sqrt"; "sqrtf"; "sqrtl"] then
              man.exec (mk_assume (eq ~etyp:T_bool exp' (mk_unop O_sqrt ~etyp:fundec.c_func_return (List.hd args) range) range) range) flow
            else Post.return flow in
          Eval.singleton exp' (post_to_flow man flow)

        | {c_func_variadic = true} ->
          let exp' = mk_c_call fundec args range in
          man.eval exp' flow ~route:(Below name)

        | {c_func_body = None; c_func_org_name; c_func_return} ->
          let flow =
            if man.lattice.is_bottom (Flow.get T_cur man.lattice flow) then flow
            else
              let r = bind_list args man.eval flow in
              (* NOTE: Is this how we want to implement this functionality? *)
              (* UNSOUND: We skip an external call here without executing the code. To remedy this, we notify the domains about the external call and execute the havoc statement. *)
              let flow = r >>$ (fun args flow -> man.exec (mk_c_ext_call fundec args range) flow )|> post_to_flow man in
              let () = warn_at range "%a" pp_assumption_kind (Soundness.A_havoc_undefined_function c_func_org_name) in
              flow
              (* Unknown functions are no longer assumed to not modify the state. *)
          in
          man.exec (mk_havoc range) flow >>$ (fun _ flow ->
          if is_c_void_type c_func_return then
            Eval.singleton (mk_unit range) flow
          else
            man.eval (mk_top c_func_return range) flow)
      in
      (* free alloca addresses *)
      ret >>$ fun e flow ->
      let flow =
        if !fundec_has_been_modified then
          (* we updated the program before analyzing the renamed function, we can now get rid of it *)
          let c_program = get_c_program flow in
          set_c_program {c_program with c_functions = List.tl c_program.c_functions} flow
        else flow in
      get_env T_cur man flow >>$ fun callee_addrs flow ->
      let flow = set_env_flow T_cur caller_alloca_addrs man flow in
      AddrSet.fold
        (fun addr acc -> acc >>% man.exec (mk_stub_free (mk_addr addr range) range))
        callee_addrs (Post.return flow)
      >>% fun flow ->
      Eval.singleton e flow

  (* 𝔼⟦ *p ⟧ where p is a pointer to a function *)
  let eval_deref_function_pointer p range man flow =
    resolve_pointer p man flow >>$ fun pt flow ->
    match pt with
    | P_fun f ->
      Eval.singleton (mk_expr (E_c_function f) ~etyp:(under_type p.etyp) range) flow

    | P_top ->
      let flow =
        Flow.add_local_assumption
          (Soundness.A_ignore_undetermined_function_pointer p)
          range flow
      in
      if under_type p.etyp |> is_c_void_type then
        Eval.singleton (mk_unit range) flow
      else
        man.eval (mk_top (under_type p.etyp) range) flow

    | P_null ->
      Common.Alarms.raise_c_null_deref_alarm p man flow |> Eval.empty 

    | _ ->
      panic_at range
             "deref_function_pointer: pointer %a points to a non-function object %a"
             pp_expr p
             pp_points_to pt

  let eval exp man flow =
    match ekind exp with
    | E_call({ ekind = E_c_function f}, args) ->
      eval_call f args exp.erange man flow |>
      OptionExt.return

    | E_call(f, args) when is_c_type (etyp f) ->
      resolve_pointer f man flow >>$? fun ff flow ->

      begin match ff with
        | P_fun f ->
          eval_call f args exp.erange man flow |>
          OptionExt.return

        | _ ->
          let flow =
            Flow.add_local_assumption
              (Soundness.A_ignore_undetermined_function_pointer f)
              exp.erange flow
          in
          if is_c_void_type exp.etyp then
            Eval.singleton (mk_unit exp.erange) flow |>
            OptionExt.return
          else
            man.eval (mk_top exp.etyp exp.erange) flow |>
            OptionExt.return
      end

    | E_c_deref p when under_type p.etyp |> is_c_function_type
      ->
      eval_deref_function_pointer p exp.erange man flow |>
      OptionExt.return

    | _ -> None



  (** Handler of queries *)
  (** ================== *)

  let ask query man flow = None


  (** Pretty printer *)
  (** ============== *)

  let print_state printer (a:t) =
    pprint ~path:[Key "alloca"] printer (pbox AddrSet.print a)

  let print_expr _ _ _ _ = ()

end

let () =
  register_standard_domain (module Domain)<|MERGE_RESOLUTION|>--- conflicted
+++ resolved
@@ -367,14 +367,7 @@
 
   (** Eval a function call *)
   let eval_call fundec args range man flow =
-<<<<<<< HEAD
-    let fundec_has_been_modified = ref false in 
-    if List.length args > 0 && List.length fundec.c_func_parameters > 0 then
-      debug "%s %a %a" fundec.c_func_org_name pp_typ (List.hd fundec.c_func_parameters).vtyp pp_typ (List.hd args).etyp;
-    if fundec.c_func_org_name = "__builtin_alloca" then
-=======
     (* if fundec.c_func_org_name = "__builtin_alloca" then
->>>>>>> 3890dcb9
       match args with
       | [size] -> eval_alloca_call size range man flow
       | _ -> panic_at range "invalid call to alloca"
@@ -404,7 +397,7 @@
        * all paritions, since we can't keep a relation between the partitions
        * before calling the function and the paritions after the return *)
       let caller_alloca_addrs = Cases.reduce_result
-          (fun addrs _ -> addrs) caller_alloca_addrs 
+          (fun addrs _ -> addrs) caller_alloca_addrs
           ~join:AddrSet.join
           ~meet:AddrSet.meet
           ~bottom:(fun () -> AddrSet.bottom)
@@ -430,11 +423,11 @@
         )
         else
          let is_modified, fundec = rename_variables_in_fundec (Flow.get_callstack flow) fundec in
-         let () = fundec_has_been_modified := is_modified in 
+         let () = fundec_has_been_modified := is_modified in
          let flow =
-           if !fundec_has_been_modified then 
+           if !fundec_has_been_modified then
            (* after fundec renaming, we save the updated program in the context for the interactive engine *)
-             let old_c_program = get_c_program flow in 
+             let old_c_program = get_c_program flow in
              let new_c_program =
                {old_c_program with
                 c_functions = fundec :: old_c_program.c_functions } in
@@ -538,7 +531,7 @@
         man.eval (mk_top (under_type p.etyp) range) flow
 
     | P_null ->
-      Common.Alarms.raise_c_null_deref_alarm p man flow |> Eval.empty 
+      Common.Alarms.raise_c_null_deref_alarm p man flow |> Eval.empty
 
     | _ ->
       panic_at range
