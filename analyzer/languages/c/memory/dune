--- conflicted
+++ resolved
@@ -1,19 +1,6 @@
 (library
  (name c_memory)
  (package mopsa)
-<<<<<<< HEAD
- (libraries pointers mopsa framework c_lang c_common universal cstubs c_iterators)
+ (libraries pointers runtime mopsa framework c_lang c_common universal cstubs c_iterators)
  (library_flags -linkall)
-=======
- (libraries
-  pointers
-  runtime
-  mopsa
-  framework
-  c_lang
-  c_common
-  universal
-  cstubs
-  c_iterators)
->>>>>>> 3890dcb9
  (flags :standard -open C_lang.Lang -open C_common -open C_iterators))