(****************************************************************************)
(*                                                                          *)
(* This file is part of MOPSA, a Modular Open Platform for Static Analysis. *)
(*                                                                          *)
(* Copyright (C) 2017-2019 The MOPSA Project.                               *)
(*                                                                          *)
(* This program is free software: you can redistribute it and/or modify     *)
(* it under the terms of the GNU Lesser General Public License as published *)
(* by the Free Software Foundation, either version 3 of the License, or     *)
(* (at your option) any later version.                                      *)
(*                                                                          *)
(* This program is distributed in the hope that it will be useful,          *)
(* but WITHOUT ANY WARRANTY; without even the implied warranty of           *)
(* MERCHANTABILITY or FITNESS FOR A PARTICULAR PURPOSE.  See the            *)
(* GNU Lesser General Public License for more details.                      *)
(*                                                                          *)
(* You should have received a copy of the GNU Lesser General Public License *)
(* along with this program.  If not, see <http://www.gnu.org/licenses/>.    *)
(*                                                                          *)
(****************************************************************************)

(** Desugar accesses to aggregates into accesses to scalar arrays using
    pointer arithmetics.

    This domains translates subscript accesses `a[i]` and field accesses `s.f`
    into dereferences of scalar pointers. This is useful for low-level memory
    abstractions to handle the full C language.
*)

open Mopsa
open Sig.Abstraction.Stateless
open Universal.Ast
open Ast
open Stubs.Ast
open Common.Base
open Common.Points_to


module Domain =
struct

  (** {2 Domain header *)
  (** ================ *)

  include GenStatelessDomainId(struct
      let name = "c.memory.aggregates"
    end)

  let dependencies = []

  let checks = []


  (** {2 Command-line options} *)
  (** ======================== *)

  (** Size threshold (in bytes) for using memset to initialize memory blocks
      instead of a sequence of assignments *)
  let opt_init_memset_threshold = ref 50

  let () = register_domain_option name {
      key  = "-c-init-memset-threshold";
      doc  = " Size threshold (in bytes) for using memset to initialize memory blocks instead of a sequence of assignments";
      spec = Set_int (opt_init_memset_threshold, ArgExt.empty);
      category = "C";
      default = string_of_int !opt_init_memset_threshold;
    }


  (** {2 Initialization procedure} *)
  (** ============================ *)

  let init _ _ flow = None


  (** {2 Syntactic simplifications} *)
  (** ============================= *)

  (** a[i] -> *(a + i) *)
  let mk_lowlevel_subscript_access a i t range =
    mk_c_deref (mk_binop a O_plus i ~etyp:(pointer_type t) range) range

  (** 𝔼⟦ &(p->f) ⟧ -> ( typeof(p->f)* )(( char* )p + alignof(p->f)) *)
  let mk_lowlevel_field_address p i t range =
    let st = under_type p.etyp in
    let align = mk_int (align_byte st i) range in
    mk_c_cast
      (mk_binop
         (mk_c_cast p (pointer_type s8) range)
         O_plus
         align
         ~etyp:(pointer_type s8)
         range
      )
      (pointer_type t)
      range



  (** s.f -> *(( typeof(s.f)* )(( char* )(&s) + alignof(s.f))) *)
  let mk_lowlevel_member_access s i t range =
    let ss = mk_c_address_of s range in
    mk_c_deref (mk_lowlevel_field_address ss i t range) range

  (** 𝔼⟦ p->f ⟧ -> *(( typeof(p->f)* )(( char* )p + alignof(p->f))) *)
  let mk_lowlevel_arrow_access p i t range =
    mk_c_deref (mk_lowlevel_field_address p i t range) range




  (** {2 Abstract transformers} *)
  (** ========================= *)

  (** The following functions flatten the initialization expression
      into a list of scalar initializations *)
  let rec flatten_init init offset typ range flow =
    if is_c_scalar_type typ then flatten_scalar_init init offset typ range flow else
    if is_c_array_type typ  then flatten_array_init init offset typ range flow else
    if is_c_record_type typ then flatten_record_init init offset typ range flow
    else panic_at ~loc:__LOC__ range
        "init %a of type %a not supported"
        (OptionExt.print Pp.pp_c_init) init pp_typ typ

  and flatten_scalar_init init offset typ range flow =
    match init with
    | None                 -> [],[(None,Z.one, offset, typ)]
    | Some (C_init_expr e) -> [(e,offset, typ)],[]
    (* a scalar initializer can be optionnaly enclosed in braces *)
    | Some (C_init_list ([C_init_expr e], _)) -> [(e,offset, typ)],[]
    | Some init -> panic_at range "unsupported scalar initializer %a for type %a" Pp.pp_c_init init pp_typ typ;

  and flatten_array_init init offset typ range flow =
    if is_c_no_length_array_type typ
    || is_c_variable_length_array_type typ
    then [],[] else

    let n = get_array_constant_length typ in
    let under_typ = under_array_type typ in
    match init with
    | None ->
      if is_c_scalar_type under_typ then
        [],[(None,n,offset,under_typ)]
      else
        let nn = Z.mul n (sizeof_type under_typ flow) in
        [],[(None,nn,offset,u8)]

    (* a string literal can be optionally enclosed in braces *)
    | Some (C_init_list ([C_init_expr {ekind = E_constant(C_c_string _); } as i], _))
         when is_c_int_array_type typ ->
       flatten_array_init (Some i) offset typ range flow

    | Some (C_init_list (l, filler)) ->
      let rec aux i l acc1 acc2 =
        let o = Z.add offset (Z.mul (Z.of_int i) (sizeof_type under_typ flow)) in
        if Z.equal (Z.of_int i) n
        then acc1, acc2
        else
          match l with
          | elem::rest ->
            let l1,l2 = flatten_init (Some elem) o under_typ range flow in
            aux (i+1) rest (List.rev_append l1 acc1) (List.rev_append l2 acc2)
          | [] ->
            let remain = Z.sub n (Z.of_int i) in
            match filler with
            | None ->
              if is_c_scalar_type under_typ then
                acc1, (None,remain,o,under_typ)::acc2
              else
                let nn = Z.mul remain (sizeof_type under_typ flow) in
                acc1, (None,nn,o,u8)::acc2

            | Some (C_init_list([], Some (C_init_expr e)))
            | Some (C_init_expr e) ->
              acc1, (Some e, remain, o,under_typ)::acc2

            | Some (C_init_list(l, None)) ->
              aux i [C_init_list (l, None)] acc1 acc2

            | Some x ->
              panic_at range "initialization filler %a not supported" Pp.pp_c_init x
      in
      let l1,l2 = aux 0 l [] [] in
      List.rev l1, List.rev l2

    | Some (C_init_expr {ekind = E_constant(C_c_string (s, C_char_ascii)); etyp = t; erange}) ->
      let rec aux i acc1 acc2 =
        let o = Z.add offset (Z.mul (Z.of_int i) (sizeof_type under_typ flow)) in
        if Z.equal (Z.of_int i) n
        then acc1, acc2

        else if i < String.length s
        then aux (i+1) ((mk_c_character (String.get s i) erange under_typ, o, under_typ)::acc1) acc2

        else if i = String.length s
        then aux (i+1) ((mk_c_character (char_of_int 0) erange under_typ, o, under_typ)::acc1) acc2

        else acc1,(None,Z.sub n (Z.of_int i), o, s8)::acc2
      in
      let l1,l2 = aux 0 [] [] in
      List.rev l1, List.rev l2

    (* wide strings *)
    | Some (Ast.C_init_expr {ekind = E_constant(C_c_string (s, _)); etyp = t; erange}) ->
      let char_size = sizeof_type under_typ flow in
      let nchar_size = Z.to_int char_size in
      let len = String.length s / nchar_size in
      let rec aux i acc1 acc2 =
        let o = Z.add offset (Z.mul (Z.of_int i) char_size) in
        if Z.equal (Z.of_int i) n
        then acc1,acc2

        else if i < len
        then aux (i+1) ((mk_c_multibyte_integer s (i * nchar_size) under_typ flow erange, o, under_typ)::acc1) acc2

        else if i = len
        then aux (i+1) ((mk_zero ~typ:under_typ erange, o, under_typ)::acc1) acc2

        else acc1,(None,Z.sub n (Z.of_int i), o, s8)::acc2
      in
      let l1,l2 = aux 0 [] [] in
      List.rev l1, List.rev l2

    | Some (Ast.C_init_expr e) ->
      let rec aux i acc1 acc2 =
        let o = Z.add offset (Z.mul (Z.of_int i) (sizeof_type under_typ flow)) in
        if Z.equal (Z.of_int i) n
        then acc1,acc2
        else
          let init' = Some (C_init_expr (mk_lowlevel_subscript_access e (mk_int i e.erange) under_typ e.erange)) in
          let l1,l2 = flatten_init init' o under_typ range flow in
          aux (i+1) (List.rev_append l1 acc1) (List.rev_append l2 acc2)
      in
      let l1,l2 = aux 0 [] [] in
      List.rev l1, List.rev l2

    | _ -> panic_at range ~loc:__LOC__
             "flatten_array_init: %a is not supported"
             Pp.pp_c_init (OptionExt.none_to_exn init)


  and flatten_record_init init offset typ range flow =
    let fields =
      match remove_typedef_qual typ with
      | T_c_record{c_record_fields} -> c_record_fields
      | t -> panic_at ~loc:__LOC__ range "type %a is not a record" pp_typ t
    in
    let pp_record_field fmt f =
      Format.fprintf fmt "%s@+%d,%d:%a" f.c_field_name f.c_field_offset f.c_field_bit_offset pp_typ f.c_field_type in
    debug "fields of %a: %a" pp_typ typ (Format.pp_print_list ~pp_sep:(fun fmt () -> Format.fprintf fmt ", ") pp_record_field) fields;
    match init with
    | None ->
      let rec aux acc1 acc2 = function
        | [] -> acc1,acc2
        | field :: tl ->
          let o = Z.add offset (Z.of_int field.c_field_offset) in
          let l1,l2 = flatten_init None o field.c_field_type range flow in
          aux (List.rev_append l1 acc1) (List.rev_append l2 acc2) tl
      in
      let l1,l2 = aux [] [] fields in
      List.rev l1, List.rev l2

    | Some (C_init_list(l, None)) ->
      let rec aux l acc1 acc2 records =
        match records with
        | [] -> acc1,acc2
        | field :: tl ->
          let o = Z.add offset (Z.of_int field.c_field_offset) in
          if is_c_bitfield field.c_field_type then
            (* skip all fields at that offset and put to T *)
            (* FIXME: use bitmasks to actually encode the real value *)
            let rec discard_same_offsets l r =
              match l, r with
              | lhd:: ltl, f :: rtl ->
                if f.c_field_offset = field.c_field_offset then
                  discard_same_offsets ltl rtl
                else
                  let (new_l, new_r) = discard_same_offsets ltl rtl in
                  lhd::new_l, f::new_r
              | [], [] -> [], []
              | _ -> assert false in
            let under_bitfield_typ = match field.c_field_type with
              | T_c_bitfield (t, _) -> t
              | _ -> assert false in
            let new_l, new_r = discard_same_offsets l records in
<<<<<<< HEAD
            let init_top = C_init_expr (mk_top under_bitfield_typ range) in 
            let l1,l2 = flatten_init (Some init_top) o under_bitfield_typ range flow in
=======
            let init_top = C_init_expr (mk_top under_bitfield_typ range) in
            let l1,l2 = flatten_init (Some init_top) o under_bitfield_typ range in
>>>>>>> 3890dcb9
            aux new_l (List.rev_append l1 acc1) (List.rev_append l2 acc2) new_r
          else
            match l with
            | [] ->
              let l1,l2 = flatten_init None o field.c_field_type range flow in
              aux l (List.rev_append l1 acc1) (List.rev_append l2 acc2) tl
            | init :: tll ->
              let l1,l2 = flatten_init (Some init) o field.c_field_type range flow in
              aux tll (List.rev_append l1 acc1) (List.rev_append l2 acc2) tl
      in
      let l1,l2 = aux l [] [] fields in
      List.rev l1, List.rev l2

    | Some (C_init_expr e) when is_c_record_type e.etyp ->
      [(e,offset,typ)],[]


    | _ -> panic_at ~loc:__LOC__ range "initialization %a is not supported"
             Pp.pp_c_init (OptionExt.none_to_exn init)

<<<<<<< HEAD
  let mk_typed_zero typ range =
    if is_c_int_type typ then
      mk_zero ~typ range
    else
    if is_c_float_type typ then
      mk_float 0. ~prec:(get_c_float_precision typ) range
    else
    if is_c_pointer_type typ then
      mk_c_null range
    else
      mk_zero ~typ range
=======

>>>>>>> 3890dcb9

  (** 𝕊⟦ type v = init; ⟧ *)
  let declare v init scope range man flow =
    man.exec (mk_add_var v range) flow >>% fun flow ->
    let initl,fill = flatten_init init Z.zero v.vtyp range flow in

    (* Scalar variables can be handed directly by the underlying low-level domain *)
    if is_c_scalar_type v.vtyp then
      match initl with
      | [e,o,t] ->
        let stmt = mk_assign (mk_var v range) e range in
        man.exec stmt flow

      | [] when is_c_global_scope scope ->
        let stmt = mk_assign (mk_var v range) (mk_typed_zero v.vtyp range) range in
        man.exec stmt flow

      | _ ->
        Post.return flow
    else
      (* Create a sequence of assignments for initializers *)
      List.fold_left
        (fun acc (e,o,t) ->
           (* Execute the assignment on the range of the expression *)
           let erange = e.erange in
           (* *(( t* )( char* )(&v) + o)) = e; *)
           let stmt = mk_assign (mk_c_deref (mk_c_cast
                                               (mk_binop
                                                  (mk_c_cast (mk_c_address_of (mk_var v erange) erange) (pointer_type s8) erange)
                                                  O_plus
                                                  (mk_z o erange)
                                                  ~etyp:(pointer_type s8) erange
                                               )
                                               (pointer_type t) erange
                                            ) erange) e erange
           in
           acc >>% man.exec stmt
        ) (Post.return flow) initl
      >>% fun flow ->

      (* For uninitialized parts, do nothing if the variable is local *)
      if not (is_c_global_scope scope) then
        Post.return flow
      else
        (* Global variable => initialize with zero *)
        fill |> List.fold_left
          (fun acc (filler, n, o, t) ->
             (* Initialisation expression *)
             let init =
               match filler with
               | Some e -> e
               | None -> mk_typed_zero t range (* global + uninitialized *)
             in
             let base =
               (* base : (char * )&v + o *)
               add
                 (mk_c_cast (mk_c_address_of (mk_var v range) range) (pointer_type s8) range)
                 (mk_z o range)
                 ~typ:(pointer_type s8) range
             in
             let bytes = Z.(n * sizeof_type t flow) in
             (* Use memset if the size is greater than the threshold *)
             if Z.(bytes >= of_int !opt_init_memset_threshold) then
               let i = mk_zero range in
               let j = mk_z Z.(pred bytes) range in
               memset base (mk_zero range) i j range man flow
             else
               (* Otherwise, use assignments *)
               let rec aux i acc =
                 if Z.(i = n) then acc
                 else
                   let stmt =
                     (* *(( t* )base + i) = init; *)
                     mk_assign
                       (mk_c_deref
                          (add
                             (mk_c_cast base (pointer_type t) range)
                             (mk_z i range) range) range)
                       init range
                   in
                   acc >>% fun flow ->
                   man.exec stmt flow |>
                   aux (Z.succ i)
               in
               aux Z.zero acc
          ) (Post.return flow)


  (** 𝕊⟦ lval = rval; ⟧ when lval is a record *)
  let assign_record lval rval range man flow =
    let rval = remove_casts rval in

    let t1 = lval |> etyp |> remove_typedef_qual
    and t2 = rval |> etyp |> remove_typedef_qual in

    if compare_typ t1 t2 <> 0 then
      panic_at range "[%s] assignment of records with uncompatible \
                      types: %a %a" name pp_typ t1 pp_typ t2
    else
      let fields, record_kind = match t1 with
        | T_c_record{c_record_fields; c_record_kind} -> c_record_fields, c_record_kind
        | _ -> assert false
      in

      (* Get the fields to copy *)
      let fields =
        match record_kind with
        | C_struct -> fields
        | C_union ->
          (* In case of union get the field with the greatest size *)
          let fieldopt, _ = List.fold_left (fun (accfield, accsize) field ->
              let size = sizeof_type field.c_field_type flow in 
              if Z.geq size accsize then
                (Some field, size)
              else (accfield, accsize)
            ) (None, Z.zero) fields
          in
          match fieldopt with
          | Some field -> [field]
          | None -> panic_at range "[%s] all fields have size 0" name
      in

      (* Now copy the fields *)
      fields |> List.fold_left (fun acc field ->
          let lval' = mk_c_member_access lval field range in
          let rval' = mk_c_member_access rval field range in
          match field.c_field_type |> remove_typedef_qual with

          | T_c_array(t,C_array_length_cst n) ->
            (* Copying cell-by-cell maybe expensive, so use memcpy instead *)
            acc >>% memcpy lval' rval' zero (mk_z Z.(n * sizeof_type t flow - one) range) range man

          | T_c_array _ ->
            (* Flexible array members are not copied (CC99 6.7.2.1.22) *)
            acc

          | _ ->
            let stmt = mk_assign lval' rval' range in
            acc >>% man.exec stmt
        ) (Post.return flow)


  let assign_array a i t e r range man flow =
    let lval = mk_lowlevel_subscript_access a i t r in
    let stmt = mk_assign lval e range in
    man.exec stmt flow

  let assign_member a i f t e r range man flow =
    let lval = mk_lowlevel_member_access a i t r in
    let stmt = mk_assign lval e range in
    man.exec stmt flow

  let assign_arrow a i f t e r range man flow =
    let lval = mk_lowlevel_arrow_access a i t r in
    let stmt = mk_assign lval e range in
    man.exec stmt flow

  let exec stmt man flow =
    match skind stmt with
    | S_c_declaration(v, init, scope) ->
      declare v init scope stmt.srange man flow |>
      OptionExt.return

    | S_assign(lval, e)
    | S_expression { ekind = E_c_assign (lval, e) } when is_c_record_type lval.etyp ->
      assign_record lval e stmt.srange man flow |>
      OptionExt.return

    | _ -> None


  (** {2 Abstract evaluations} *)
  (** ======================== *)

  let array_subscript a i t range = mk_lowlevel_subscript_access a i t range

  (** 𝔼⟦ s.f ⟧ -> *(( typeof(s.f)* )(( char* )(&s) + alignof(s.f))) *)
  let member_access s i f range = mk_lowlevel_member_access s i range

  (** 𝔼⟦ p->f ⟧ -> *(( typeof(p->f)* )(( char* )p + alignof(p->f))) *)
  let arrow_access p i f t range = mk_lowlevel_arrow_access p i t range

  (** 𝔼⟦ &(a[i]) ⟧ = a + i *)
  let address_of_array_subscript a i t range = mk_binop a O_plus i ~etyp:t range

  (** 𝔼⟦ &(p->f) ⟧ = ( typeof(p->f)* )(( char* )p + alignof(p->f)) *)
  let address_of_arrow_access p i f t range =
    let st = under_type p.etyp in
    let align = mk_int (align_byte st i) range in
    mk_c_cast
      (mk_binop
         (mk_c_cast p (pointer_type s8) range)
         O_plus
         align
         range
      )
      (pointer_type t)
      range

  let eval exp man flow =
    match ekind exp with
    | E_c_array_subscript(a, i) ->
      man.eval (array_subscript a i exp.etyp exp.erange) flow |>
      OptionExt.return

    | E_c_member_access (s, i, f) ->
      man.eval (member_access s i f exp.etyp exp.erange) flow |>
      OptionExt.return

    | E_c_arrow_access(p, i, f) ->
      man.eval (arrow_access p i f exp.etyp exp.erange) flow |>
      OptionExt.return

    | E_c_address_of({ekind = E_c_array_subscript(a,i)}) ->
      man.eval (add a i ~typ:a.etyp exp.erange) flow |>
      OptionExt.return

    | E_c_address_of({ekind = E_c_member_access(s,i,f)} as e) ->
      man.eval (mk_lowlevel_field_address (mk_c_address_of s exp.erange) i e.etyp exp.erange) flow |>
      OptionExt.return

    | E_c_address_of({ekind = E_c_arrow_access(p,i,f)} as e) ->
      man.eval (mk_lowlevel_field_address p i e.etyp exp.erange) flow |>
      OptionExt.return

    | _ -> None

  let ask _ _ _  = None


  (** {2 Pretty printer} *)
  (** ****************** *)

  let print_expr man flow printer exp = ()

end

let () =
  register_stateless_domain (module Domain)<|MERGE_RESOLUTION|>--- conflicted
+++ resolved
@@ -283,13 +283,8 @@
               | T_c_bitfield (t, _) -> t
               | _ -> assert false in
             let new_l, new_r = discard_same_offsets l records in
-<<<<<<< HEAD
-            let init_top = C_init_expr (mk_top under_bitfield_typ range) in 
+            let init_top = C_init_expr (mk_top under_bitfield_typ range) in
             let l1,l2 = flatten_init (Some init_top) o under_bitfield_typ range flow in
-=======
-            let init_top = C_init_expr (mk_top under_bitfield_typ range) in
-            let l1,l2 = flatten_init (Some init_top) o under_bitfield_typ range in
->>>>>>> 3890dcb9
             aux new_l (List.rev_append l1 acc1) (List.rev_append l2 acc2) new_r
           else
             match l with
@@ -310,7 +305,6 @@
     | _ -> panic_at ~loc:__LOC__ range "initialization %a is not supported"
              Pp.pp_c_init (OptionExt.none_to_exn init)
 
-<<<<<<< HEAD
   let mk_typed_zero typ range =
     if is_c_int_type typ then
       mk_zero ~typ range
@@ -322,9 +316,6 @@
       mk_c_null range
     else
       mk_zero ~typ range
-=======
-
->>>>>>> 3890dcb9
 
   (** 𝕊⟦ type v = init; ⟧ *)
   let declare v init scope range man flow =
@@ -436,7 +427,7 @@
         | C_union ->
           (* In case of union get the field with the greatest size *)
           let fieldopt, _ = List.fold_left (fun (accfield, accsize) field ->
-              let size = sizeof_type field.c_field_type flow in 
+              let size = sizeof_type field.c_field_type flow in
               if Z.geq size accsize then
                 (Some field, size)
               else (accfield, accsize)
