--- conflicted
+++ resolved
@@ -274,7 +274,7 @@
         let itv =
           if not !opt_mnum_fast_query then
             ask_and_reduce man.ask (Universal.Numeric.Common.mk_int_interval_query ~fast:false nexp) flow
-          else itv in 
+          else itv in
         if not !opt_mnum_fast_query && IntItv.subset itv ritv then
           safe_c_integer_overflow_check range man flow |>
           Eval.singleton cexp |>
@@ -376,10 +376,7 @@
   let check_float_valid cexp ?(nexp=c2num cexp) range man flow =
     let typ = cexp.etyp in
     let prec = get_c_float_precision typ in
-<<<<<<< HEAD
     let itv = ask_and_reduce man.ask (Universal.Numeric.Common.mk_float_interval_query ~prec nexp) flow in
-=======
->>>>>>> 3890dcb9
     let flow', nexp' =
     if !opt_float_invalid_operation then
       (* This interval query is duplicated, because it can fail and is not necessary if [opt_float_invalid_operation] is false. *)
@@ -697,7 +694,7 @@
     init' >>$ fun init' flow ->
     man.exec (mk_add vv range) flow  >>% fun flow ->
     add_var_bounds vv v.vtyp flow |>
-    man.exec (mk_assign vv init' range) 
+    man.exec (mk_assign vv init' range)
 
 
   let exec stmt man flow =
@@ -717,7 +714,7 @@
       begin match expr_to_z e' with
         | Some n when Z.(n = zero) -> Post.return (Flow.remove T_cur flow)
         | Some n                   -> Post.return flow
-        | None                     -> man.exec (mk_assume e' stmt.srange) flow 
+        | None                     -> man.exec (mk_assume e' stmt.srange) flow
       end |>
       OptionExt.return
 
