--- conflicted
+++ resolved
@@ -527,16 +527,11 @@
       else
         match base.base_kind with
         | String (str,_,t) ->
-<<<<<<< HEAD
           if equal_int_types t ctype flow then
             (* FIXME: is this necessary? *)
             eval_string_literal_char str t offset range man flow
           else
             man.eval (mk_top ctype range) flow
-=======
-          (* I do not think this is necessary `when equal_int_types t ctype flow` *)
-          eval_string_literal_char str t offset range man flow
->>>>>>> 42aad40b
         | _ ->
           if Z.equal (sizeof_type ctype flow) (Z.of_int elem_size) then
             let length = mk_length_var base elem_size ~mode range in
