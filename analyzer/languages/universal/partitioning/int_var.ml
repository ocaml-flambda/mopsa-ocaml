--- conflicted
+++ resolved
@@ -59,13 +59,8 @@
 
   let () = register_domain_option name {
       key = "-state-partition-int-var";
-<<<<<<< HEAD
-      doc = "name of the variable used to partition the states";
-      spec = String (parse_option,ArgExt.empty);
-=======
       doc = "name of the variable used to partition the states (syntax: var or var@value1,value2,...)";
-      spec = ArgExt.String parse_option;
->>>>>>> b4e6fbd4
+      spec = ArgExt.String (parse_option, ArgExt.empty);
       category = "PARTITIONING";
       default = "";
     }
