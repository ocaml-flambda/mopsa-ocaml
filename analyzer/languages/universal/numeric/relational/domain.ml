--- conflicted
+++ resolved
@@ -265,15 +265,6 @@
 
 
   let merge (pre,bnd) ((a1,bnd1),e1) ((a2,bnd2),e2) =
-<<<<<<< HEAD
-    let () = Debug.debug ~channel:(name ^ ".merge") "effects1 = %a@\neffects2 = %a@\na1 = %a@\na2 = %a"
-        pp_effect e1
-        pp_effect e2
-        (format print_state) (a1, bnd1)
-        (format print_state) (a2, bnd2)
-    in
-=======
->>>>>>> 70b01c43
     let bnd = Binding.concat bnd1 bnd2 in
     let x1,x2 =
       generic_merge
@@ -386,11 +377,7 @@
       let lval' = { lval with ekind = E_var(var, Some STRONG) } in
       let (a, bnd) =
         if Binding.Equiv.mem_l var bnd then
-<<<<<<< HEAD
           let itv = man.ask (mk_int_interval_query ~fast:true lval) in
-=======
-          let itv = man.ask (Q_avalue(e, Common.V_int_interval_fast)) in
->>>>>>> 70b01c43
           let range = erange lval in 
           exec {stmt with skind = S_assume (constraints_of_itv lval' itv range)} man ctx (a, bnd) |> OptionExt.none_to_exn
         else (a, bnd)
