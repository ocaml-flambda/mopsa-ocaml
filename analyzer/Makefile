TARGET_NATIVES = mopsa

# Packs
mopsa = framework mopsa lang main

framework = ast visitor options query annotation	\
lattice zone manager flow eval post channel value domain output cache	\
analyzer lattices domains config
framework.output = alarm text json factory html
framework.domains = stateless iter nonrel leaf functor stacked	\
reduced_product empty
framework.domains.reduced_product = pool reductions products factory
framework.domains.reduced_product.products = value_product domain_product

lang = universal stubs c python cfg jvm

<<<<<<< HEAD
lang.universal = ast pp visitor frontend zone u_stdlib 	\
=======
lang.universal = ast frontend zone u_stdlib	\
>>>>>>> 16a15a52
iterators heap numeric strings tree # arrays
lang.universal.iterators = program intraproc interproc unittest loops
lang.universal.iterators.interproc = callstack inlining
lang.universal.heap = pool recency
lang.universal.numeric = rounding values relational \
reductions
lang.universal.numeric.values = intervals congruences float_intervals	\
integer_float_mix
lang.universal.numeric.reductions = channels intervals_congruences	\
implicit_assume_relation intervals_broadcast
lang.universal.tree = toolBox tools strVarBind SIG mapper mRelation	\
rewrite enumerator enumeratorOneFixed unionFind regularAlgebra			\
treeAlgebra abstractRegularAutomaton regExp regexpPartition					\
abstractTreeAutomaton numerical value treeAst treeAbs

lang.stubs = ast zone alarms iterator

lang.c = ast pp visitor zone frontend alarms desugar  memory libs iterators
lang.c.iterators = program switch goto interproc
lang.c.desugar = low_level record_copy loops
lang.c.memory = common cells pointers machine_integers
lang.c.memory.common = base points_to init_visitor
lang.c.memory.cells = cell expand cell2scalar
lang.c.memory.pointers = bases nonrel
lang.c.libs = c_mopsa

# lang.python = ast addr utils visitor operators pp frontend
lang.python = ast addr utils visitor operators pp frontend zone		\
alarms flows libs desugar objects data_model types program memory
lang.python.data_model = callable arith_ops compare_ops aug_assign	\
attribute subscript
lang.python.types = typingdomain typing t_string t_int t_float t_list t_set
lang.python.memory = value_dispatcher addr_env py_string py_int py_float

lang.cfg = ast pp visitor frontend iterator iterators
lang.cfg.iterators = intraproc inlining

lang.jvm = ast precheck frontend iterators
lang.jvm.iterators = stack_typing program


# Packages
PKGS = str yojson gmp apron apron.boxMPQ apron.octMPQ apron.polkaMPQ zarith javalib

# MOPSA
MOPSAROOT = ..
MOPSALIBS := utils:utils \
parsers/c:mlClangParser \
parsers/python:mlPythonParser \
parsers/universal:mlUniversalParser \
parsers/c_stubs:mlCStubsParser


# Flags
LLVMCONFIG := $(if $(shell which llvm-config), llvm-config, $(lastword $(sort $(wildcard /usr/bin/llvm-config*))))
LDFLAGS  :=$(shell $(LLVMCONFIG) --ldflags) $(LDFLAGS)

# this is needed for ocamlrun to find our dll*.so when running the bytecode bynary
# TODO: find a better way
DLLPATHS := -dllpath `pwd`/$(MOPSAROOT)/utils/lib -dllpath `pwd`/$(MOPSAROOT)/parsers/c/lib

include $(MOPSAROOT)/make/main.mk

# Tests
TESTS = tests

.PHONY: python-tests c-tests universal-tests

python-tests: mopsa
	@ - $(foreach test, $(shell find $(TESTS) -name "*tests.py"), \
		echo ""; \
		echo "Running test $(test)"; \
		$(MOPSAROOT)/bin/mopsa-python -unittest $(MOPSAPARAM) $(test); \
	)

c-tests: mopsa
	@ - $(foreach test, $(shell find $(TESTS) -name "*tests.c"), \
		echo ""; \
		echo "Running test $(test)"; \
		$(MOPSAROOT)/bin/mopsa-c -unittest $(MOPSAPARAM) $(test); \
	)

universal-tests: mopsa
	@ - $(foreach test, $(shell find $(TESTS) -name "*tests.u"), \
		echo ""; \
		echo "Running test $(test)"; \
		$(MOPSAROOT)/bin/mopsa-universal -unittest $(MOPSAPARAM) $(test); \
	)


tests: c-tests python-tests universal-tests<|MERGE_RESOLUTION|>--- conflicted
+++ resolved
@@ -14,11 +14,7 @@
 
 lang = universal stubs c python cfg jvm
 
-<<<<<<< HEAD
-lang.universal = ast pp visitor frontend zone u_stdlib 	\
-=======
-lang.universal = ast frontend zone u_stdlib	\
->>>>>>> 16a15a52
+lang.universal = ast frontend zone u_stdlib 	\
 iterators heap numeric strings tree # arrays
 lang.universal.iterators = program intraproc interproc unittest loops
 lang.universal.iterators.interproc = callstack inlining
