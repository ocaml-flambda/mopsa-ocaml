--- conflicted
+++ resolved
@@ -18,25 +18,16 @@
 lang.universal.numeric.values = intervals congruences
 lang.universal.numeric.reductions = channels intervals_congruences implicit_assume_relation intervals_broadcast
 
-<<<<<<< HEAD
-lang.c = zone ast pp visitor frontend desugar iterators memory
-
+lang.c = zone ast pp visitor frontend alarms desugar libs iterators memory
 lang.c.iterators = program switch goto interproc
 lang.c.desugar = for
 lang.c.memory = base init_visitor cells
-lang.c.memory.cells = cell pointer smashing router
-=======
-lang.c = zone ast alarms frontend libs desugar flows memory
-
+lang.c.memory.cells = cell pointer smashing expand router
 lang.c.libs = c_stdlib
-lang.c.flows = switch goto
-lang.c.desugar = for
-lang.c.memory = base init_visitor cell
-lang.c.memory.cell = typ pointer expand
 
 lang.python = ast addr pp frontend zone libs desugar program types
 lang.python.types = typingdomain typing t_string t_int
->>>>>>> 97635eb6
+
 
 #Packages
 PKGS = str yojson apron apron.boxMPQ apron.octMPQ apron.polkaMPQ zarith
