--- conflicted
+++ resolved
@@ -39,12 +39,8 @@
 framework.core.sig.functor = simplified
 framework.lattices = partial_map powerset powersetwithunder
 framework.engines = engine automatic interactive
-<<<<<<< HEAD
-framework.transformers = common value domain stacked
-=======
 framework.common = widening_threshold var_bounds
-framework.transformers = value domain stacked
->>>>>>> 26315e29
+framework.transformers = common_t value domain stacked
 framework.output = text json factory
 framework.config = paths visitor typer parser options
 framework.hooks = logs
