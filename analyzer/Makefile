--- conflicted
+++ resolved
@@ -82,16 +82,8 @@
 # Python
 lang.python = ast addr utils visitor operators pp ast_compare frontend zone  \
               alarms libs desugar objects data_model types flows program
-<<<<<<< HEAD
 lang.python.objects = class function range nones data_container_utils py_list tuple dict py_set
 lang.python.data_model = callable arith_ops compare_ops aug_assign	\
-=======
-lang.python.libs = math py_mopsa py_std
-lang.python.types = typing addr_env typechecking t_string t_int t_float      \
-                    t_list t_set t_complex
-lang.python.objects = class function range nones py_list tuple dict py_set
-lang.python.data_model = callable arith_ops compare_ops aug_assign           \
->>>>>>> a362425b
                          attribute subscript
 
 
