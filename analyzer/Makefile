TARGET_NATIVES = mopsa

MOPSAROOT = ..

#Packs
mopsa = framework lang main

framework = location ast visitor options query annotation alarm lattice zone manager flow exceptions eval post channel value domain cache analyzer lattices essentials domains config
framework.domains = stateless iter nonrel leaf functor stacked reduced_product empty
framework.domains.reduced_product = pool reductions products factory
framework.domains.reduced_product.products = value_product domain_product

lang = universal c python

lang.universal = ast pp visitor frontend utils zone iterators numeric arrays
lang.universal.iterators = program intraproc loops interproc
lang.universal.numeric = values relational reductions
lang.universal.numeric.values = intervals congruences
lang.universal.numeric.reductions = channels intervals_congruences implicit_assume_relation intervals_broadcast

<<<<<<< HEAD
lang.c = zone ast frontend desugar flows memory
lang.c.flows = switch goto
lang.c.desugar = for
lang.c.memory = base pointer init_visitor cell
=======
lang.c = zone ast alarms frontend libs desugar flows memory

lang.c.libs = c_stdlib
lang.c.flows = switch goto
lang.c.desugar = for
lang.c.memory = base init_visitor cell
lang.c.memory.cell = typ pointer expand
>>>>>>> d8a8a594

lang.python = ast addr pp frontend zone libs desugar program types
lang.python.types = typingdomain typing t_string t_int

#Packages
PKGS = str yojson apron apron.boxMPQ apron.octMPQ apron.polkaMPQ zarith

#Flags
INCLUDES = -I $(MOPSAROOT)/utils/lib -I $(MOPSAROOT)/parsers/c/lib -I $(MOPSAROOT)/parsers/python/lib -I $(MOPSAROOT)/parsers/universal/lib
LIBCMXA = utils.cmxa mlClangParser.cmxa mlPythonParser.cmxa mlUniversalParser.cmxa

LLVMCONFIG := $(if $(shell which llvm-config), llvm-config, $(lastword $(sort $(wildcard /usr/bin/llvm-config*))))
LDFLAGS  :=$(shell $(LLVMCONFIG) --ldflags) $(LDFLAGS)


include $(MOPSAROOT)/make/main.mk

#tests
TESTS = tests

.PHONY: python-tests c-tests universal-tests

python-tests: mopsa
	@ - $(foreach test, $(shell find $(TESTS) -name "*tests.py"), \
		echo ""; \
		echo "Running test $(test)"; \
		$(MOPSAROOT)/bin/mopsa -lang=python -test true -config configs/default.py.json -stub stubs/python $(MOPSAPARAM) $(test); \
	)

c-tests: mopsa
	@ - $(foreach test, $(shell find $(TESTS) -name "*tests.c"), \
		echo ""; \
		echo "Running test $(test)"; \
		$(MOPSAROOT)/bin/mopsa -lang=c -test true -config configs/default.c.json -stub stubs/c $(MOPSAPARAM) $(test); \
	)

universal-tests: mopsa
	@ - $(foreach test, $(shell find $(TESTS) -name "*tests.u"), \
		echo ""; \
		echo "Running test $(test)"; \
		$(MOPSAROOT)/scripts/mopsa-universal -test=true $(MOPSAPARAM) $(test); \
	)


tests: c-tests python-tests universal-tests<|MERGE_RESOLUTION|>--- conflicted
+++ resolved
@@ -18,12 +18,6 @@
 lang.universal.numeric.values = intervals congruences
 lang.universal.numeric.reductions = channels intervals_congruences implicit_assume_relation intervals_broadcast
 
-<<<<<<< HEAD
-lang.c = zone ast frontend desugar flows memory
-lang.c.flows = switch goto
-lang.c.desugar = for
-lang.c.memory = base pointer init_visitor cell
-=======
 lang.c = zone ast alarms frontend libs desugar flows memory
 
 lang.c.libs = c_stdlib
@@ -31,7 +25,6 @@
 lang.c.desugar = for
 lang.c.memory = base init_visitor cell
 lang.c.memory.cell = typ pointer expand
->>>>>>> d8a8a594
 
 lang.python = ast addr pp frontend zone libs desugar program types
 lang.python.types = typingdomain typing t_string t_int
