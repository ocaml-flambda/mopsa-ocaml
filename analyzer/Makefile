--- conflicted
+++ resolved
@@ -28,14 +28,8 @@
 lang.c.memory.cells = cell pointer smashing expand router cell2num
 lang.c.libs = c_stdlib
 
-<<<<<<< HEAD
 lang.python = ast addr utils pp frontend zone libs desugar objects data_model program types
 lang.python.types = typingdomain typing t_string t_int
-=======
-# lang.python = ast addr utils pp frontend zone libs desugar objects program types
-# lang.python.types = typingdomain typing t_string t_int
->>>>>>> e9a7d659
-
 
 #Packages
 PKGS = str yojson apron apron.boxMPQ apron.octMPQ apron.polkaMPQ zarith
