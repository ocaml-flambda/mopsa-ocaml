--- conflicted
+++ resolved
@@ -2,11 +2,7 @@
 /* #include<stdio.h> */
 
 int test_0() {
-<<<<<<< HEAD
-  unsigned char c = 255;
-=======
   unsigned char c = 25;
->>>>>>> e0ad282b
   unsigned char d = 6;
   unsigned char e = 10 * c + d;
   _mopsa_assert_error(INTEGER_OVERFLOW)
