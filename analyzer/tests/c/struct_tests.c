--- conflicted
+++ resolved
@@ -63,14 +63,10 @@
   s1 q;
   q = p;
   _mopsa_assert(p.a == q.a);
-<<<<<<< HEAD
-  _mopsa_assert_exists(p.b[0] == q.b[0]);
-=======
   _mopsa_assert_exists(p.b[0] == q.b[0]); // Here, the abstraction maybe
                                           // imprecise and will not copy the
                                           // entire array, so we test the
                                           // existance
->>>>>>> 3d567a58
 }
 
 
