--- conflicted
+++ resolved
@@ -26,12 +26,11 @@
         {
             "unify": "universal.heap.recency",
             "over": {
+                //Memory abstraction
                 "iter": [
-                    //Memory abstraction
                     "c.memory.machine_integers",
                     //Cell abstraction
                     {
-<<<<<<< HEAD
                         "reduce-unify": ["c.memory.cell.expand", "c.memory.cell.smashing"],
                         "over": {
 			    "iter": [
@@ -46,22 +45,6 @@
 			    ]
                         }
                     }
-=======
-                        "unify": "c.memory.cell",
-                        "over":
-                        //Numeric abstraction
-                        {
-                            "product": [
-                                "universal.numeric.domains.boxes.int",
-                                "universal.numeric.domains.boxes.congruence"
-                            ]
-                        }
-                    },
-
-                    //This domains should be put after the numeric domain to allow
-                    //proper initialization of global variables
-                    "c.memory.var_init"
->>>>>>> bdd21e32
                 ]
             }
         }
