{
    "iter": [
        //Program entry point
        "c.program",
        "c.alarms",
        "universal.unit_tests",

        //Libraries
        "c.libs.mopsa",
        "c.libs.stdlib",

        //Desugarisation
        "c.desugar.andor",
        "c.desugar.assign",
        "c.desugar.loops",

        //Flows
        "c.flows.switch",
        "c.flows.interproc",
        "c.flows.goto",
        "universal.flows.loops",
        "universal.flows.intraproc",
        "universal.flows.interproc",

        //Heap abstraction
        {
            "unify": "universal.heap.recency",
            "over": {
                "iter": [
                    //Memory abstraction
                    "c.memory.pointer",
                    "c.memory.machine_integers",

                    //Cell abstraction
                    {
<<<<<<< HEAD
                        "unify": "c.memory.cell",
                        "over":
                        //Numeric abstraction
                        "universal.numeric.domains.boxes.int"
                    },

                    //This domains should be put after the numeric domain to allow
                    //proper initialization of global variables
                    "c.memory.var_init"
=======
                        "reduce-unify": ["c.memory.cell.expand", "c.memory.cell.smash"],
                        "over": {
                            //Numeric abstraction
                            "reduce": [
                                "universal.numeric.domains.boxes.int",
                                "universal.numeric.domains.boxes.congruence"
                            ]
                        }
                    }
>>>>>>> 638fbda9
                ]
            }
        }
    ]
}<|MERGE_RESOLUTION|>--- conflicted
+++ resolved
@@ -33,17 +33,6 @@
 
                     //Cell abstraction
                     {
-<<<<<<< HEAD
-                        "unify": "c.memory.cell",
-                        "over":
-                        //Numeric abstraction
-                        "universal.numeric.domains.boxes.int"
-                    },
-
-                    //This domains should be put after the numeric domain to allow
-                    //proper initialization of global variables
-                    "c.memory.var_init"
-=======
                         "reduce-unify": ["c.memory.cell.expand", "c.memory.cell.smash"],
                         "over": {
                             //Numeric abstraction
@@ -53,7 +42,6 @@
                             ]
                         }
                     }
->>>>>>> 638fbda9
                 ]
             }
         }
