{
    "iter": [
        //Program entry point
        "c.program",
        "c.alarms",
        "universal.unit_tests",

        //Libraries
        "c.libs.mopsa",
        "c.libs.stdlib",

        //Desugarisation
        "c.desugar.andor",
        "c.desugar.assign",
        "c.desugar.loops",

<<<<<<< HEAD
        //Flows
        "c.flows.interproc",
        "c.flows.switch",
        "universal.flows.loops",
        "universal.flows.intraproc",
        "universal.flows.interproc",
=======
    //Flows
    "c.flows.switch",
    "c.flows.interproc",
    "universal.flows.loops",
    "universal.flows.intraproc",
    "universal.flows.interproc",
    "c.flows.goto",
>>>>>>> 7350135e

        //Memory abstraction
        "c.memory.pointer",
        "c.memory.array_to_pointer",
        "c.memory.record_to_pointer",
        "c.memory.machine_integers",
        {
            "unify": "c.memory.cell",
            "over":
            {
                "iter": [
                    "universal.numeric.domains.boxes.int",
                    "universal.numeric.domains.boxes.congruence"
                ]
            }
        },

        //This domains should be put after the numeric domain to allow
        //proper initialization of global variables
        "c.memory.var_init"
    ]
}<|MERGE_RESOLUTION|>--- conflicted
+++ resolved
@@ -1,27 +1,18 @@
-{
-    "iter": [
-        //Program entry point
-        "c.program",
-        "c.alarms",
-        "universal.unit_tests",
+{"iter": [
+    //Program entry point
+    "c.program",
+    "c.alarms",
+    "universal.unit_tests",
 
-        //Libraries
-        "c.libs.mopsa",
-        "c.libs.stdlib",
+    //Libraries
+    "c.libs.mopsa",
+    "c.libs.stdlib",
 
-        //Desugarisation
-        "c.desugar.andor",
-        "c.desugar.assign",
-        "c.desugar.loops",
+    //Desugarisation
+    "c.desugar.andor",
+    "c.desugar.assign",
+    "c.desugar.loops",
 
-<<<<<<< HEAD
-        //Flows
-        "c.flows.interproc",
-        "c.flows.switch",
-        "universal.flows.loops",
-        "universal.flows.intraproc",
-        "universal.flows.interproc",
-=======
     //Flows
     "c.flows.switch",
     "c.flows.interproc",
@@ -29,26 +20,20 @@
     "universal.flows.intraproc",
     "universal.flows.interproc",
     "c.flows.goto",
->>>>>>> 7350135e
 
-        //Memory abstraction
-        "c.memory.pointer",
-        "c.memory.array_to_pointer",
-        "c.memory.record_to_pointer",
-        "c.memory.machine_integers",
-        {
-            "unify": "c.memory.cell",
-            "over":
-            {
-                "iter": [
-                    "universal.numeric.domains.boxes.int",
-                    "universal.numeric.domains.boxes.congruence"
-                ]
-            }
-        },
+    //Memory abstraction
+    "c.memory.pointer",
+    "c.memory.array_to_pointer",
+    "c.memory.record_to_pointer",
+    "c.memory.machine_integers",
+    {"fun": "c.memory.cell", "arg":
+     {"product": [
+         "universal.numeric.domains.boxes.int",
+         "universal.numeric.domains.boxes.congruence"
+     ]}
+    },
 
-        //This domains should be put after the numeric domain to allow
-        //proper initialization of global variables
-        "c.memory.var_init"
-    ]
-}+    //This domains should be put after the numeric domain to allow
+    //proper initialization of global variables
+    "c.memory.var_init"
+]}