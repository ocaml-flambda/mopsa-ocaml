{
    "iter": [
        //Program entry point
        "c.program",
        "c.alarms",
        "universal.unit_tests",

        //Libraries
        "c.libs.mopsa",
        "c.libs.stdlib",

        //Desugarisation
        // "c.desugar.andor",
        "c.desugar.assign",
        "c.desugar.loops",
<<<<<<< HEAD
	      "c.desugar.cast",
=======
        "c.desugar.cast",
>>>>>>> 611a49ea

        //Flows
        "c.flows.switch",
        "c.flows.interproc",
        "universal.flows.loops",
        "universal.flows.intraproc",
        "universal.flows.interproc",
        "c.flows.goto",

        //Heap abstraction
        {
            "unify": "universal.heap.recency",
            "over": {
                //Memory abstraction
                "reduce-unify": ["c.memory.cell.expand", "c.memory.cell.smashing"],
                "over": {
<<<<<<< HEAD
		                "iter": [
			                  "c.memory.pointer",
                        "c.memory.machine_integers",
			                  //Numeric abstraction
			                  {
			                      "reduce": [
				                        "universal.numeric.domains.boxes.int",
				                        "universal.numeric.domains.boxes.congruence"
			                      ]
			                  }
		                ]
=======
                    "iter": [
                        "c.memory.pointer",
                        "c.memory.machine_integers",

                        //Numeric abstraction
                        {
                            "reduce": [
                                "universal.numeric.domains.boxes.int",
                                "universal.numeric.domains.boxes.congruence"
			    ]
			}
		    ]
>>>>>>> 611a49ea
                }
            }
        }
    ]
}<|MERGE_RESOLUTION|>--- conflicted
+++ resolved
@@ -13,11 +13,7 @@
         // "c.desugar.andor",
         "c.desugar.assign",
         "c.desugar.loops",
-<<<<<<< HEAD
-	      "c.desugar.cast",
-=======
         "c.desugar.cast",
->>>>>>> 611a49ea
 
         //Flows
         "c.flows.switch",
@@ -34,7 +30,6 @@
                 //Memory abstraction
                 "reduce-unify": ["c.memory.cell.expand", "c.memory.cell.smashing"],
                 "over": {
-<<<<<<< HEAD
 		                "iter": [
 			                  "c.memory.pointer",
                         "c.memory.machine_integers",
@@ -46,20 +41,6 @@
 			                      ]
 			                  }
 		                ]
-=======
-                    "iter": [
-                        "c.memory.pointer",
-                        "c.memory.machine_integers",
-
-                        //Numeric abstraction
-                        {
-                            "reduce": [
-                                "universal.numeric.domains.boxes.int",
-                                "universal.numeric.domains.boxes.congruence"
-			    ]
-			}
-		    ]
->>>>>>> 611a49ea
                 }
             }
         }
