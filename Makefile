--- conflicted
+++ resolved
@@ -10,34 +10,11 @@
 	$(MAKE) -C analyzer
 
 tests:
-<<<<<<< HEAD
-	$(MAKE) -C utils tests
-	$(MAKE) -C parsers/c tests
-	$(MAKE) -C parsers/python tests
-	$(MAKE) -C parsers/universal tests
 	$(MAKE) -C analyzer tests
 
-analyzer-tests:
-	$(MAKE) -C analyzer tests
-
-merlin:
-	$(MAKE) -C utils merlin
-	$(MAKE) -C parsers/c merlin
-	$(MAKE) -C parsers/python merlin
-	$(MAKE) -C parsers/universal merlin
-	$(MAKE) -C analyzer merlin
-
-=======
-	$(MAKE) -C analyzer tests
-
->>>>>>> b54d89b6
 clean:
 	$(MAKE) -C utils clean
 	$(MAKE) -C parsers/c clean
 	$(MAKE) -C parsers/python clean
-<<<<<<< HEAD
-	$(MAKE) -C parsers/universal merlin
-=======
 	$(MAKE) -C parsers/universal clean
->>>>>>> b54d89b6
 	$(MAKE) -C analyzer clean